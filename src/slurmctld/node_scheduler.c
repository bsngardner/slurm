--- conflicted
+++ resolved
@@ -133,10 +133,7 @@
 {
 	int i;
 	struct node_record *node_ptr;
-<<<<<<< HEAD
 	bool has_cloud = false, has_cloud_power_save = false;
-=======
->>>>>>> 26d93c72
 
 #ifdef HAVE_FRONT_END
 	job_ptr->front_end_ptr = assign_front_end();
@@ -145,7 +142,7 @@
 	job_ptr->batch_host = xstrdup(job_ptr->front_end_ptr->name);
 #endif
 
-<<<<<<< HEAD
+	xfree(job_ptr->batch_host);
 	for (i = 0, node_ptr = node_record_table_ptr; i < node_record_count;
 	     i++, node_ptr++) {
 		if (!bit_test(job_ptr->node_bitmap, i))
@@ -156,17 +153,8 @@
 			if (IS_NODE_POWER_SAVE(node_ptr))
 				has_cloud_power_save = true;
 		}
-		make_node_alloc(&node_record_table_ptr[i], job_ptr);
+		make_node_alloc(node_ptr, job_ptr);
 		if (job_ptr->batch_host == NULL)
-=======
-	xfree(job_ptr->batch_host);
-	for (i = 0, node_ptr = node_record_table_ptr;
-	     i < node_record_count; i++, node_ptr++) {
-		if (!bit_test(job_ptr->node_bitmap, i))
-			continue;
-		make_node_alloc(node_ptr, job_ptr);
-		if (!job_ptr->batch_host)
->>>>>>> 26d93c72
 			job_ptr->batch_host = xstrdup(node_ptr->name);
 	}
 	last_node_update = time(NULL);
