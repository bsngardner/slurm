/*****************************************************************************\
 *  acct_policy.c - Enforce accounting policy
 *****************************************************************************
 *  Copyright (C) 2008 Lawrence Livermore National Security.
 *  Produced at Lawrence Livermore National Laboratory (cf, DISCLAIMER).
 *  Written by Morris Jette <jette1@llnl.gov>
 *  CODE-OCEC-09-009. All rights reserved.
 *
 *  This file is part of SLURM, a resource management program.
 *  For details, see <http://slurm.schedmd.com/>.
 *  Please also read the included file: DISCLAIMER.
 *
 *  SLURM is free software; you can redistribute it and/or modify it under
 *  the terms of the GNU General Public License as published by the Free
 *  Software Foundation; either version 2 of the License, or (at your option)
 *  any later version.
 *
 *  In addition, as a special exception, the copyright holders give permission
 *  to link the code of portions of this program with the OpenSSL library under
 *  certain conditions as described in each individual source file, and
 *  distribute linked combinations including the two. You must obey the GNU
 *  General Public License in all respects for all of the code used other than
 *  OpenSSL. If you modify file(s) with this exception, you may extend this
 *  exception to your version of the file(s), but you are not obligated to do
 *  so. If you do not wish to do so, delete this exception statement from your
 *  version.  If you delete this exception statement from all source files in
 *  the program, then also delete it here.
 *
 *  SLURM is distributed in the hope that it will be useful, but WITHOUT ANY
 *  WARRANTY; without even the implied warranty of MERCHANTABILITY or FITNESS
 *  FOR A PARTICULAR PURPOSE.  See the GNU General Public License for more
 *  details.
 *
 *  You should have received a copy of the GNU General Public License along
 *  with SLURM; if not, write to the Free Software Foundation, Inc.,
 *  51 Franklin Street, Fifth Floor, Boston, MA 02110-1301  USA.
\*****************************************************************************/

#ifdef HAVE_CONFIG_H
#  include "config.h"
#endif

#include "slurm/slurm_errno.h"

#include "src/common/assoc_mgr.h"
#include "src/common/slurm_accounting_storage.h"

#include "src/slurmctld/slurmctld.h"
#include "src/slurmctld/acct_policy.h"
#include "src/common/node_select.h"
#include "src/common/slurm_priority.h"

#define _DEBUG 0

enum {
	ACCT_POLICY_ADD_SUBMIT,
	ACCT_POLICY_REM_SUBMIT,
	ACCT_POLICY_JOB_BEGIN,
	ACCT_POLICY_JOB_FINI
};

static void _set_qos_order(struct job_record *job_ptr,
			   slurmdb_qos_rec_t **qos_ptr_1,
			   slurmdb_qos_rec_t **qos_ptr_2)
{
	xassert(job_ptr);
	xassert(qos_ptr_1);
	xassert(qos_ptr_2);

	/* Initialize incoming pointers */
	*qos_ptr_1 = *qos_ptr_2 = NULL;

	if (job_ptr->qos_ptr) {
		if (job_ptr->part_ptr && job_ptr->part_ptr->qos_ptr) {
			/* If the job's QOS has the flag to over ride the
			 * partition then use that otherwise use the
			 * partition's QOS as the king.
			 */
			if (((slurmdb_qos_rec_t *)job_ptr->qos_ptr)->flags
			    & QOS_FLAG_PART_QOS) {
				*qos_ptr_1 = job_ptr->qos_ptr;
				*qos_ptr_2 = job_ptr->part_ptr->qos_ptr;
			} else {
				*qos_ptr_1 = job_ptr->part_ptr->qos_ptr;
				*qos_ptr_2 = job_ptr->qos_ptr;
			}

			/* No reason to look at the same QOS twice, actually
			 * we never want to do that ;). */
			if (*qos_ptr_1 == *qos_ptr_2)
				*qos_ptr_2 = NULL;
		} else
			*qos_ptr_1 = job_ptr->qos_ptr;
	} else if (job_ptr->part_ptr && job_ptr->part_ptr->qos_ptr)
		*qos_ptr_1 = job_ptr->part_ptr->qos_ptr;

	return;
}

static slurmdb_used_limits_t *_get_used_limits_for_user(
	List user_limit_list, uint32_t user_id)
{
	slurmdb_used_limits_t *used_limits = NULL;
	ListIterator itr = NULL;

	if (!user_limit_list)
		return NULL;

	itr = list_iterator_create(user_limit_list);
	while ((used_limits = list_next(itr))) {
		if (used_limits->uid == user_id)
			break;
	}
	list_iterator_destroy(itr);

	return used_limits;
}

static bool _valid_job_assoc(struct job_record *job_ptr)
{
	slurmdb_assoc_rec_t assoc_rec, *assoc_ptr;

	assoc_ptr = (slurmdb_assoc_rec_t *)job_ptr->assoc_ptr;
	if ((assoc_ptr == NULL) ||
	    (assoc_ptr->id  != job_ptr->assoc_id) ||
	    (assoc_ptr->uid != job_ptr->user_id)) {
		error("Invalid assoc_ptr for jobid=%u", job_ptr->job_id);
		memset(&assoc_rec, 0, sizeof(slurmdb_assoc_rec_t));

		assoc_rec.acct      = job_ptr->account;
		if (job_ptr->part_ptr)
			assoc_rec.partition = job_ptr->part_ptr->name;
		assoc_rec.uid       = job_ptr->user_id;

		if (assoc_mgr_fill_in_assoc(acct_db_conn, &assoc_rec,
					    accounting_enforce,
					    (slurmdb_assoc_rec_t **)
					    &job_ptr->assoc_ptr, false)) {
			info("_validate_job_assoc: invalid account or "
			     "partition for uid=%u jobid=%u",
			     job_ptr->user_id, job_ptr->job_id);
			return false;
		}
		job_ptr->assoc_id = assoc_rec.id;
	}
	return true;
}

static void _qos_adjust_limit_usage(int type, struct job_record *job_ptr,
				    slurmdb_qos_rec_t *qos_ptr,
				    uint32_t node_cnt,
				    uint64_t used_cpu_run_secs,
				    uint32_t job_memory)
{
	slurmdb_used_limits_t *used_limits = NULL;

	if (!qos_ptr)
		return;

	if (!qos_ptr->usage->user_limit_list)
		qos_ptr->usage->user_limit_list =
			list_create(slurmdb_destroy_used_limits);
	used_limits = _get_used_limits_for_user(qos_ptr->usage->user_limit_list,
						job_ptr->user_id);

	if (!used_limits) {
		used_limits = xmalloc(sizeof(slurmdb_used_limits_t));
		used_limits->uid = job_ptr->user_id;
		list_append(qos_ptr->usage->user_limit_list,
			    used_limits);
	}

	switch(type) {
	case ACCT_POLICY_ADD_SUBMIT:
		qos_ptr->usage->grp_used_submit_jobs++;
		used_limits->submit_jobs++;
		break;
	case ACCT_POLICY_REM_SUBMIT:
		if (qos_ptr->usage->grp_used_submit_jobs)
			qos_ptr->usage->grp_used_submit_jobs--;
		else
			debug2("acct_policy_remove_job_submit: "
			       "grp_submit_jobs underflow for qos %s",
			       qos_ptr->name);

		if (used_limits->submit_jobs)
			used_limits->submit_jobs--;
		else
			debug2("acct_policy_remove_job_submit: "
			       "used_submit_jobs underflow for "
			       "qos %s user %d",
			       qos_ptr->name, used_limits->uid);
		break;
	case ACCT_POLICY_JOB_BEGIN:
		qos_ptr->usage->grp_used_jobs++;
		qos_ptr->usage->grp_used_cpus += job_ptr->total_cpus;
		qos_ptr->usage->grp_used_mem += job_memory;
		qos_ptr->usage->grp_used_nodes += node_cnt;
		qos_ptr->usage->grp_used_cpu_run_secs +=
			used_cpu_run_secs;
		used_limits->jobs++;
		used_limits->cpus += job_ptr->total_cpus;
		used_limits->nodes += node_cnt;
		break;
	case ACCT_POLICY_JOB_FINI:
		qos_ptr->usage->grp_used_jobs--;
		if ((int32_t)qos_ptr->usage->grp_used_jobs < 0) {
			qos_ptr->usage->grp_used_jobs = 0;
			debug2("acct_policy_job_fini: used_jobs "
			       "underflow for qos %s", qos_ptr->name);
		}

		qos_ptr->usage->grp_used_cpus -= job_ptr->total_cpus;
		if ((int32_t)qos_ptr->usage->grp_used_cpus < 0) {
			qos_ptr->usage->grp_used_cpus = 0;
			debug2("acct_policy_job_fini: grp_used_cpus "
			       "underflow for qos %s", qos_ptr->name);
		}

		qos_ptr->usage->grp_used_mem -= job_memory;
		if ((int32_t)qos_ptr->usage->grp_used_mem < 0) {
			qos_ptr->usage->grp_used_mem = 0;
			debug2("acct_policy_job_fini: grp_used_mem "
			       "underflow for qos %s", qos_ptr->name);
		}

		qos_ptr->usage->grp_used_nodes -= node_cnt;
		if ((int32_t)qos_ptr->usage->grp_used_nodes < 0) {
			qos_ptr->usage->grp_used_nodes = 0;
			debug2("acct_policy_job_fini: grp_used_nodes "
			       "underflow for qos %s", qos_ptr->name);
		}

		used_limits->cpus -= job_ptr->total_cpus;
		if ((int32_t)used_limits->cpus < 0) {
			used_limits->cpus = 0;
			debug2("acct_policy_job_fini: "
			       "used_limits->cpus "
			       "underflow for qos %s user %d",
			       qos_ptr->name, used_limits->uid);
		}

		used_limits->jobs--;
		if ((int32_t)used_limits->jobs < 0) {
			used_limits->jobs = 0;
			debug2("acct_policy_job_fini: used_jobs "
			       "underflow for qos %s user %d",
			       qos_ptr->name, used_limits->uid);
		}

		used_limits->nodes -= node_cnt;
		if ((int32_t)used_limits->nodes < 0) {
			used_limits->nodes = 0;
			debug2("acct_policy_job_fini: "
			       "used_limits->nodes"
			       "underflow for qos %s user %d",
			       qos_ptr->name, used_limits->uid);
		}

		break;
	default:
		error("acct_policy: qos unknown type %d", type);
		break;
	}

}

static void _adjust_limit_usage(int type, struct job_record *job_ptr)
{
	slurmdb_qos_rec_t *qos_ptr_1, *qos_ptr_2;
	slurmdb_assoc_rec_t *assoc_ptr = NULL;
	assoc_mgr_lock_t locks = { WRITE_LOCK, NO_LOCK,
				   WRITE_LOCK, NO_LOCK, NO_LOCK, NO_LOCK };
	uint64_t used_cpu_run_secs = 0;
	uint32_t job_memory = 0;
	uint32_t node_cnt;

	if (!(accounting_enforce & ACCOUNTING_ENFORCE_LIMITS)
	    || !_valid_job_assoc(job_ptr))
		return;
#ifdef HAVE_BG
	xassert(job_ptr->select_jobinfo);
	select_g_select_jobinfo_get(job_ptr->select_jobinfo,
				    SELECT_JOBDATA_NODE_CNT, &node_cnt);
	if (node_cnt == NO_VAL) {
		/* This should never happen */
		node_cnt = job_ptr->node_cnt;
		error("node_cnt not available at %s:%d\n", __FILE__, __LINE__);
	}
#else
	node_cnt = job_ptr->node_cnt;
#endif

	if (type == ACCT_POLICY_JOB_FINI)
		priority_g_job_end(job_ptr);
	else if (type == ACCT_POLICY_JOB_BEGIN)
		used_cpu_run_secs = (uint64_t)job_ptr->total_cpus
			* (uint64_t)job_ptr->time_limit * 60;

	if (job_ptr->details && job_ptr->details->pn_min_memory) {
		if (job_ptr->details->pn_min_memory & MEM_PER_CPU) {
			job_memory = (job_ptr->details->pn_min_memory
				      & (~MEM_PER_CPU))
				* job_ptr->total_cpus;
			debug2("_adjust_limit_usage: job %u: MPC: "
			       "job_memory set to %u", job_ptr->job_id,
			       job_memory);
		} else {
			job_memory = (job_ptr->details->pn_min_memory)
				* node_cnt;
			debug2("_adjust_limit_usage: job %u: MPN: "
			       "job_memory set to %u", job_ptr->job_id,
			       job_memory);
		}
	}

	assoc_mgr_lock(&locks);

	_set_qos_order(job_ptr, &qos_ptr_1, &qos_ptr_2);

	_qos_adjust_limit_usage(type, job_ptr, qos_ptr_1,
				node_cnt, used_cpu_run_secs, job_memory);
	_qos_adjust_limit_usage(type, job_ptr, qos_ptr_2,
				node_cnt, used_cpu_run_secs, job_memory);

	assoc_ptr = (slurmdb_assoc_rec_t *)job_ptr->assoc_ptr;
	while (assoc_ptr) {
		switch(type) {
		case ACCT_POLICY_ADD_SUBMIT:
			assoc_ptr->usage->used_submit_jobs++;
			break;
		case ACCT_POLICY_REM_SUBMIT:
			if (assoc_ptr->usage->used_submit_jobs)
				assoc_ptr->usage->used_submit_jobs--;
			else
				debug2("acct_policy_remove_job_submit: "
				       "used_submit_jobs underflow for "
				       "account %s",
				       assoc_ptr->acct);
			break;
		case ACCT_POLICY_JOB_BEGIN:
			assoc_ptr->usage->used_jobs++;
			assoc_ptr->usage->grp_used_cpus += job_ptr->total_cpus;
			assoc_ptr->usage->grp_used_mem += job_memory;
			assoc_ptr->usage->grp_used_nodes += node_cnt;
			assoc_ptr->usage->grp_used_cpu_run_secs +=
				used_cpu_run_secs;
			debug4("acct_policy_job_begin: after adding job %i, "
			       "assoc %s grp_used_cpu_run_secs is %"PRIu64"",
			       job_ptr->job_id, assoc_ptr->acct,
			       assoc_ptr->usage->grp_used_cpu_run_secs);
			break;
		case ACCT_POLICY_JOB_FINI:
			if (assoc_ptr->usage->used_jobs)
				assoc_ptr->usage->used_jobs--;
			else
				debug2("acct_policy_job_fini: used_jobs "
				       "underflow for account %s",
				       assoc_ptr->acct);

			assoc_ptr->usage->grp_used_cpus -= job_ptr->total_cpus;
			if ((int32_t)assoc_ptr->usage->grp_used_cpus < 0) {
				assoc_ptr->usage->grp_used_cpus = 0;
				debug2("acct_policy_job_fini: grp_used_cpus "
				       "underflow for account %s",
				       assoc_ptr->acct);
			}

			assoc_ptr->usage->grp_used_mem -= job_memory;
			if ((int32_t)assoc_ptr->usage->grp_used_mem < 0) {
				assoc_ptr->usage->grp_used_mem = 0;
				debug2("acct_policy_job_fini: grp_used_mem "
				       "underflow for account %s",
				       assoc_ptr->acct);
			}

			assoc_ptr->usage->grp_used_nodes -= node_cnt;
			if ((int32_t)assoc_ptr->usage->grp_used_nodes < 0) {
				assoc_ptr->usage->grp_used_nodes = 0;
				debug2("acct_policy_job_fini: grp_used_nodes "
				       "underflow for account %s",
				       assoc_ptr->acct);
			}

			break;
		default:
			error("acct_policy: association unknown type %d", type);
			break;
		}
		/* now handle all the group limits of the parents */
		assoc_ptr = assoc_ptr->usage->parent_assoc_ptr;
	}
	assoc_mgr_unlock(&locks);
}

static void _qos_alter_job(struct job_record *job_ptr,
			   slurmdb_qos_rec_t *qos_ptr,
			   uint64_t used_cpu_run_secs,
			   uint64_t new_used_cpu_run_secs)
{
	if (!qos_ptr || !job_ptr)
		return;

	qos_ptr->usage->grp_used_cpu_run_secs -=
		used_cpu_run_secs;
	qos_ptr->usage->grp_used_cpu_run_secs +=
		new_used_cpu_run_secs;
	debug2("altering %u QOS %s got %"PRIu64" "
	       "just removed %"PRIu64" and added %"PRIu64"",
	       job_ptr->job_id,
	       qos_ptr->name,
	       qos_ptr->usage->grp_used_cpu_run_secs,
	       used_cpu_run_secs,
	       new_used_cpu_run_secs);
}

static int _qos_policy_validate(job_desc_msg_t *job_desc,
				struct part_record *part_ptr,
				slurmdb_qos_rec_t *qos_ptr,
				slurmdb_qos_rec_t *qos_out_ptr,
				uint32_t *reason,
				acct_policy_limit_set_t *acct_policy_limit_set,
				bool update_call,
				char *user_name,
				uint32_t job_memory,
				int job_cnt,
				bool strict_checking,
				bool admin_set_memory_limit)
{
	uint32_t qos_max_cpus_limit = INFINITE;
	uint32_t qos_max_nodes_limit = INFINITE;
	uint32_t qos_time_limit = INFINITE;
	uint32_t qos_out_max_cpus_limit = INFINITE;
	uint32_t qos_out_max_nodes_limit = INFINITE;
	int rc = true;

	if (!qos_ptr || !qos_out_ptr)
		return rc;

	/* for validation we don't need to look at
	 * qos_ptr->grp_cpu_mins.
	 */
	qos_max_cpus_limit =
		MIN(qos_ptr->grp_cpus, qos_ptr->max_cpus_pu);
	qos_out_max_cpus_limit =
		MIN(qos_out_ptr->grp_cpus, qos_out_ptr->max_cpus_pu);

	if ((acct_policy_limit_set->max_cpus == ADMIN_SET_LIMIT)
	    || (qos_out_max_cpus_limit != INFINITE)
	    || (qos_max_cpus_limit == INFINITE)
	    || (update_call && (job_desc->max_cpus == NO_VAL))) {
		/* no need to check/set */

	} else if (strict_checking && (job_desc->min_cpus != NO_VAL)) {

		if (qos_out_ptr->max_cpus_pu == INFINITE)
			qos_out_ptr->max_cpus_pu = qos_ptr->max_cpus_pu;
		if (qos_out_ptr->grp_cpus == INFINITE)
			qos_out_ptr->grp_cpus = qos_ptr->grp_cpus;

		if (job_desc->min_cpus > qos_ptr->max_cpus_pu) {
			if (reason)
				*reason = WAIT_QOS_MAX_CPU_PER_USER;

			debug2("job submit for user %s(%u): "
			       "min cpu request %u exceeds "
			       "per-user max cpu limit %u for qos '%s'",
			       user_name,
			       job_desc->user_id,
			       job_desc->min_cpus,
			       qos_ptr->max_cpus_pu,
			       qos_ptr->name);
			rc = false;
			goto end_it;
		} else if (job_desc->min_cpus > qos_ptr->grp_cpus) {
			if (reason)
				*reason = WAIT_QOS_GRP_CPU;

			debug2("job submit for user %s(%u): "
			       "min cpu request %u exceeds "
			       "group max cpu limit %u for qos '%s'",
			       user_name,
			       job_desc->user_id,
			       job_desc->min_cpus,
			       qos_ptr->grp_cpus,
			       qos_ptr->name);
			rc = false;
			goto end_it;
		}
	}

	/* for validation we don't need to look at
	 * qos_ptr->grp_jobs.
	 */
	if (!admin_set_memory_limit && strict_checking
	    && (qos_out_ptr->grp_mem == INFINITE)
	    && (qos_ptr->grp_mem != INFINITE)) {

		qos_out_ptr->grp_mem = qos_ptr->grp_mem;

		if (job_memory > qos_ptr->grp_mem) {
			if (reason)
				*reason = WAIT_QOS_GRP_MEMORY;
			debug2("job submit for user %s(%u): "
			       "min memory request %u exceeds "
			       "group max memory limit %u for qos '%s'",
			       user_name,
			       job_desc->user_id,
			       job_memory,
			       qos_ptr->grp_mem,
			       qos_ptr->name);
			rc = false;
			goto end_it;
		}
	}

	qos_max_nodes_limit =
		MIN(qos_ptr->grp_nodes, qos_ptr->max_nodes_pu);
	qos_out_max_nodes_limit =
		MIN(qos_out_ptr->grp_nodes, qos_out_ptr->max_nodes_pu);

	if ((acct_policy_limit_set->max_nodes == ADMIN_SET_LIMIT)
	    || (qos_out_max_nodes_limit != INFINITE)
	    || (qos_max_nodes_limit == INFINITE)
	    || (update_call && (job_desc->max_nodes == NO_VAL))) {
		/* no need to check/set */
	} else if (strict_checking && (job_desc->min_nodes != NO_VAL)) {

		if (qos_out_ptr->max_nodes_pu == INFINITE)
			qos_out_ptr->max_nodes_pu = qos_ptr->max_nodes_pu;
		if (qos_out_ptr->grp_nodes == INFINITE)
			qos_out_ptr->grp_nodes = qos_ptr->grp_nodes;

		if (job_desc->min_nodes > qos_ptr->max_nodes_pu) {
			/* MaxNodesPerUser */
			if (reason)
				*reason = WAIT_QOS_MAX_NODE_PER_USER;
			debug2("job submit for user %s(%u): "
			       "min node request %u exceeds "
			       "per-user max node limit %u for qos '%s'",
			       user_name,
			       job_desc->user_id,
			       job_desc->min_nodes,
			       qos_ptr->max_nodes_pu,
			       qos_ptr->name);
			rc = false;
			goto end_it;
		} else if (job_desc->min_nodes > qos_ptr->grp_nodes) {
			if (reason)
				*reason = WAIT_QOS_GRP_NODES;
			debug2("job submit for user %s(%u): "
			       "min node request %u exceeds "
			       "group max node limit %u for qos '%s'",
			       user_name,
			       job_desc->user_id,
			       job_desc->min_nodes,
			       qos_ptr->grp_nodes,
			       qos_ptr->name);
			rc = false;
			goto end_it;
		}
	}

	if ((qos_out_ptr->grp_submit_jobs == INFINITE) &&
	    (qos_ptr->grp_submit_jobs != INFINITE)) {

		qos_out_ptr->grp_submit_jobs = qos_ptr->grp_submit_jobs;

		if ((qos_ptr->usage->grp_used_submit_jobs + job_cnt)
		    > qos_ptr->grp_submit_jobs) {
			if (reason)
				*reason = WAIT_QOS_GRP_SUB_JOB;
			debug2("job submit for user %s(%u): "
			       "group max submit job limit exceeded %u "
			       "for qos '%s'",
			       user_name,
			       job_desc->user_id,
			       qos_ptr->grp_submit_jobs,
			       qos_ptr->name);
			rc = false;
			goto end_it;
		}
	}


	/* for validation we don't need to look at
	 * qos_ptr->grp_wall. It is checked while the job is running.
	 */


	/* we do need to check qos_ptr->max_cpu_mins_pj.
	 * if you can end up in PENDING QOSJobLimit, you need
	 * to validate it if DenyOnLimit is set
	 */
	if (((job_desc->min_cpus  != NO_VAL) ||
	     (job_desc->min_nodes != NO_VAL)) &&
	    (qos_out_ptr->max_cpu_mins_pj == INFINITE) &&
	    (qos_ptr->max_cpu_mins_pj != INFINITE)) {
		uint32_t cpu_cnt = job_desc->min_nodes;

		qos_out_ptr->max_cpu_mins_pj = qos_ptr->max_cpu_mins_pj;

		if ((job_desc->min_nodes == NO_VAL) ||
		    (job_desc->min_cpus > job_desc->min_nodes))
			cpu_cnt = job_desc->min_cpus;
		qos_time_limit = qos_ptr->max_cpu_mins_pj / cpu_cnt;
	}

	if ((acct_policy_limit_set->max_cpus == ADMIN_SET_LIMIT)
	    || (qos_out_ptr->max_cpus_pj |= INFINITE)
	    || (qos_ptr->max_cpus_pj == INFINITE)
	    || (update_call && (job_desc->max_cpus == NO_VAL))) {
		/* no need to check/set */
	} else if (strict_checking && (job_desc->min_cpus != NO_VAL)) {

		qos_out_ptr->max_cpus_pj = qos_ptr->max_cpus_pj;

		if (job_desc->min_cpus > qos_ptr->max_cpus_pj) {
			if (reason)
				*reason = WAIT_QOS_MAX_CPUS_PER_JOB;
			debug2("job submit for user %s(%u): "
			       "min cpu limit %u exceeds "
			       "qos max %u",
			       user_name,
			       job_desc->user_id,
			       job_desc->min_cpus,
			       qos_ptr->max_cpus_pj);
			rc = false;
			goto end_it;
		}
	}

	/* for validation we don't need to look at
	 * qos_ptr->max_jobs.
	 */

	if ((acct_policy_limit_set->max_nodes == ADMIN_SET_LIMIT)
	    || (qos_out_ptr->max_nodes_pj != INFINITE)
	    || (qos_ptr->max_nodes_pj == INFINITE)
	    || (update_call && (job_desc->max_nodes == NO_VAL))) {
		/* no need to check/set */
	} else if (strict_checking && (job_desc->min_nodes != NO_VAL)) {

		qos_out_ptr->max_nodes_pj = qos_ptr->max_nodes_pj;

		if (job_desc->min_nodes > qos_ptr->max_nodes_pj) {
			if (reason)
				*reason = WAIT_QOS_MAX_NODE_PER_JOB;
			debug2("job submit for user %s(%u): "
			       "min node limit %u exceeds "
			       "qos max %u",
			       user_name,
			       job_desc->user_id,
			       job_desc->min_nodes,
			       qos_ptr->max_nodes_pj);
			rc = false;
			goto end_it;
		}
	}

	if ((qos_out_ptr->max_submit_jobs_pu == INFINITE) &&
	    (qos_ptr->max_submit_jobs_pu != INFINITE)) {
		slurmdb_used_limits_t *used_limits = _get_used_limits_for_user(
			qos_ptr->usage->user_limit_list, job_desc->user_id);

		qos_out_ptr->max_submit_jobs_pu = qos_ptr->max_submit_jobs_pu;

		if ((!used_limits &&
		     qos_ptr->max_submit_jobs_pu == 0) ||
		    (used_limits &&
		     ((used_limits->submit_jobs + job_cnt) >
		      qos_ptr->max_submit_jobs_pu))) {
			if (reason)
				*reason = WAIT_QOS_MAX_SUB_JOB;
			debug2("job submit for user %s(%u): "
			       "qos max submit job limit exceeded %u",
			       user_name,
			       job_desc->user_id,
			       qos_ptr->max_submit_jobs_pu);
			rc = false;
			goto end_it;
		}
	}

	if ((acct_policy_limit_set->time == ADMIN_SET_LIMIT)
	    || (qos_out_ptr->max_wall_pj != INFINITE)
	    || (qos_ptr->max_wall_pj == INFINITE)
	    || (update_call && (job_desc->time_limit == NO_VAL))) {
		/* no need to check/set */
	} else {

		qos_out_ptr->max_wall_pj = qos_ptr->max_wall_pj;

		if (qos_time_limit > qos_ptr->max_wall_pj)
			qos_time_limit = qos_ptr->max_wall_pj;
	}

	if (qos_time_limit != INFINITE) {
		if (job_desc->time_limit == NO_VAL) {
			if (part_ptr->max_time == INFINITE)
				job_desc->time_limit = qos_time_limit;
			else {
				job_desc->time_limit =
					MIN(qos_time_limit,
					    part_ptr->max_time);
			}
			acct_policy_limit_set->time = 1;
		} else if (acct_policy_limit_set->time &&
			   job_desc->time_limit > qos_time_limit) {
			job_desc->time_limit = qos_time_limit;
		} else if (strict_checking
			   && job_desc->time_limit > qos_time_limit) {
			if (reason)
				*reason = WAIT_QOS_MAX_WALL_PER_JOB;
			debug2("job submit for user %s(%u): "
			       "time limit %u exceeds qos max %u",
			       user_name,
			       job_desc->user_id,
			       job_desc->time_limit, qos_time_limit);
			rc = false;
			goto end_it;
		}
	}

	if (strict_checking && (qos_out_ptr->min_cpus_pj == INFINITE)
	    && (qos_ptr->min_cpus_pj != INFINITE)) {

		qos_out_ptr->min_cpus_pj = qos_ptr->min_cpus_pj;

		if (job_desc->min_cpus < qos_ptr->min_cpus_pj) {
			if (reason)
				*reason = WAIT_QOS_MIN_CPUS;
			debug2("job submit for user %s(%u): "
			       "min cpus %u below "
			       "qos min %u",
			       user_name,
			       job_desc->user_id,
			       job_desc->min_cpus,
			       qos_ptr->min_cpus_pj);
			rc = false;
			goto end_it;
		}
	}

end_it:
	return rc;
}

static int _qos_job_runnable_pre_select(struct job_record *job_ptr,
					 slurmdb_qos_rec_t *qos_ptr,
					 slurmdb_qos_rec_t *qos_out_ptr)
{
	uint32_t wall_mins;
	uint32_t time_limit;
	int rc = true;
	slurmdb_used_limits_t *used_limits = NULL;
	bool free_used_limits = false;

	if (!qos_ptr || !qos_out_ptr)
		return rc;

	wall_mins = qos_ptr->usage->grp_used_wall / 60;

	/*
	 * Try to get the used limits for the user or initialise a local
	 * nullified one if not available.
	 */
	used_limits = _get_used_limits_for_user(
		qos_ptr->usage->user_limit_list,
		job_ptr->user_id);

	if (!used_limits) {
		used_limits = xmalloc(sizeof(slurmdb_used_limits_t));
		used_limits->uid = job_ptr->user_id;
		free_used_limits = true;
	}

	/* we don't need to check grp_cpu_mins here */

	/* we don't need to check grp_cpus here */

	/* we don't need to check grp_mem here */
	if ((qos_out_ptr->grp_jobs == INFINITE) &&
	    (qos_ptr->grp_jobs != INFINITE)) {

		qos_out_ptr->grp_jobs = qos_ptr->grp_jobs;

		if (qos_ptr->usage->grp_used_jobs >= qos_ptr->grp_jobs) {
			xfree(job_ptr->state_desc);
			job_ptr->state_reason = WAIT_QOS_GRP_JOB;
			debug("job %u being held, "
			       "the job is at or exceeds "
			       "group max jobs limit %u with %u for qos %s",
			       job_ptr->job_id,
			       qos_ptr->grp_jobs,
			       qos_ptr->usage->grp_used_jobs, qos_ptr->name);

			rc = false;
			goto end_it;
		}
	}

	/* we don't need to check grp_cpu_run_mins here */

	/* we don't need to check grp_nodes here */

	/* we don't need to check submit_jobs here */

	if ((qos_out_ptr->grp_wall == INFINITE)
	    && (qos_ptr->grp_wall != INFINITE)) {

		qos_out_ptr->grp_wall = qos_ptr->grp_wall;

		if (wall_mins >= qos_ptr->grp_wall) {
			xfree(job_ptr->state_desc);
			job_ptr->state_reason = WAIT_QOS_GRP_WALL;
			debug2("job %u being held, "
			       "the job is at or exceeds "
			       "group wall limit %u "
			       "with %u for qos %s",
			       job_ptr->job_id,
			       qos_ptr->grp_wall,
			       wall_mins, qos_ptr->name);
			rc = false;
			goto end_it;
		}
	}

	/* we don't need to check max_cpu_mins_pj here */

	/* we don't need to check max_cpus_pj here */

	/* we don't need to check min_cpus_pj here */

	/* we don't need to check max_cpus_pu here */

	if ((qos_out_ptr->max_jobs_pu == INFINITE)
	    && (qos_ptr->max_jobs_pu != INFINITE)) {

		qos_out_ptr->max_jobs_pu = qos_ptr->max_jobs_pu;

		if (used_limits->jobs >= qos_ptr->max_jobs_pu) {
			xfree(job_ptr->state_desc);
			job_ptr->state_reason =
				WAIT_QOS_MAX_JOB_PER_USER;
			debug2("job %u being held, "
			       "the job is at or exceeds "
			       "max jobs per-user limit "
			       "%u with %u for QOS %s",
			       job_ptr->job_id,
			       qos_ptr->max_jobs_pu,
			       used_limits->jobs, qos_ptr->name);
			rc = false;
			goto end_it;
		}
	}

	/* we don't need to check max_nodes_pj here */

	/* we don't need to check max_nodes_pu here */

	/* we don't need to check submit_jobs_pu here */

	/* if the qos limits have changed since job
	 * submission and job can not run, then kill it */
	if ((job_ptr->limit_set_time != ADMIN_SET_LIMIT)
	    && (qos_out_ptr->max_wall_pj == INFINITE)
	    && (qos_ptr->max_wall_pj != INFINITE)) {

		qos_out_ptr->max_wall_pj = qos_ptr->max_wall_pj;

		time_limit = qos_ptr->max_wall_pj;
		if ((job_ptr->time_limit != NO_VAL) &&
		    (job_ptr->time_limit > time_limit)) {
			xfree(job_ptr->state_desc);
			job_ptr->state_reason =
				WAIT_QOS_MAX_WALL_PER_JOB;
			debug2("job %u being held, "
			       "time limit %u exceeds qos "
			       "max wall pj %u",
			       job_ptr->job_id,
			       job_ptr->time_limit,
			       time_limit);
			rc = false;
			goto end_it;
		}
	}
end_it:

	if (free_used_limits)
		xfree(used_limits);

	return rc;
}

static int _qos_job_runnable_post_select(struct job_record *job_ptr,
					 slurmdb_qos_rec_t *qos_ptr,
					 slurmdb_qos_rec_t *qos_out_ptr,
					 uint32_t node_cnt, uint32_t cpu_cnt,
					 uint32_t job_memory,
					 uint64_t job_cpu_time_limit,
					 bool admin_set_memory_limit)
{
	uint64_t usage_mins;
	uint64_t cpu_time_limit;
	uint64_t cpu_run_mins;
	slurmdb_used_limits_t *used_limits = NULL;
	bool free_used_limits = false;
	bool safe_limits = false;
	int rc = true;

	if (!qos_ptr || !qos_out_ptr)
		return rc;

	/* check to see if we should be using safe limits, if so we
	 * will only start a job if there are sufficient remaining
	 * cpu-minutes for it to run to completion */
	if (accounting_enforce & ACCOUNTING_ENFORCE_SAFE)
		safe_limits = true;

	usage_mins = (uint64_t)(qos_ptr->usage->usage_raw / 60.0);
	cpu_run_mins = qos_ptr->usage->grp_used_cpu_run_secs / 60;

	/*
	 * Try to get the used limits for the user or initialise a local
	 * nullified one if not available.
	 */
	used_limits = _get_used_limits_for_user(
		qos_ptr->usage->user_limit_list,
		job_ptr->user_id);
	if (!used_limits) {
		used_limits = xmalloc(sizeof(slurmdb_used_limits_t));
		used_limits->uid = job_ptr->user_id;
		free_used_limits = true;
	}

	/* If the QOS has a GrpCPUMins limit set we may hold the job */
	if ((qos_out_ptr->grp_cpu_mins == (uint64_t)INFINITE)
	    && (qos_ptr->grp_cpu_mins != (uint64_t)INFINITE)) {

		qos_out_ptr->grp_cpu_mins = qos_ptr->grp_cpu_mins;

		if (usage_mins >= qos_ptr->grp_cpu_mins) {
			xfree(job_ptr->state_desc);
			job_ptr->state_reason = WAIT_QOS_GRP_CPU_MIN;
			debug2("Job %u being held, "
			       "the job is at or exceeds QOS %s's "
			       "group max cpu minutes of %"PRIu64" "
			       "with %"PRIu64"",
			       job_ptr->job_id,
			       qos_ptr->name,
			       qos_ptr->grp_cpu_mins,
			       usage_mins);
			rc = false;
			goto end_it;
		} else if (safe_limits
			   && ((job_cpu_time_limit + cpu_run_mins) >
			       (qos_ptr->grp_cpu_mins - usage_mins))) {
			/*
			 * If we're using safe limits start
			 * the job only if there are
			 * sufficient cpu-mins left such that
			 * it will run to completion without
			 * being killed
			 */
			xfree(job_ptr->state_desc);
			job_ptr->state_reason = WAIT_QOS_GRP_CPU_MIN;
			debug2("Job %u being held, "
			       "the job is at or exceeds QOS %s's "
			       "group max cpu minutes of %"PRIu64" "
			       "of which %"PRIu64" are still available "
			       "but request is for %"PRIu64" "
			       "(%"PRIu64" already used) cpu "
			       "minutes (%u cpus)",
			       job_ptr->job_id,
			       qos_ptr->name,
			       qos_ptr->grp_cpu_mins,
			       qos_ptr->grp_cpu_mins - usage_mins,
			       job_cpu_time_limit + cpu_run_mins,
			       cpu_run_mins,
			       cpu_cnt);

			rc = false;
			goto end_it;
		}
	}

	/* If the JOB's cpu limit wasn't administratively set and the
	 * QOS has a GrpCPU limit, cancel the job if its minimum
	 * cpu requirement has exceeded the limit for all CPUs
	 * usable by the QOS
	 */
	if ((job_ptr->limit_set_min_cpus != ADMIN_SET_LIMIT)
	    && (qos_out_ptr->grp_cpus == INFINITE)
	    && (qos_ptr->grp_cpus != INFINITE)) {

		qos_out_ptr->grp_cpus = qos_ptr->grp_cpus;

		if (cpu_cnt > qos_ptr->grp_cpus) {
			xfree(job_ptr->state_desc);
			job_ptr->state_reason = WAIT_QOS_GRP_CPU;
			debug2("job %u is being held, "
			       "min cpu request %u exceeds "
			       "group max cpu limit %u for "
			       "qos '%s'",
			       job_ptr->job_id,
			       cpu_cnt,
			       qos_ptr->grp_cpus,
			       qos_ptr->name);
			rc = false;
			goto end_it;
		}

		if ((qos_ptr->usage->grp_used_cpus +
		     cpu_cnt) > qos_ptr->grp_cpus) {
			xfree(job_ptr->state_desc);
			job_ptr->state_reason =	WAIT_QOS_GRP_CPU;
			debug2("job %u being held, "
			       "the job is at or exceeds "
			       "group max cpu limit %u "
			       "with already used %u + requested %u "
			       "for qos %s",
			       job_ptr->job_id,
			       qos_ptr->grp_cpus,
			       qos_ptr->usage->grp_used_cpus,
			       cpu_cnt,
			       qos_ptr->name);
			rc = false;
			goto end_it;
		}
	}

	if (!admin_set_memory_limit
	    && (qos_out_ptr->grp_mem == INFINITE)
	    && (qos_ptr->grp_mem != INFINITE)) {

		qos_out_ptr->grp_mem = qos_ptr->grp_mem;

		if (job_memory > qos_ptr->grp_mem) {
			xfree(job_ptr->state_desc);
			job_ptr->state_reason = WAIT_QOS_GRP_MEMORY;
			info("job %u is being held, "
			     "memory request %u exceeds "
			     "group max memory limit %u for "
			     "qos '%s'",
			     job_ptr->job_id,
			     job_memory,
			     qos_ptr->grp_mem,
			     qos_ptr->name);
			rc = false;
			goto end_it;
		}

		if ((qos_ptr->usage->grp_used_mem +
		     job_memory) > qos_ptr->grp_mem) {
			xfree(job_ptr->state_desc);
			job_ptr->state_reason =	WAIT_QOS_GRP_MEMORY;
			debug2("job %u being held, "
			       "the job is at or exceeds "
			       "group memory limit %u "
			       "with already used %u + requested %u "
			       "for qos %s",
			       job_ptr->job_id,
			       qos_ptr->grp_mem,
			       qos_ptr->usage->grp_used_mem,
			       job_memory,
			       qos_ptr->name);
			rc = false;
			goto end_it;
		}
	}

	/* we don't need to check grp_jobs here */

	if ((qos_out_ptr->grp_cpu_run_mins == INFINITE)
	    && (qos_ptr->grp_cpu_run_mins != INFINITE)) {

		qos_out_ptr->grp_cpu_run_mins = qos_ptr->grp_cpu_run_mins;

		if (cpu_run_mins + job_cpu_time_limit >
		    qos_ptr->grp_cpu_run_mins) {
			xfree(job_ptr->state_desc);
			job_ptr->state_reason =
				WAIT_QOS_GRP_CPU_RUN_MIN;
			debug2("job %u being held, "
			       "qos %s is at or exceeds "
			       "group max running cpu minutes "
			       "limit %"PRIu64" with already "
			       "used %"PRIu64" + requested %"PRIu64" "
			       "for qos '%s'",
			       job_ptr->job_id, qos_ptr->name,
			       qos_ptr->grp_cpu_run_mins,
			       cpu_run_mins,
			       job_cpu_time_limit,
			       qos_ptr->name);
			rc = false;
			goto end_it;
		}
	}

	if ((job_ptr->limit_set_min_nodes != ADMIN_SET_LIMIT)
	    && (qos_out_ptr->grp_nodes == INFINITE)
	    && (qos_ptr->grp_nodes != INFINITE)) {

		qos_out_ptr->grp_nodes = qos_ptr->grp_nodes;

		if (node_cnt > qos_ptr->grp_nodes) {
			xfree(job_ptr->state_desc);
			job_ptr->state_reason = WAIT_QOS_GRP_NODES;
			debug2("job %u is being held, "
			       "min node request %u exceeds "
			       "group max node limit %u for "
			       "qos '%s'",
			       job_ptr->job_id,
			       node_cnt,
			       qos_ptr->grp_nodes,
			       qos_ptr->name);
			rc = false;
			goto end_it;
		}

		if ((qos_ptr->usage->grp_used_nodes +
		     node_cnt) >
		    qos_ptr->grp_nodes) {
			xfree(job_ptr->state_desc);
			job_ptr->state_reason =	WAIT_QOS_GRP_NODES;
			debug2("job %u being held, "
			       "the job is at or exceeds "
			       "group max node limit %u "
			       "with already used %u + requested %u "
			       "for qos %s",
			       job_ptr->job_id,
			       qos_ptr->grp_nodes,
			       qos_ptr->usage->grp_used_nodes,
			       node_cnt,
			       qos_ptr->name);
			rc = false;
			goto end_it;
		}
	}

	/* we don't need to check submit_jobs here */

	/* we don't need to check grp_wall here */

	if ((qos_out_ptr->max_cpu_mins_pj == INFINITE)
	    && (qos_ptr->max_cpu_mins_pj != INFINITE)) {

		qos_out_ptr->max_cpu_mins_pj = qos_ptr->max_cpu_mins_pj;

		cpu_time_limit = qos_ptr->max_cpu_mins_pj;
		if ((job_ptr->time_limit != NO_VAL) &&
		    (job_cpu_time_limit > cpu_time_limit)) {
			xfree(job_ptr->state_desc);
			job_ptr->state_reason =
				WAIT_QOS_MAX_CPU_MINS_PER_JOB;
			debug2("job %u being held, "
			       "cpu time limit %"PRIu64" exceeds "
			       "qos %s max per-job %"PRIu64"",
			       job_ptr->job_id,
			       job_cpu_time_limit, qos_ptr->name,
			       cpu_time_limit);
			rc = false;
			goto end_it;
		}
	}

	if ((job_ptr->limit_set_min_cpus != ADMIN_SET_LIMIT)
	    && (qos_out_ptr->max_cpus_pj == INFINITE)
	    && (qos_ptr->max_cpus_pj != INFINITE)) {

		qos_out_ptr->max_cpus_pj = qos_ptr->max_cpus_pj;

		if (cpu_cnt > qos_ptr->max_cpus_pj) {
			xfree(job_ptr->state_desc);
			job_ptr->state_reason =
				WAIT_QOS_MAX_CPUS_PER_JOB;
			debug2("job %u being held, "
			       "min cpu limit %u exceeds "
			       "qos %s per-job max %u",
			       job_ptr->job_id,
			       cpu_cnt, qos_ptr->name,
			       qos_ptr->max_cpus_pj);
			rc = false;
			goto end_it;
		}
	}

	if ((job_ptr->limit_set_min_cpus != ADMIN_SET_LIMIT)
	    && (qos_out_ptr->min_cpus_pj == INFINITE)
	    && (qos_ptr->min_cpus_pj != INFINITE)) {

		qos_out_ptr->min_cpus_pj = qos_ptr->min_cpus_pj;

		if (cpu_cnt < qos_ptr->min_cpus_pj) {
			xfree(job_ptr->state_desc);
			job_ptr->state_reason =	WAIT_QOS_MIN_CPUS;
			debug2("%s job %u being held, "
			       "min cpu limit %u below "
			       "qos %s per-job min %u",
			       __func__, job_ptr->job_id,
			       cpu_cnt, qos_ptr->name,
			       qos_ptr->min_cpus_pj);
			rc = false;
			goto end_it;
		}
	}

	if ((job_ptr->limit_set_min_cpus != ADMIN_SET_LIMIT)
	    && (qos_out_ptr->max_cpus_pu == INFINITE)
	    && (qos_ptr->max_cpus_pu != INFINITE)) {

		qos_out_ptr->max_cpus_pu = qos_ptr->max_cpus_pu;

		/* Hold the job if it exceeds the per-user
		 * CPU limit for the given QOS
		 */
		if (cpu_cnt > qos_ptr->max_cpus_pu) {
			xfree(job_ptr->state_desc);
			job_ptr->state_reason =
				WAIT_QOS_MAX_CPU_PER_USER;
			debug2("job %u being held, "
			       "min cpu limit %u exceeds "
			       "qos %s per-user max %u",
			       job_ptr->job_id,
			       cpu_cnt, qos_ptr->name,
			       qos_ptr->max_cpus_pu);
			rc = false;
			goto end_it;
		}
		/* Hold the job if the user has exceeded
		 * the QOS per-user CPU limit with their
		 * current usage */
		if ((used_limits->cpus + cpu_cnt)
		    > qos_ptr->max_cpus_pu) {
			xfree(job_ptr->state_desc);
			job_ptr->state_reason =
				WAIT_QOS_MAX_CPU_PER_USER;
			debug2("job %u being held, "
			       "the user is at or would exceed "
			       "max cpus per-user limit "
			       "%u with %u(+%u) for QOS %s",
			       job_ptr->job_id,
			       qos_ptr->max_cpus_pu,
			       used_limits->cpus,
			       cpu_cnt,
			       qos_ptr->name);
			rc = false;
			goto end_it;
		}
	}

	/* We do not need to check max_jobs_pu here */

	if ((job_ptr->limit_set_min_nodes != ADMIN_SET_LIMIT)
	    && (qos_out_ptr->max_nodes_pj == INFINITE)
	    && (qos_ptr->max_nodes_pj != INFINITE)) {

		qos_out_ptr->max_nodes_pj = qos_ptr->max_nodes_pj;

		if (node_cnt > qos_ptr->max_nodes_pj) {
			xfree(job_ptr->state_desc);
			job_ptr->state_reason =	WAIT_QOS_MAX_NODE_PER_JOB;
			debug2("job %u being held, "
			       "min node limit %u exceeds "
			       "qos %s max %u",
			       job_ptr->job_id,
			       node_cnt, qos_ptr->name,
			       qos_ptr->max_nodes_pj);
			rc = false;
			goto end_it;
		}
	}

	if ((job_ptr->limit_set_min_nodes != ADMIN_SET_LIMIT)
	    && (qos_out_ptr->max_nodes_pu == INFINITE)
	    && (qos_ptr->max_nodes_pu != INFINITE)) {

		qos_out_ptr->max_nodes_pu = qos_ptr->max_nodes_pu;

		/* Cancel the job if it exceeds the per-user
		 * node limit for the given QOS
		 */
		if (node_cnt > qos_ptr->max_nodes_pu) {
			xfree(job_ptr->state_desc);
			job_ptr->state_reason = WAIT_QOS_MAX_NODE_PER_USER;
			debug2("job %u being held, "
			       "min node per-puser limit %u exceeds "
			       "qos %s max %u",
			       job_ptr->job_id,
			       node_cnt, qos_ptr->name,
			       qos_ptr->max_nodes_pu);
			rc = false;
			goto end_it;
		}

		/*
		 * Hold the job if the user has exceeded
		 * the QOS per-user CPU limit with their
		 * current usage
		 */
		if ((used_limits->nodes + node_cnt) > qos_ptr->max_nodes_pu) {
			xfree(job_ptr->state_desc);
			job_ptr->state_reason =	WAIT_QOS_MAX_NODE_PER_USER;
			debug2("job %u being held, "
			       "the user is at or would exceed "
			       "max nodes per-user "
			       "limit %u with %u(+%u) for QOS %s",
			       job_ptr->job_id,
			       qos_ptr->max_nodes_pu,
			       used_limits->nodes,
			       node_cnt,
			       qos_ptr->name);
			rc = false;
			goto end_it;
		}
	}
end_it:
	/* we don't need to check submit_jobs_pu here */

	/* we don't need to check max_wall_pj here */

	if (free_used_limits)
		xfree(used_limits);

	return rc;
}

static int _qos_job_time_out(struct job_record *job_ptr,
			     slurmdb_qos_rec_t *qos_ptr,
			     slurmdb_qos_rec_t *qos_out_ptr,
			     uint64_t job_cpu_usage_mins)
{
	uint64_t usage_mins;
	uint32_t wall_mins;
	int rc = true;
	time_t now = time(NULL);

	if (!qos_ptr || !qos_out_ptr)
		return rc;

	/* The idea here is for qos to trump what an association
	 * has set for a limit, so if an association set of
	 * wall 10 mins and the qos has 20 mins set and the
	 * job has been running for 11 minutes it continues
	 * until 20.
	 */
	usage_mins = (uint64_t)(qos_ptr->usage->usage_raw / 60.0);
	wall_mins = qos_ptr->usage->grp_used_wall / 60;

	if ((qos_out_ptr->grp_cpu_mins == (uint64_t)INFINITE)
	    && (qos_ptr->grp_cpu_mins != (uint64_t)INFINITE)) {

		qos_out_ptr->grp_cpu_mins = qos_ptr->grp_cpu_mins;

		if (usage_mins >= qos_ptr->grp_cpu_mins) {
			last_job_update = now;
			info("Job %u timed out, "
			     "the job is at or exceeds QOS %s's "
			     "group max cpu minutes of %"PRIu64" "
			     "with %"PRIu64"",
			     job_ptr->job_id,
			     qos_ptr->name,
			     qos_ptr->grp_cpu_mins,
			     usage_mins);
			job_ptr->state_reason = FAIL_TIMEOUT;
			rc = false;
			goto end_it;
		}
	}

	if ((qos_out_ptr->grp_wall == INFINITE)
	    && (qos_ptr->grp_wall != INFINITE)) {

		qos_out_ptr->grp_wall = qos_ptr->grp_wall;

		if (wall_mins >= qos_ptr->grp_wall) {
			last_job_update = now;
			info("Job %u timed out, "
			     "the job is at or exceeds QOS %s's "
			     "group wall limit of %u with %u",
			     job_ptr->job_id,
			     qos_ptr->name, qos_ptr->grp_wall,
			     wall_mins);
			job_ptr->state_reason = FAIL_TIMEOUT;
			rc = false;
			goto end_it;
		}
	}

	if ((qos_out_ptr->max_cpu_mins_pj == (uint64_t)INFINITE)
	    && (qos_ptr->max_cpu_mins_pj != (uint64_t)INFINITE)) {

		qos_out_ptr->max_cpu_mins_pj = qos_ptr->max_cpu_mins_pj;

		if (job_cpu_usage_mins >= qos_ptr->max_cpu_mins_pj) {
			last_job_update = now;
			info("Job %u timed out, "
			     "the job is at or exceeds QOS %s's "
			     "max cpu minutes of %"PRIu64" "
			     "with %"PRIu64"",
			     job_ptr->job_id,
			     qos_ptr->name,
			     qos_ptr->max_cpu_mins_pj,
			     job_cpu_usage_mins);
			job_ptr->state_reason = FAIL_TIMEOUT;
			rc = false;
			goto end_it;
		}
	}

end_it:
	return rc;
}

/*
 * acct_policy_add_job_submit - Note that a job has been submitted for
 *	accounting policy purposes.
 */
extern void acct_policy_add_job_submit(struct job_record *job_ptr)
{
	_adjust_limit_usage(ACCT_POLICY_ADD_SUBMIT, job_ptr);
}

/*
 * acct_policy_remove_job_submit - Note that a job has finished (might
 *      not had started or been allocated resources) for accounting
 *      policy purposes.
 */
extern void acct_policy_remove_job_submit(struct job_record *job_ptr)
{
	_adjust_limit_usage(ACCT_POLICY_REM_SUBMIT, job_ptr);
}

/*
 * acct_policy_job_begin - Note that a job is starting for accounting
 *	policy purposes.
 */
extern void acct_policy_job_begin(struct job_record *job_ptr)
{
	_adjust_limit_usage(ACCT_POLICY_JOB_BEGIN, job_ptr);
}

/*
 * acct_policy_job_fini - Note that a job is completing for accounting
 *	policy purposes.
 */
extern void acct_policy_job_fini(struct job_record *job_ptr)
{
	_adjust_limit_usage(ACCT_POLICY_JOB_FINI, job_ptr);
}

extern void acct_policy_alter_job(struct job_record *job_ptr,
				  uint32_t new_time_limit)
{
	slurmdb_qos_rec_t *qos_ptr_1, *qos_ptr_2;
	slurmdb_assoc_rec_t *assoc_ptr = NULL;
	assoc_mgr_lock_t locks = { WRITE_LOCK, NO_LOCK,
				   WRITE_LOCK, NO_LOCK, NO_LOCK };
	uint64_t used_cpu_run_secs, new_used_cpu_run_secs;

	if (!IS_JOB_RUNNING(job_ptr) || (job_ptr->time_limit == new_time_limit))
		return;

	if (!(accounting_enforce & ACCOUNTING_ENFORCE_LIMITS)
	    || !_valid_job_assoc(job_ptr))
		return;

	used_cpu_run_secs = (uint64_t)job_ptr->total_cpus
		* (uint64_t)job_ptr->time_limit * 60;
	new_used_cpu_run_secs = (uint64_t)job_ptr->total_cpus
		* (uint64_t)new_time_limit * 60;

	assoc_mgr_lock(&locks);

	_set_qos_order(job_ptr, &qos_ptr_1, &qos_ptr_2);

	_qos_alter_job(job_ptr, qos_ptr_1,
		       used_cpu_run_secs, new_used_cpu_run_secs);
	_qos_alter_job(job_ptr, qos_ptr_2,
		       used_cpu_run_secs, new_used_cpu_run_secs);

	assoc_ptr = (slurmdb_assoc_rec_t *)job_ptr->assoc_ptr;
	while (assoc_ptr) {
		assoc_ptr->usage->grp_used_cpu_run_secs -=
			used_cpu_run_secs;
		assoc_ptr->usage->grp_used_cpu_run_secs +=
			new_used_cpu_run_secs;
		debug2("altering %u acct %s got %"PRIu64" "
		       "just removed %"PRIu64" and added %"PRIu64"",
		       job_ptr->job_id,
		       assoc_ptr->acct,
		       assoc_ptr->usage->grp_used_cpu_run_secs,
		       used_cpu_run_secs,
		       new_used_cpu_run_secs);
		/* now handle all the group limits of the parents */
		assoc_ptr = assoc_ptr->usage->parent_assoc_ptr;
	}
	assoc_mgr_unlock(&locks);
}

extern bool acct_policy_validate(job_desc_msg_t *job_desc,
				 struct part_record *part_ptr,
				 slurmdb_assoc_rec_t *assoc_in,
				 slurmdb_qos_rec_t *qos_ptr,
				 uint32_t *reason,
				 acct_policy_limit_set_t *acct_policy_limit_set,
				 bool update_call)
{
	uint32_t time_limit;
	slurmdb_qos_rec_t *qos_ptr_1, *qos_ptr_2;
	slurmdb_qos_rec_t qos_rec;
	slurmdb_assoc_rec_t *assoc_ptr = assoc_in;
	int parent = 0, job_cnt = 1;
	char *user_name = NULL;
	bool rc = true;
	uint32_t job_memory = 0;
	bool admin_set_memory_limit = false;
	struct job_record job_rec;
	assoc_mgr_lock_t locks = { READ_LOCK, NO_LOCK,
				   READ_LOCK, NO_LOCK, NO_LOCK };
	bool strict_checking;

	xassert(acct_policy_limit_set);

	if (!assoc_ptr) {
		error("acct_policy_validate: no assoc_ptr given for job.");
		return false;
	}
	user_name = assoc_ptr->user;

	if (job_desc->pn_min_memory != NO_VAL) {
		if ((job_desc->pn_min_memory & MEM_PER_CPU)
		    && (job_desc->min_cpus != NO_VAL)) {
			job_memory = (job_desc->pn_min_memory & (~MEM_PER_CPU))
				* job_desc->min_cpus;
			admin_set_memory_limit =
				(acct_policy_limit_set->pn_min_memory
				 == ADMIN_SET_LIMIT)
				|| (acct_policy_limit_set->max_cpus
				    == ADMIN_SET_LIMIT);
			debug3("acct_policy_validate: MPC: "
			       "job_memory set to %u", job_memory);
		} else if (job_desc->min_nodes != NO_VAL) {
			job_memory = (job_desc->pn_min_memory)
				* job_desc->min_nodes;
			admin_set_memory_limit =
				(acct_policy_limit_set->pn_min_memory
				 == ADMIN_SET_LIMIT)
				|| (acct_policy_limit_set->max_nodes
				    == ADMIN_SET_LIMIT);
			debug3("acct_policy_validate: MPN: "
			       "job_memory set to %u", job_memory);
		}
	}

	if (job_desc->array_bitmap)
		job_cnt = bit_set_count(job_desc->array_bitmap);

	slurmdb_init_qos_rec(&qos_rec, 0, INFINITE);

	assoc_mgr_lock(&locks);

	job_rec.qos_ptr = qos_ptr;
	job_rec.part_ptr = part_ptr;

	_set_qos_order(&job_rec, &qos_ptr_1, &qos_ptr_2);

	if (qos_ptr_1) {
		strict_checking =
			(reason || (qos_ptr_1->flags & QOS_FLAG_DENY_LIMIT));
		if (qos_ptr_2 && !strict_checking)
			strict_checking =
				qos_ptr_2->flags & QOS_FLAG_DENY_LIMIT;

		if (!(rc = _qos_policy_validate(
			      job_desc, part_ptr, qos_ptr_1, &qos_rec,
			      reason, acct_policy_limit_set, update_call,
			      user_name, job_memory, job_cnt, strict_checking,
			      admin_set_memory_limit)))
			goto end_it;
		if (!(rc = _qos_policy_validate(
			      job_desc, part_ptr, qos_ptr_2, &qos_rec,
			      reason, acct_policy_limit_set, update_call,
			      user_name, job_memory, job_cnt, strict_checking,
			      admin_set_memory_limit)))
			goto end_it;

	} else
		strict_checking = reason ? true : false;


	while (assoc_ptr) {
		/* for validation we don't need to look at
		 * assoc_ptr->grp_cpu_mins.
		 */

		if ((acct_policy_limit_set->max_cpus == ADMIN_SET_LIMIT)
		    || (qos_rec.grp_cpus != INFINITE)
		    || (assoc_ptr->grp_cpus == INFINITE)
		    || (update_call && (job_desc->max_cpus == NO_VAL))) {
			/* no need to check/set */
		} else if (strict_checking && (job_desc->min_cpus != NO_VAL)
			   && (job_desc->min_cpus > assoc_ptr->grp_cpus)) {
			if (reason)
				*reason = WAIT_ASSOC_GRP_CPU;
			debug2("job submit for user %s(%u): "
			       "min cpu request %u exceeds "
			       "group max cpu limit %u for account %s",
			       user_name,
			       job_desc->user_id,
			       job_desc->min_cpus,
			       assoc_ptr->grp_cpus,
			       assoc_ptr->acct);
			rc = false;
			break;
		}

		/* for validation we don't need to look at
		 * assoc_ptr->grp_jobs.
		 */
		if (strict_checking && !admin_set_memory_limit
		    && (qos_rec.grp_mem == INFINITE)
		    && (assoc_ptr->grp_mem != INFINITE)
		    && (job_memory > assoc_ptr->grp_mem)) {
			if (reason)
				*reason = WAIT_ASSOC_GRP_MEMORY;
			debug2("job submit for user %s(%u): "
			       "min memory request %u exceeds "
			       "group max memory limit %u for account %s",
			       user_name,
			       job_desc->user_id,
			       job_memory,
			       assoc_ptr->grp_mem,
			       assoc_ptr->acct);
			rc = false;
			break;
		}

		if ((acct_policy_limit_set->max_nodes == ADMIN_SET_LIMIT)
		    || (qos_rec.grp_nodes != INFINITE)
		    || (assoc_ptr->grp_nodes == INFINITE)
		    || (update_call && (job_desc->max_nodes == NO_VAL))) {
			/* no need to check/set */
		} else if (strict_checking && (job_desc->min_nodes != NO_VAL)
			   && (job_desc->min_nodes > assoc_ptr->grp_nodes)) {
			if (reason)
				*reason = WAIT_ASSOC_GRP_NODES;
			debug2("job submit for user %s(%u): "
			       "min node request %u exceeds "
			       "group max node limit %u for account %s",
			       user_name,
			       job_desc->user_id,
			       job_desc->min_nodes,
			       assoc_ptr->grp_nodes,
			       assoc_ptr->acct);
			rc = false;
			break;
		}

		if ((qos_rec.grp_submit_jobs == INFINITE) &&
		    (assoc_ptr->grp_submit_jobs != INFINITE) &&
		    ((assoc_ptr->usage->used_submit_jobs + job_cnt)
		     > assoc_ptr->grp_submit_jobs)) {
			if (reason)
				*reason = WAIT_ASSOC_GRP_SUB_JOB;
			debug2("job submit for user %s(%u): "
			       "group max submit job limit exceeded %u "
			       "for account '%s'",
			       user_name,
			       job_desc->user_id,
			       assoc_ptr->grp_submit_jobs,
			       assoc_ptr->acct);
			rc = false;
			break;
		}


		/* for validation we don't need to look at
		 * assoc_ptr->grp_wall. It is checked while the job is running.
		 */

		/* We don't need to look at the regular limits for
		 * parents since we have pre-propogated them, so just
		 * continue with the next parent
		 */
		if (parent) {
			assoc_ptr = assoc_ptr->usage->parent_assoc_ptr;
			continue;
		}

		/* for validation we don't need to look at
		 * assoc_ptr->max_cpu_mins_pj.
		 */

		if ((acct_policy_limit_set->max_cpus == ADMIN_SET_LIMIT)
		    || (qos_rec.max_cpus_pj != INFINITE)
		    || (assoc_ptr->max_cpus_pj == INFINITE)
		    || (update_call && (job_desc->max_cpus == NO_VAL))) {
			/* no need to check/set */
		} else if (strict_checking && (job_desc->min_cpus != NO_VAL)
			   && (job_desc->min_cpus > assoc_ptr->max_cpus_pj)) {
			if (reason)
				*reason = WAIT_ASSOC_MAX_CPUS_PER_JOB;
			debug2("job submit for user %s(%u): "
			       "min cpu limit %u exceeds "
			       "account max %u",
			       user_name,
			       job_desc->user_id,
			       job_desc->min_cpus,
			       assoc_ptr->max_cpus_pj);
			rc = false;
			break;
		}

		/* for validation we don't need to look at
		 * assoc_ptr->max_jobs.
		 */

		if ((acct_policy_limit_set->max_nodes == ADMIN_SET_LIMIT)
		    || (qos_rec.max_nodes_pj != INFINITE)
		    || (assoc_ptr->max_nodes_pj == INFINITE)
		    || (update_call && (job_desc->max_nodes == NO_VAL))) {
			/* no need to check/set */
		} else if (strict_checking && (job_desc->min_nodes != NO_VAL)
			   && (job_desc->min_nodes > assoc_ptr->max_nodes_pj)) {
			if (reason)
				*reason = WAIT_ASSOC_MAX_NODE_PER_JOB;
			debug2("job submit for user %s(%u): "
			       "min node limit %u exceeds "
			       "account max %u",
			       user_name,
			       job_desc->user_id,
			       job_desc->min_nodes,
			       assoc_ptr->max_nodes_pj);
			rc = false;
			break;
		}

		if ((qos_rec.max_submit_jobs_pu == INFINITE) &&
		    (assoc_ptr->max_submit_jobs != INFINITE) &&
		    ((assoc_ptr->usage->used_submit_jobs + job_cnt)
		     > assoc_ptr->max_submit_jobs)) {
			if (reason)
				*reason = WAIT_ASSOC_MAX_SUB_JOB;
			debug2("job submit for user %s(%u): "
			       "account max submit job limit exceeded %u",
			       user_name,
			       job_desc->user_id,
			       assoc_ptr->max_submit_jobs);
			rc = false;
			break;
		}

		if ((acct_policy_limit_set->time == ADMIN_SET_LIMIT)
		    || (qos_rec.max_wall_pj != INFINITE)
		    || (assoc_ptr->max_wall_pj == INFINITE)
		    || (update_call && (job_desc->time_limit == NO_VAL))) {
			/* no need to check/set */
		} else {
			time_limit = assoc_ptr->max_wall_pj;
			if (job_desc->time_limit == NO_VAL) {
				if (part_ptr->max_time == INFINITE)
					job_desc->time_limit = time_limit;
				else
					job_desc->time_limit =
						MIN(time_limit,
						    part_ptr->max_time);
				acct_policy_limit_set->time = 1;
			} else if (acct_policy_limit_set->time &&
				   job_desc->time_limit > time_limit) {
				job_desc->time_limit = time_limit;
			} else if (strict_checking &&
				   (job_desc->time_limit > time_limit)) {
				if (reason)
					*reason = WAIT_ASSOC_MAX_WALL_PER_JOB;
				debug2("job submit for user %s(%u): "
				       "time limit %u exceeds account max %u",
				       user_name,
				       job_desc->user_id,
				       job_desc->time_limit, time_limit);
				rc = false;
				break;
			}
		}

		assoc_ptr = assoc_ptr->usage->parent_assoc_ptr;
		parent = 1;
	}
end_it:
	assoc_mgr_unlock(&locks);

	return rc;
}

/*
 * Determine of the specified job can execute right now or is currently
 * blocked by an association or QOS limit. Does not re-validate job state.
 */
extern bool acct_policy_job_runnable_state(struct job_record *job_ptr)
{
	/* If any more limits are added this will need to be added to */
	if ((job_ptr->state_reason >= WAIT_QOS_GRP_CPU
	     && job_ptr->state_reason <= WAIT_ASSOC_MAX_SUB_JOB) ||
	    (job_ptr->state_reason == WAIT_ASSOC_JOB_LIMIT) ||
	    (job_ptr->state_reason == WAIT_ASSOC_RESOURCE_LIMIT) ||
	    (job_ptr->state_reason == WAIT_ASSOC_TIME_LIMIT) ||
	    (job_ptr->state_reason == WAIT_QOS_JOB_LIMIT) ||
	    (job_ptr->state_reason == WAIT_QOS_TIME_LIMIT)) {
		return false;
	}

	return true;
}

/*
 * acct_policy_job_runnable_pre_select - Determine of the specified
 *	job can execute right now or not depending upon accounting
 *	policy (e.g. running job limit for this association). If the
 *	association limits prevent the job from ever running (lowered
 *	limits since job submission), then cancel the job.
 */
extern bool acct_policy_job_runnable_pre_select(struct job_record *job_ptr)
{
	slurmdb_qos_rec_t *qos_ptr_1, *qos_ptr_2;
	slurmdb_qos_rec_t qos_rec;
	slurmdb_assoc_rec_t *assoc_ptr;
	uint32_t time_limit;
	bool rc = true;
	uint32_t wall_mins;
	int parent = 0; /* flag to tell us if we are looking at the
			 * parent or not
			 */
	assoc_mgr_lock_t locks = { READ_LOCK, NO_LOCK,
				   READ_LOCK, NO_LOCK, NO_LOCK, NO_LOCK };

	/* check to see if we are enforcing associations */
	if (!accounting_enforce)
		return true;

	if (!_valid_job_assoc(job_ptr)) {
		xfree(job_ptr->state_desc);
		job_ptr->state_reason = FAIL_ACCOUNT;
		return false;
	}

	/* now see if we are enforcing limits */
	if (!(accounting_enforce & ACCOUNTING_ENFORCE_LIMITS))
		return true;

	/* clear old state reason */
	if (!acct_policy_job_runnable_state(job_ptr)) {
		xfree(job_ptr->state_desc);
		job_ptr->state_reason = WAIT_NO_REASON;
	}

	slurmdb_init_qos_rec(&qos_rec, 0, INFINITE);

	assoc_mgr_lock(&locks);

	_set_qos_order(job_ptr, &qos_ptr_1, &qos_ptr_2);

	/* check the first QOS setting it's values in the qos_rec */
	if (qos_ptr_1 &&
	    !(rc = _qos_job_runnable_pre_select(job_ptr, qos_ptr_1,
						 &qos_rec)))
		goto end_it;

	/* If qos_ptr_1 didn't set the value use the 2nd QOS to set
	   the limit.
	*/
	if (qos_ptr_2 &&
	    !(rc = _qos_job_runnable_pre_select(job_ptr, qos_ptr_2,
						 &qos_rec)))
		goto end_it;

	assoc_ptr = job_ptr->assoc_ptr;
	while (assoc_ptr) {
		wall_mins = assoc_ptr->usage->grp_used_wall / 60;

#if _DEBUG
		info("acct_job_limits: %u of %u",
		     assoc_ptr->usage->used_jobs, assoc_ptr->max_jobs);
#endif
		/* we don't need to check grp_cpu_mins here */

		/* we don't need to check grp_cpus here */

		/* we don't need to check grp_mem here */

		if ((qos_rec.grp_jobs == INFINITE) &&
		    (assoc_ptr->grp_jobs != INFINITE) &&
		    (assoc_ptr->usage->used_jobs >= assoc_ptr->grp_jobs)) {
			xfree(job_ptr->state_desc);
			job_ptr->state_reason = WAIT_ASSOC_GRP_JOB;
			debug2("job %u being held, "
			       "assoc %u is at or exceeds "
			       "group max jobs limit %u with %u for account %s",
			       job_ptr->job_id, assoc_ptr->id,
			       assoc_ptr->grp_jobs,
			       assoc_ptr->usage->used_jobs, assoc_ptr->acct);

			rc = false;
			goto end_it;
		}

		/* we don't need to check grp_cpu_run_mins here */

		/* we don't need to check grp_nodes here */

		/* we don't need to check submit_jobs here */

		if ((qos_rec.grp_wall == INFINITE)
		    && (assoc_ptr->grp_wall != INFINITE)
		    && (wall_mins >= assoc_ptr->grp_wall)) {
			xfree(job_ptr->state_desc);
			job_ptr->state_reason = WAIT_ASSOC_GRP_WALL;
			debug2("job %u being held, "
			       "assoc %u is at or exceeds "
			       "group wall limit %u "
			       "with %u for account %s",
			       job_ptr->job_id, assoc_ptr->id,
			       assoc_ptr->grp_wall,
			       wall_mins, assoc_ptr->acct);
			rc = false;
			goto end_it;
		}


		/* We don't need to look at the regular limits for
		 * parents since we have pre-propogated them, so just
		 * continue with the next parent
		 */
		if (parent) {
			assoc_ptr = assoc_ptr->usage->parent_assoc_ptr;
			continue;
		}

		/* we don't need to check max_cpu_mins_pj here */

		/* we don't need to check max_cpus_pj here */

		if ((qos_rec.max_jobs_pu == INFINITE) &&
		    (assoc_ptr->max_jobs != INFINITE) &&
		    (assoc_ptr->usage->used_jobs >= assoc_ptr->max_jobs)) {
			xfree(job_ptr->state_desc);
			job_ptr->state_reason = WAIT_ASSOC_MAX_JOBS;
			debug2("job %u being held, "
			       "assoc %u is at or exceeds "
			       "max jobs limit %u with %u for account %s",
			       job_ptr->job_id, assoc_ptr->id,
			       assoc_ptr->max_jobs,
			       assoc_ptr->usage->used_jobs, assoc_ptr->acct);
			rc = false;
			goto end_it;
		}

		/* we don't need to check max_nodes_pj here */

		/* we don't need to check submit_jobs here */

		/* if the association limits have changed since job
		 * submission and job can not run, then kill it */
		if ((job_ptr->limit_set_time != ADMIN_SET_LIMIT)
		    && (qos_rec.max_wall_pj == INFINITE)
		    && (assoc_ptr->max_wall_pj != INFINITE)) {
			time_limit = assoc_ptr->max_wall_pj;
			if ((job_ptr->time_limit != NO_VAL) &&
			    (job_ptr->time_limit > time_limit)) {
				xfree(job_ptr->state_desc);
				job_ptr->state_reason =
					WAIT_ASSOC_MAX_WALL_PER_JOB;
				debug2("job %u being held, "
				       "time limit %u exceeds account max %u",
				       job_ptr->job_id,
				       job_ptr->time_limit,
				       time_limit);
				rc = false;
				goto end_it;
			}
		}

		assoc_ptr = assoc_ptr->usage->parent_assoc_ptr;
		parent = 1;
	}
end_it:
	assoc_mgr_unlock(&locks);

	return rc;
}

/*
 * acct_policy_job_runnable_post_select - After nodes have been
 *	selected for the job verify the counts don't exceed aggregated limits.
 */
extern bool acct_policy_job_runnable_post_select(
	struct job_record *job_ptr, uint32_t node_cnt,
	uint32_t cpu_cnt, uint32_t pn_min_memory)
{
	slurmdb_qos_rec_t *qos_ptr_1, *qos_ptr_2;
	slurmdb_qos_rec_t qos_rec;
	slurmdb_assoc_rec_t *assoc_ptr;
	uint64_t cpu_time_limit;
	uint64_t job_cpu_time_limit;
	uint64_t cpu_run_mins;
	bool rc = true;
	uint64_t usage_mins;
	uint32_t job_memory = 0;
	bool admin_set_memory_limit = false;
	bool safe_limits = false;
	int parent = 0; /* flag to tell us if we are looking at the
			 * parent or not
			 */
	assoc_mgr_lock_t locks = { READ_LOCK, NO_LOCK,
				   READ_LOCK, NO_LOCK, NO_LOCK, NO_LOCK };

	/* check to see if we are enforcing associations */
	if (!accounting_enforce)
		return true;

	/* probably don't need to check this here */
	/* if (!_valid_job_assoc(job_ptr)) { */
	/* 	job_ptr->state_reason = FAIL_ACCOUNT; */
	/* 	return false; */
	/* } */

	/* now see if we are enforcing limits */
	if (!(accounting_enforce & ACCOUNTING_ENFORCE_LIMITS))
		return true;

	/* check to see if we should be using safe limits, if so we
	 * will only start a job if there are sufficient remaining
	 * cpu-minutes for it to run to completion */
	if (accounting_enforce & ACCOUNTING_ENFORCE_SAFE)
		safe_limits = true;

	/* clear old state reason */
	if (!acct_policy_job_runnable_state(job_ptr)) {
		xfree(job_ptr->state_desc);
		job_ptr->state_reason = WAIT_NO_REASON;
	}

	job_cpu_time_limit = (uint64_t)job_ptr->time_limit * (uint64_t)cpu_cnt;

	if (pn_min_memory) {
		char *memory_type = NULL;

		admin_set_memory_limit =
			(job_ptr->limit_set_pn_min_memory == ADMIN_SET_LIMIT)
			|| (job_ptr->limit_set_min_cpus == ADMIN_SET_LIMIT);

		if (pn_min_memory & MEM_PER_CPU) {
			memory_type = "MPC";
			job_memory = (pn_min_memory & (~MEM_PER_CPU)) * cpu_cnt;
		} else {
			memory_type = "MPN";
			job_memory = (pn_min_memory) * node_cnt;
		}
		debug3("acct_policy_job_runnable_post_select: job %u: %s: "
		       "job_memory set to %u",
		       job_ptr->job_id, memory_type, job_memory);
	}

<<<<<<< HEAD
	slurmdb_init_qos_rec(&qos_rec, 0, INFINITE);
=======
	assoc_mgr_lock(&locks);
	qos_ptr = job_ptr->qos_ptr;
	if (qos_ptr) {
		usage_mins = (uint64_t)(qos_ptr->usage->usage_raw / 60.0);
		cpu_run_mins = qos_ptr->usage->grp_used_cpu_run_secs / 60;

		/*
		 * Try to get the used limits for the user or initialise a local
		 * nullified one if not available.
		 */
		used_limits = _get_used_limits_for_user(
			qos_ptr->usage->user_limit_list,
			job_ptr->user_id);
		if (!used_limits) {
			used_limits = xmalloc(sizeof(slurmdb_used_limits_t));
			used_limits->uid = job_ptr->user_id;
			free_used_limits = true;
		}

		/* If the QOS has a GrpCPUMins limit set we may hold the job */
		if (qos_ptr->grp_cpu_mins != (uint64_t)INFINITE) {
			if (usage_mins >= qos_ptr->grp_cpu_mins) {
				xfree(job_ptr->state_desc);
				job_ptr->state_reason = WAIT_QOS_GRP_CPU_MIN;
				debug2("Job %u being held, "
				       "the job is at or exceeds QOS %s's "
				       "group max cpu minutes of %"PRIu64" "
				       "with %"PRIu64"",
				       job_ptr->job_id,
				       qos_ptr->name,
				       qos_ptr->grp_cpu_mins,
				       usage_mins);
				rc = false;
				goto end_it;
			} else if (safe_limits
				   && ((job_cpu_time_limit + cpu_run_mins) >
				       (qos_ptr->grp_cpu_mins - usage_mins))) {
				/*
				 * If we're using safe limits start
				 * the job only if there are
				 * sufficient cpu-mins left such that
				 * it will run to completion without
				 * being killed
				 */
				xfree(job_ptr->state_desc);
				job_ptr->state_reason = WAIT_QOS_GRP_CPU_MIN;
				debug2("Job %u being held, "
				       "the job is at or exceeds QOS %s's "
				       "group max cpu minutes of %"PRIu64" "
				       "of which %"PRIu64" are still available "
				       "but request is for %"PRIu64" "
				       "(%"PRIu64" already used) cpu "
				       "minutes (%u cpus)",
				       job_ptr->job_id,
				       qos_ptr->name,
				       qos_ptr->grp_cpu_mins,
				       qos_ptr->grp_cpu_mins - usage_mins,
				       job_cpu_time_limit + cpu_run_mins,
				       cpu_run_mins,
				       cpu_cnt);

				rc = false;
				goto end_it;
			}
		}

		/* If the JOB's cpu limit wasn't administratively set and the
		 * QOS has a GrpCPU limit, cancel the job if its minimum
		 * cpu requirement has exceeded the limit for all CPUs
		 * usable by the QOS
		 */
		if ((job_ptr->limit_set_min_cpus != ADMIN_SET_LIMIT)
		    && qos_ptr->grp_cpus != INFINITE) {
			if (cpu_cnt > qos_ptr->grp_cpus) {
				xfree(job_ptr->state_desc);
				job_ptr->state_reason = WAIT_QOS_GRP_CPU;
				debug2("job %u is being held, "
				       "min cpu request %u exceeds "
				       "group max cpu limit %u for "
				       "qos '%s'",
				       job_ptr->job_id,
				       cpu_cnt,
				       qos_ptr->grp_cpus,
				       qos_ptr->name);
				rc = false;
				goto end_it;
			}

			if ((qos_ptr->usage->grp_used_cpus +
			     cpu_cnt) > qos_ptr->grp_cpus) {
				xfree(job_ptr->state_desc);
				job_ptr->state_reason =	WAIT_QOS_GRP_CPU;
				debug2("job %u being held, "
				       "the job is at or exceeds "
				       "group max cpu limit %u "
				       "with already used %u + requested %u "
				       "for qos %s",
				       job_ptr->job_id,
				       qos_ptr->grp_cpus,
				       qos_ptr->usage->grp_used_cpus,
				       cpu_cnt,
				       qos_ptr->name);
				rc = false;
				goto end_it;
			}
		}

		if (!admin_set_memory_limit
		    && (qos_ptr->grp_mem != INFINITE)) {
			if (job_memory > qos_ptr->grp_mem) {
				xfree(job_ptr->state_desc);
				job_ptr->state_reason = WAIT_QOS_GRP_MEMORY;
				info("job %u is being held, "
				     "memory request %u exceeds "
				     "group max memory limit %u for "
				     "qos '%s'",
				     job_ptr->job_id,
				     job_memory,
				     qos_ptr->grp_mem,
				     qos_ptr->name);
				rc = false;
				goto end_it;
			}

			if ((qos_ptr->usage->grp_used_mem +
			     job_memory) > qos_ptr->grp_mem) {
				xfree(job_ptr->state_desc);
				job_ptr->state_reason =	WAIT_QOS_GRP_MEMORY;
				debug2("job %u being held, "
				       "the job is at or exceeds "
				       "group memory limit %u "
				       "with already used %u + requested %u "
				       "for qos %s",
				       job_ptr->job_id,
				       qos_ptr->grp_mem,
				       qos_ptr->usage->grp_used_mem,
				       job_memory,
				       qos_ptr->name);
				rc = false;
				goto end_it;
			}
		}

		/* we don't need to check grp_jobs here */

		if (qos_ptr->grp_cpu_run_mins != INFINITE) {
			if (cpu_run_mins + job_cpu_time_limit >
			    qos_ptr->grp_cpu_run_mins) {
				xfree(job_ptr->state_desc);
				job_ptr->state_reason =
					WAIT_QOS_GRP_CPU_RUN_MIN;
				debug2("job %u being held, "
				       "qos %s is at or exceeds "
				       "group max running cpu minutes "
				       "limit %"PRIu64" with already "
				       "used %"PRIu64" + requested %"PRIu64" "
				       "for qos '%s'",
				       job_ptr->job_id, qos_ptr->name,
				       qos_ptr->grp_cpu_run_mins,
				       cpu_run_mins,
				       job_cpu_time_limit,
				       qos_ptr->name);
				rc = false;
				goto end_it;
			}
		}

		if ((job_ptr->limit_set_min_nodes != ADMIN_SET_LIMIT)
		    && qos_ptr->grp_nodes != INFINITE) {
			if (node_cnt > qos_ptr->grp_nodes) {
				xfree(job_ptr->state_desc);
				job_ptr->state_reason = WAIT_QOS_GRP_NODES;
				debug2("job %u is being held, "
				       "min node request %u exceeds "
				       "group max node limit %u for "
				       "qos '%s'",
				       job_ptr->job_id,
				       node_cnt,
				       qos_ptr->grp_nodes,
				       qos_ptr->name);
				rc = false;
				goto end_it;
			}

			if ((qos_ptr->usage->grp_used_nodes +
			     node_cnt) >
			    qos_ptr->grp_nodes) {
				xfree(job_ptr->state_desc);
				job_ptr->state_reason =	WAIT_QOS_GRP_NODES;
				debug2("job %u being held, "
				       "the job is at or exceeds "
				       "group max node limit %u "
				       "with already used %u + requested %u "
				       "for qos %s",
				       job_ptr->job_id,
				       qos_ptr->grp_nodes,
				       qos_ptr->usage->grp_used_nodes,
				       node_cnt,
				       qos_ptr->name);
				rc = false;
				goto end_it;
			}
		}

		/* we don't need to check submit_jobs here */

		/* we don't need to check grp_wall here */

		if (qos_ptr->max_cpu_mins_pj != INFINITE) {
			cpu_time_limit = qos_ptr->max_cpu_mins_pj;
			if ((job_ptr->time_limit != NO_VAL) &&
			    (job_cpu_time_limit > cpu_time_limit)) {
				xfree(job_ptr->state_desc);
				job_ptr->state_reason =
					WAIT_QOS_MAX_CPU_MINS_PER_JOB;
				debug2("job %u being held, "
				       "cpu time limit %"PRIu64" exceeds "
				       "qos max per-job %"PRIu64"",
				       job_ptr->job_id,
				       job_cpu_time_limit,
				       cpu_time_limit);
				rc = false;
				goto end_it;
			}
		}

		if ((job_ptr->limit_set_min_cpus != ADMIN_SET_LIMIT)
		    && qos_ptr->max_cpus_pj != INFINITE) {
			if (cpu_cnt > qos_ptr->max_cpus_pj) {
				xfree(job_ptr->state_desc);
				job_ptr->state_reason =
					WAIT_QOS_MAX_CPUS_PER_JOB;
				debug2("job %u being held, "
				       "min cpu limit %u exceeds "
				       "qos per-job max %u",
				       job_ptr->job_id,
				       cpu_cnt,
				       qos_ptr->max_cpus_pj);
				rc = false;
				goto end_it;
			}
		}

		if ((job_ptr->limit_set_min_cpus != ADMIN_SET_LIMIT)
		    && qos_ptr->min_cpus_pj != INFINITE) {
			if (cpu_cnt && cpu_cnt < qos_ptr->min_cpus_pj) {
				xfree(job_ptr->state_desc);
				job_ptr->state_reason =	WAIT_QOS_MIN_CPUS;
				debug2("%s job %u being held, "
				       "min cpu limit %u below "
				       "qos per-job min %u",
				       __func__, job_ptr->job_id,
				       cpu_cnt,
				       qos_ptr->min_cpus_pj);
				rc = false;
				goto end_it;
			}
		}

		if ((job_ptr->limit_set_min_cpus != ADMIN_SET_LIMIT) &&
		    (qos_ptr->max_cpus_pu != INFINITE)) {
			/* Hold the job if it exceeds the per-user
			 * CPU limit for the given QOS
			 */
			if (cpu_cnt > qos_ptr->max_cpus_pu) {
				xfree(job_ptr->state_desc);
				job_ptr->state_reason =
					WAIT_QOS_MAX_CPU_PER_USER;
				debug2("job %u being held, "
				       "min cpu limit %u exceeds "
				       "qos per-user max %u",
				       job_ptr->job_id,
				       cpu_cnt,
				       qos_ptr->max_cpus_pu);
				rc = false;
				goto end_it;
			}
			/* Hold the job if the user has exceeded
			 * the QOS per-user CPU limit with their
			 * current usage */
			if ((used_limits->cpus + cpu_cnt)
			    > qos_ptr->max_cpus_pu) {
				xfree(job_ptr->state_desc);
				job_ptr->state_reason =
					WAIT_QOS_MAX_CPU_PER_USER;
				debug2("job %u being held, "
				       "the user is at or would exceed "
				       "max cpus per-user limit "
				       "%u with %u(+%u) for QOS %s",
				       job_ptr->job_id,
				       qos_ptr->max_cpus_pu,
				       used_limits->cpus,
				       cpu_cnt,
				       qos_ptr->name);
				rc = false;
				goto end_it;
			}
		}

		/* We do not need to check max_jobs_pu here */
>>>>>>> b330973c

	assoc_mgr_lock(&locks);

	_set_qos_order(job_ptr, &qos_ptr_1, &qos_ptr_2);

	/* check the first QOS setting it's values in the qos_rec */
	if (qos_ptr_1 &&
	    !(rc = _qos_job_runnable_post_select(job_ptr, qos_ptr_1,
						 &qos_rec, node_cnt, cpu_cnt,
						 job_memory, job_cpu_time_limit,
						 admin_set_memory_limit)))
		goto end_it;

	/* If qos_ptr_1 didn't set the value use the 2nd QOS to set
	   the limit.
	*/
	if (qos_ptr_2 &&
	    !(rc = _qos_job_runnable_post_select(job_ptr, qos_ptr_2,
						 &qos_rec, node_cnt, cpu_cnt,
						 job_memory, job_cpu_time_limit,
						 admin_set_memory_limit)))
		goto end_it;

	assoc_ptr = job_ptr->assoc_ptr;
	while (assoc_ptr) {
		usage_mins = (uint64_t)(assoc_ptr->usage->usage_raw / 60.0);
		cpu_run_mins = assoc_ptr->usage->grp_used_cpu_run_secs / 60;

#if _DEBUG
		info("acct_job_limits: %u of %u",
		     assoc_ptr->usage->used_jobs, assoc_ptr->max_jobs);
#endif
		/*
		 * If the association has a GrpCPUMins limit set (and there
		 * is no QOS with GrpCPUMins set) we may hold the job
		 */
		if ((qos_rec.grp_cpu_mins == (uint64_t)INFINITE)
		    && (assoc_ptr->grp_cpu_mins != (uint64_t)INFINITE)) {
			if (usage_mins >= assoc_ptr->grp_cpu_mins) {
				xfree(job_ptr->state_desc);
				job_ptr->state_reason = WAIT_ASSOC_GRP_CPU_MIN;
				debug2("job %u being held, "
				       "assoc %u is at or exceeds "
				       "group max cpu minutes limit %"PRIu64" "
				       "with %Lf for account %s",
				       job_ptr->job_id, assoc_ptr->id,
				       assoc_ptr->grp_cpu_mins,
				       assoc_ptr->usage->usage_raw,
				       assoc_ptr->acct);
				rc = false;
				goto end_it;
			} else if (safe_limits
				   && ((job_cpu_time_limit + cpu_run_mins) >
				       (assoc_ptr->grp_cpu_mins
					- usage_mins))) {
				/*
				 * If we're using safe limits start
				 * the job only if there are
				 * sufficient cpu-mins left such that
				 * it will run to completion without
				 * being killed
				 */
				xfree(job_ptr->state_desc);
				job_ptr->state_reason = WAIT_ASSOC_GRP_CPU_MIN;
				debug2("job %u being held, "
				       "assoc %u is at or exceeds "
				       "group max cpu minutes of %"PRIu64" "
				       "of which %"PRIu64" are still available "
				       "but request is for %"PRIu64" cpu "
				       "minutes (%u cpus)"
				       "for account %s",
				       job_ptr->job_id, assoc_ptr->id,
				       assoc_ptr->grp_cpu_mins,
				       assoc_ptr->grp_cpu_mins - usage_mins,
				       job_cpu_time_limit + cpu_run_mins,
				       cpu_cnt,
				       assoc_ptr->acct);
				rc = false;
				goto end_it;
			}
		}

		if ((job_ptr->limit_set_min_cpus != ADMIN_SET_LIMIT)
		    && (qos_rec.grp_cpus == INFINITE)
		    && (assoc_ptr->grp_cpus != INFINITE)) {
			if (cpu_cnt > assoc_ptr->grp_cpus) {
				xfree(job_ptr->state_desc);
				job_ptr->state_reason = WAIT_ASSOC_GRP_CPU;
				debug2("job %u being held, "
				       "min cpu request %u exceeds "
				       "group max cpu limit %u for "
				       "account %s",
				       job_ptr->job_id,
				       cpu_cnt,
				       assoc_ptr->grp_cpus,
				       assoc_ptr->acct);
				rc = false;
				goto end_it;
			}

			if ((assoc_ptr->usage->grp_used_cpus + cpu_cnt) >
			    assoc_ptr->grp_cpus) {
				xfree(job_ptr->state_desc);
				job_ptr->state_reason = WAIT_ASSOC_GRP_CPU;
				debug2("job %u being held, "
				       "assoc %u is at or exceeds "
				       "group max cpu limit %u "
				       "with already used %u + requested %u "
				       "for account %s",
				       job_ptr->job_id, assoc_ptr->id,
				       assoc_ptr->grp_cpus,
				       assoc_ptr->usage->grp_used_cpus,
				       cpu_cnt,
				       assoc_ptr->acct);
				rc = false;
				goto end_it;
			}
		}

		if (!admin_set_memory_limit
		    && (qos_rec.grp_mem == INFINITE)
		    && (assoc_ptr->grp_mem != INFINITE)) {
			if (job_memory > assoc_ptr->grp_mem) {
				xfree(job_ptr->state_desc);
				job_ptr->state_reason = WAIT_ASSOC_GRP_MEMORY;
				info("job %u being held, "
				     "memory request %u exceeds "
				     "group memory limit %u for "
				     "account %s",
				     job_ptr->job_id,
				     job_memory,
				     assoc_ptr->grp_mem,
				     assoc_ptr->acct);
				rc = false;
				goto end_it;
			}

			if ((assoc_ptr->usage->grp_used_mem + job_memory) >
			    assoc_ptr->grp_mem) {
				xfree(job_ptr->state_desc);
				job_ptr->state_reason = WAIT_ASSOC_GRP_MEMORY;
				debug2("job %u being held, "
				       "assoc %u is at or exceeds "
				       "group memory limit %u "
				       "with already used %u + requested %u "
				       "for account %s",
				       job_ptr->job_id, assoc_ptr->id,
				       assoc_ptr->grp_mem,
				       assoc_ptr->usage->grp_used_mem,
				       job_memory,
				       assoc_ptr->acct);
				rc = false;
				goto end_it;
			}
		}

		/* we don't need to check grp_jobs here */

		if ((qos_rec.grp_cpu_run_mins == INFINITE)
		    && (assoc_ptr->grp_cpu_run_mins != INFINITE)) {
			if (cpu_run_mins + job_cpu_time_limit >
			    assoc_ptr->grp_cpu_run_mins) {
				xfree(job_ptr->state_desc);
				job_ptr->state_reason =
					WAIT_ASSOC_GRP_CPU_RUN_MIN;
				debug2("job %u being held, "
				       "assoc %u is at or exceeds "
				       "group max running cpu minutes "
				       "limit %"PRIu64" with already "
				       "used %"PRIu64" + requested %"PRIu64" "
				       "for account %s",
				       job_ptr->job_id, assoc_ptr->id,
				       assoc_ptr->grp_cpu_run_mins,
				       cpu_run_mins,
				       job_cpu_time_limit,
				       assoc_ptr->acct);
				rc = false;
				goto end_it;
			}
		}

		if ((job_ptr->limit_set_min_nodes != ADMIN_SET_LIMIT)
		    && (qos_rec.grp_nodes == INFINITE)
		    && (assoc_ptr->grp_nodes != INFINITE)) {
			if (node_cnt >
			    assoc_ptr->grp_nodes) {
				xfree(job_ptr->state_desc);
				job_ptr->state_reason = WAIT_ASSOC_GRP_NODES;
				debug2("job %u being held, "
				       "min node request %u exceeds "
				       "group max node limit %u for "
				       "account %s",
				       job_ptr->job_id,
				       node_cnt,
				       assoc_ptr->grp_nodes,
				       assoc_ptr->acct);
				rc = false;
				goto end_it;
			}

			if ((assoc_ptr->usage->grp_used_nodes +
			     node_cnt) >
			    assoc_ptr->grp_nodes) {
				xfree(job_ptr->state_desc);
				job_ptr->state_reason = WAIT_ASSOC_GRP_NODES;
				debug2("job %u being held, "
				       "assoc %u is at or exceeds "
				       "group max node limit %u "
				       "with already used %u + requested %u "
				       "for account %s",
				       job_ptr->job_id, assoc_ptr->id,
				       assoc_ptr->grp_nodes,
				       assoc_ptr->usage->grp_used_nodes,
				       node_cnt,
				       assoc_ptr->acct);
				rc = false;
				goto end_it;
			}
		}

		/* we don't need to check submit_jobs here */

		/* we don't need to check grp_wall here */


		/* We don't need to look at the regular limits for
		 * parents since we have pre-propogated them, so just
		 * continue with the next parent
		 */
		if (parent) {
			assoc_ptr = assoc_ptr->usage->parent_assoc_ptr;
			continue;
		}

		if ((qos_rec.max_cpu_mins_pj == INFINITE) &&
		    (assoc_ptr->max_cpu_mins_pj != INFINITE)) {
			cpu_time_limit = assoc_ptr->max_cpu_mins_pj;
			if ((job_ptr->time_limit != NO_VAL) &&
			    (job_cpu_time_limit > cpu_time_limit)) {
				xfree(job_ptr->state_desc);
				job_ptr->state_reason =
					WAIT_ASSOC_MAX_CPU_MINS_PER_JOB;
				debug2("job %u being held, "
				       "cpu time limit %"PRIu64" exceeds "
				       "assoc max per job %"PRIu64"",
				       job_ptr->job_id,
				       job_cpu_time_limit,
				       cpu_time_limit);
				rc = false;
				goto end_it;
			}
		}

		if ((qos_rec.max_cpus_pj == INFINITE) &&
		    (assoc_ptr->max_cpus_pj != INFINITE)) {
			if (cpu_cnt >
			    assoc_ptr->max_cpus_pj) {
				xfree(job_ptr->state_desc);
				job_ptr->state_reason =
					WAIT_ASSOC_MAX_CPUS_PER_JOB;
				debug2("job %u being held, "
				       "min cpu limit %u exceeds "
				       "account max %u",
				       job_ptr->job_id,
				       cpu_cnt,
				       assoc_ptr->max_cpus_pj);
				rc = false;
				goto end_it;
			}
		}

		/* we do not need to check max_jobs here */

		if ((qos_rec.max_nodes_pj == INFINITE)
		    && (assoc_ptr->max_nodes_pj != INFINITE)) {
			if (node_cnt > assoc_ptr->max_nodes_pj) {
				xfree(job_ptr->state_desc);
				job_ptr->state_reason =
					WAIT_ASSOC_MAX_NODE_PER_JOB;
				debug2("job %u being held, "
				       "min node limit %u exceeds "
				       "account max %u",
				       job_ptr->job_id,
				       node_cnt,
				       assoc_ptr->max_nodes_pj);
				rc = false;
				goto end_it;
			}
		}

		/* we don't need to check submit_jobs here */

		/* we don't need to check max_wall_pj here */

		assoc_ptr = assoc_ptr->usage->parent_assoc_ptr;
		parent = 1;
	}
end_it:
	assoc_mgr_unlock(&locks);

	return rc;
}

extern uint32_t acct_policy_get_max_nodes(struct job_record *job_ptr,
					  uint32_t *wait_reason)
{
	uint32_t max_nodes_limit = INFINITE, qos_max_p_limit = INFINITE;
	assoc_mgr_lock_t locks = { READ_LOCK, NO_LOCK,
				   READ_LOCK, NO_LOCK, NO_LOCK, NO_LOCK };
	slurmdb_qos_rec_t *qos_ptr_1, *qos_ptr_2;
	slurmdb_qos_rec_t qos_rec;
	slurmdb_assoc_rec_t *assoc_ptr = job_ptr->assoc_ptr;
	bool parent = 0; /* flag to tell us if we are looking at the
			  * parent or not
			  */
	bool grp_set = 0;

	/* check to see if we are enforcing associations */
	if (!(accounting_enforce & ACCOUNTING_ENFORCE_LIMITS))
		return max_nodes_limit;

	xassert(wait_reason);

	assoc_mgr_lock(&locks);

	_set_qos_order(job_ptr, &qos_ptr_1, &qos_ptr_2);

	if (qos_ptr_1) {
		memcpy(&qos_rec, qos_ptr_1, sizeof(slurmdb_qos_rec_t));
		if (qos_ptr_2) {
			if (qos_rec.max_nodes_pj == INFINITE)
				qos_rec.max_nodes_pj = qos_ptr_2->max_nodes_pj;
			if (qos_rec.max_nodes_pu == INFINITE)
				qos_rec.max_nodes_pu = qos_ptr_2->max_nodes_pu;
			if (qos_rec.grp_nodes == INFINITE)
				qos_rec.grp_nodes = qos_ptr_2->grp_nodes;
		}

		if (qos_rec.max_nodes_pj < qos_rec.max_nodes_pu) {
			max_nodes_limit = qos_rec.max_nodes_pj;
			*wait_reason = WAIT_QOS_MAX_NODE_PER_JOB;
		} else if (qos_rec.max_nodes_pu != INFINITE) {
			max_nodes_limit = qos_rec.max_nodes_pu;
			*wait_reason = WAIT_QOS_MAX_NODE_PER_USER;
		}

		qos_max_p_limit = max_nodes_limit;

		if (qos_rec.grp_nodes < max_nodes_limit) {
			max_nodes_limit = qos_rec.grp_nodes;
			*wait_reason = WAIT_QOS_GRP_NODES;
		}
	}

	/* We have to traverse all the associations because QOS might
	   not override a particular limit.
	*/
	while (assoc_ptr) {
		if ((!qos_ptr_1 || (qos_rec.grp_nodes == INFINITE))
		    && (assoc_ptr->grp_nodes != INFINITE)
		    && (assoc_ptr->grp_nodes < max_nodes_limit)) {
			max_nodes_limit = assoc_ptr->grp_nodes;
			*wait_reason = WAIT_ASSOC_GRP_NODES;
			grp_set = 1;
		}

		if (!parent
		    && (qos_max_p_limit == INFINITE)
		    && (assoc_ptr->max_nodes_pj != INFINITE)
		    && (assoc_ptr->max_nodes_pj < max_nodes_limit)) {
			max_nodes_limit = assoc_ptr->max_nodes_pj;
			*wait_reason = WAIT_ASSOC_MAX_NODE_PER_JOB;
		}

		/* only check the first grp set */
		if (grp_set)
			break;

		assoc_ptr = assoc_ptr->usage->parent_assoc_ptr;
		parent = 1;
		continue;
	}

	assoc_mgr_unlock(&locks);
	return max_nodes_limit;
}

/*
 * acct_policy_update_pending_job - Make sure the limits imposed on a job on
 *	submission are correct after an update to a qos or association.  If
 *	the association/qos limits prevent the job from running (lowered
 *	limits since job submission), then reset its reason field.
 */
extern int acct_policy_update_pending_job(struct job_record *job_ptr)
{
	job_desc_msg_t job_desc;
	acct_policy_limit_set_t acct_policy_limit_set;
	bool update_accounting = false;
	struct job_details *details_ptr;
	int rc = SLURM_SUCCESS;

	/* check to see if we are enforcing associations and the job
	 * is pending or if we are even enforcing limits. */
	if (!accounting_enforce || !IS_JOB_PENDING(job_ptr)
	    || !(accounting_enforce & ACCOUNTING_ENFORCE_LIMITS))
		return SLURM_SUCCESS;

	details_ptr = job_ptr->details;

	if (!details_ptr) {
		error("acct_policy_update_pending_job: no details");
		return SLURM_ERROR;
	}

	/* set up the job desc to make sure things are the way we
	 * need.
	 */
	slurm_init_job_desc_msg(&job_desc);

	memset(&acct_policy_limit_set, 0, sizeof(acct_policy_limit_set_t));

	job_desc.min_cpus = details_ptr->min_cpus;
	/* Only set this value if not set from a limit */
	if (job_ptr->limit_set_max_cpus == ADMIN_SET_LIMIT)
		acct_policy_limit_set.max_cpus = job_ptr->limit_set_max_cpus;
	else if ((details_ptr->max_cpus != NO_VAL)
		 && !job_ptr->limit_set_max_cpus)
		job_desc.max_cpus = details_ptr->max_cpus;

	job_desc.min_nodes = details_ptr->min_nodes;
	/* Only set this value if not set from a limit */
	if (job_ptr->limit_set_max_nodes == ADMIN_SET_LIMIT)
		acct_policy_limit_set.max_nodes = job_ptr->limit_set_max_nodes;
	else if ((details_ptr->max_nodes != NO_VAL)
		 && !job_ptr->limit_set_max_nodes)
		job_desc.max_nodes = details_ptr->max_nodes;
	else
		job_desc.max_nodes = 0;

	job_desc.pn_min_memory = details_ptr->pn_min_memory;
	/* Only set this value if not set from a limit */
	if (job_ptr->limit_set_pn_min_memory == ADMIN_SET_LIMIT)
		acct_policy_limit_set.pn_min_memory =
			job_ptr->limit_set_pn_min_memory;
	else if ((details_ptr->pn_min_memory != NO_VAL)
		 && !job_ptr->limit_set_pn_min_memory)
		job_desc.pn_min_memory = details_ptr->pn_min_memory;
	else
		job_desc.pn_min_memory = 0;

	/* Only set this value if not set from a limit */
	if (job_ptr->limit_set_time == ADMIN_SET_LIMIT)
		acct_policy_limit_set.time = job_ptr->limit_set_time;
	else if ((job_ptr->time_limit != NO_VAL) && !job_ptr->limit_set_time)
		job_desc.time_limit = job_ptr->time_limit;

	if (!acct_policy_validate(&job_desc, job_ptr->part_ptr,
				  job_ptr->assoc_ptr, job_ptr->qos_ptr,
				  &job_ptr->state_reason,
				  &acct_policy_limit_set, 0)) {
		info("acct_policy_update_pending_job: exceeded "
		     "association/qos's cpu, node, memory or "
		     "time limit for job %d", job_ptr->job_id);
		return SLURM_ERROR;
	}

	/* If it isn't an admin set limit replace it. */
	if (!acct_policy_limit_set.max_cpus
	    && (job_ptr->limit_set_max_cpus == 1)) {
		details_ptr->max_cpus = NO_VAL;
		job_ptr->limit_set_max_cpus = 0;
		update_accounting = true;
	} else if (acct_policy_limit_set.max_cpus != ADMIN_SET_LIMIT) {
		if (details_ptr->max_cpus != job_desc.max_cpus) {
			details_ptr->max_cpus = job_desc.max_cpus;
			update_accounting = true;
		}
		job_ptr->limit_set_max_cpus = acct_policy_limit_set.max_cpus;
	}

	if (!acct_policy_limit_set.max_nodes
	    && (job_ptr->limit_set_max_nodes == 1)) {
		details_ptr->max_nodes = 0;
		job_ptr->limit_set_max_nodes = 0;
		update_accounting = true;
	} else if (acct_policy_limit_set.max_nodes != ADMIN_SET_LIMIT) {
		if (details_ptr->max_nodes != job_desc.max_nodes) {
			details_ptr->max_nodes = job_desc.max_nodes;
			update_accounting = true;
		}
		job_ptr->limit_set_max_nodes = acct_policy_limit_set.max_nodes;
	}

	if (!acct_policy_limit_set.time && (job_ptr->limit_set_time == 1)) {
		job_ptr->time_limit = NO_VAL;
		job_ptr->limit_set_time = 0;
		update_accounting = true;
	} else if (acct_policy_limit_set.time != ADMIN_SET_LIMIT) {
		if (job_ptr->time_limit != job_desc.time_limit) {
			job_ptr->time_limit = job_desc.time_limit;
			update_accounting = true;
		}
		job_ptr->limit_set_time = acct_policy_limit_set.time;
	}

	if (update_accounting) {
		last_job_update = time(NULL);
		debug("limits changed for job %u: updating accounting",
		      job_ptr->job_id);
		if (details_ptr->begin_time) {
			/* Update job record in accounting to reflect changes */
			jobacct_storage_g_job_start(acct_db_conn, job_ptr);
		}
	}

	return rc;
}

/*
 * acct_policy_job_runnable - Determine of the specified job has timed
 *	out based on it's QOS or association.
 */
extern bool acct_policy_job_time_out(struct job_record *job_ptr)
{
	uint64_t job_cpu_usage_mins = 0;
	uint64_t usage_mins;
	uint32_t wall_mins;
	slurmdb_qos_rec_t *qos_ptr_1, *qos_ptr_2;
	slurmdb_qos_rec_t qos_rec;
	slurmdb_assoc_rec_t *assoc = NULL;
	assoc_mgr_lock_t locks = { READ_LOCK, NO_LOCK,
				   READ_LOCK, NO_LOCK, NO_LOCK, NO_LOCK };
	time_t now;

	/* Now see if we are enforcing limits.  If Safe is set then
	 * return false as well since we are being safe if the limit
	 * was changed after the job was already deemed safe to start.
	 */
	if (!(accounting_enforce & ACCOUNTING_ENFORCE_LIMITS)
	    || (accounting_enforce & ACCOUNTING_ENFORCE_SAFE))
		return false;

	slurmdb_init_qos_rec(&qos_rec, 0, INFINITE);
	assoc_mgr_lock(&locks);

	_set_qos_order(job_ptr, &qos_ptr_1, &qos_ptr_2);

	assoc =	(slurmdb_assoc_rec_t *)job_ptr->assoc_ptr;

	now = time(NULL);

	/* find out how many cpu minutes this job has been
	 * running for. */
	job_cpu_usage_mins = (uint64_t)
		((((now - job_ptr->start_time)
		   - job_ptr->tot_sus_time) / 60)
		 * job_ptr->total_cpus);

	/* check the first QOS setting it's values in the qos_rec */
	if (qos_ptr_1 && !_qos_job_time_out(job_ptr, qos_ptr_1,
					    &qos_rec, job_cpu_usage_mins))
		goto job_failed;

	/* If qos_ptr_1 didn't set the value use the 2nd QOS to set
	   the limit.
	*/
	if (qos_ptr_2 && !_qos_job_time_out(job_ptr, qos_ptr_2,
					    &qos_rec, job_cpu_usage_mins))
		goto job_failed;

	/* handle any association stuff here */
	while (assoc) {
		usage_mins = (uint64_t)(assoc->usage->usage_raw / 60.0);
		wall_mins = assoc->usage->grp_used_wall / 60;

		if ((qos_rec.grp_cpu_mins == INFINITE)
		    && (assoc->grp_cpu_mins != (uint64_t)INFINITE)
		    && (usage_mins >= assoc->grp_cpu_mins)) {
			info("Job %u timed out, "
			     "assoc %u is at or exceeds "
			     "group max cpu minutes limit %"PRIu64" "
			     "with %"PRIu64" for account %s",
			     job_ptr->job_id, assoc->id,
			     assoc->grp_cpu_mins,
			     usage_mins,
			     assoc->acct);
			job_ptr->state_reason = FAIL_TIMEOUT;
			break;
		}

		if ((qos_rec.grp_wall == INFINITE)
		    && (assoc->grp_wall != INFINITE)
		    && (wall_mins >= assoc->grp_wall)) {
			info("Job %u timed out, "
			     "assoc %u is at or exceeds "
			     "group wall limit %u "
			     "with %u for account %s",
			     job_ptr->job_id, assoc->id,
			     assoc->grp_wall,
			     wall_mins, assoc->acct);
			job_ptr->state_reason = FAIL_TIMEOUT;
			break;
		}

		if ((qos_rec.max_cpu_mins_pj == INFINITE)
		    && (assoc->max_cpu_mins_pj != (uint64_t)INFINITE)
		    && (job_cpu_usage_mins >= assoc->max_cpu_mins_pj)) {
			info("Job %u timed out, "
			     "assoc %u is at or exceeds "
			     "max cpu minutes limit %"PRIu64" "
			     "with %"PRIu64" for account %s",
			     job_ptr->job_id, assoc->id,
			     assoc->max_cpu_mins_pj,
			     job_cpu_usage_mins,
			     assoc->acct);
			job_ptr->state_reason = FAIL_TIMEOUT;
			break;
		}

		assoc = assoc->usage->parent_assoc_ptr;
		/* these limits don't apply to the root assoc */
		if (assoc == assoc_mgr_root_assoc)
			break;
	}
job_failed:
	assoc_mgr_unlock(&locks);

	if (job_ptr->state_reason == FAIL_TIMEOUT)
		return true;

	return false;
}<|MERGE_RESOLUTION|>--- conflicted
+++ resolved
@@ -1192,7 +1192,7 @@
 
 		qos_out_ptr->min_cpus_pj = qos_ptr->min_cpus_pj;
 
-		if (cpu_cnt < qos_ptr->min_cpus_pj) {
+		if (cpu_cnt && cpu_cnt < qos_ptr->min_cpus_pj) {
 			xfree(job_ptr->state_desc);
 			job_ptr->state_reason =	WAIT_QOS_MIN_CPUS;
 			debug2("%s job %u being held, "
@@ -2061,310 +2061,7 @@
 		       job_ptr->job_id, memory_type, job_memory);
 	}
 
-<<<<<<< HEAD
 	slurmdb_init_qos_rec(&qos_rec, 0, INFINITE);
-=======
-	assoc_mgr_lock(&locks);
-	qos_ptr = job_ptr->qos_ptr;
-	if (qos_ptr) {
-		usage_mins = (uint64_t)(qos_ptr->usage->usage_raw / 60.0);
-		cpu_run_mins = qos_ptr->usage->grp_used_cpu_run_secs / 60;
-
-		/*
-		 * Try to get the used limits for the user or initialise a local
-		 * nullified one if not available.
-		 */
-		used_limits = _get_used_limits_for_user(
-			qos_ptr->usage->user_limit_list,
-			job_ptr->user_id);
-		if (!used_limits) {
-			used_limits = xmalloc(sizeof(slurmdb_used_limits_t));
-			used_limits->uid = job_ptr->user_id;
-			free_used_limits = true;
-		}
-
-		/* If the QOS has a GrpCPUMins limit set we may hold the job */
-		if (qos_ptr->grp_cpu_mins != (uint64_t)INFINITE) {
-			if (usage_mins >= qos_ptr->grp_cpu_mins) {
-				xfree(job_ptr->state_desc);
-				job_ptr->state_reason = WAIT_QOS_GRP_CPU_MIN;
-				debug2("Job %u being held, "
-				       "the job is at or exceeds QOS %s's "
-				       "group max cpu minutes of %"PRIu64" "
-				       "with %"PRIu64"",
-				       job_ptr->job_id,
-				       qos_ptr->name,
-				       qos_ptr->grp_cpu_mins,
-				       usage_mins);
-				rc = false;
-				goto end_it;
-			} else if (safe_limits
-				   && ((job_cpu_time_limit + cpu_run_mins) >
-				       (qos_ptr->grp_cpu_mins - usage_mins))) {
-				/*
-				 * If we're using safe limits start
-				 * the job only if there are
-				 * sufficient cpu-mins left such that
-				 * it will run to completion without
-				 * being killed
-				 */
-				xfree(job_ptr->state_desc);
-				job_ptr->state_reason = WAIT_QOS_GRP_CPU_MIN;
-				debug2("Job %u being held, "
-				       "the job is at or exceeds QOS %s's "
-				       "group max cpu minutes of %"PRIu64" "
-				       "of which %"PRIu64" are still available "
-				       "but request is for %"PRIu64" "
-				       "(%"PRIu64" already used) cpu "
-				       "minutes (%u cpus)",
-				       job_ptr->job_id,
-				       qos_ptr->name,
-				       qos_ptr->grp_cpu_mins,
-				       qos_ptr->grp_cpu_mins - usage_mins,
-				       job_cpu_time_limit + cpu_run_mins,
-				       cpu_run_mins,
-				       cpu_cnt);
-
-				rc = false;
-				goto end_it;
-			}
-		}
-
-		/* If the JOB's cpu limit wasn't administratively set and the
-		 * QOS has a GrpCPU limit, cancel the job if its minimum
-		 * cpu requirement has exceeded the limit for all CPUs
-		 * usable by the QOS
-		 */
-		if ((job_ptr->limit_set_min_cpus != ADMIN_SET_LIMIT)
-		    && qos_ptr->grp_cpus != INFINITE) {
-			if (cpu_cnt > qos_ptr->grp_cpus) {
-				xfree(job_ptr->state_desc);
-				job_ptr->state_reason = WAIT_QOS_GRP_CPU;
-				debug2("job %u is being held, "
-				       "min cpu request %u exceeds "
-				       "group max cpu limit %u for "
-				       "qos '%s'",
-				       job_ptr->job_id,
-				       cpu_cnt,
-				       qos_ptr->grp_cpus,
-				       qos_ptr->name);
-				rc = false;
-				goto end_it;
-			}
-
-			if ((qos_ptr->usage->grp_used_cpus +
-			     cpu_cnt) > qos_ptr->grp_cpus) {
-				xfree(job_ptr->state_desc);
-				job_ptr->state_reason =	WAIT_QOS_GRP_CPU;
-				debug2("job %u being held, "
-				       "the job is at or exceeds "
-				       "group max cpu limit %u "
-				       "with already used %u + requested %u "
-				       "for qos %s",
-				       job_ptr->job_id,
-				       qos_ptr->grp_cpus,
-				       qos_ptr->usage->grp_used_cpus,
-				       cpu_cnt,
-				       qos_ptr->name);
-				rc = false;
-				goto end_it;
-			}
-		}
-
-		if (!admin_set_memory_limit
-		    && (qos_ptr->grp_mem != INFINITE)) {
-			if (job_memory > qos_ptr->grp_mem) {
-				xfree(job_ptr->state_desc);
-				job_ptr->state_reason = WAIT_QOS_GRP_MEMORY;
-				info("job %u is being held, "
-				     "memory request %u exceeds "
-				     "group max memory limit %u for "
-				     "qos '%s'",
-				     job_ptr->job_id,
-				     job_memory,
-				     qos_ptr->grp_mem,
-				     qos_ptr->name);
-				rc = false;
-				goto end_it;
-			}
-
-			if ((qos_ptr->usage->grp_used_mem +
-			     job_memory) > qos_ptr->grp_mem) {
-				xfree(job_ptr->state_desc);
-				job_ptr->state_reason =	WAIT_QOS_GRP_MEMORY;
-				debug2("job %u being held, "
-				       "the job is at or exceeds "
-				       "group memory limit %u "
-				       "with already used %u + requested %u "
-				       "for qos %s",
-				       job_ptr->job_id,
-				       qos_ptr->grp_mem,
-				       qos_ptr->usage->grp_used_mem,
-				       job_memory,
-				       qos_ptr->name);
-				rc = false;
-				goto end_it;
-			}
-		}
-
-		/* we don't need to check grp_jobs here */
-
-		if (qos_ptr->grp_cpu_run_mins != INFINITE) {
-			if (cpu_run_mins + job_cpu_time_limit >
-			    qos_ptr->grp_cpu_run_mins) {
-				xfree(job_ptr->state_desc);
-				job_ptr->state_reason =
-					WAIT_QOS_GRP_CPU_RUN_MIN;
-				debug2("job %u being held, "
-				       "qos %s is at or exceeds "
-				       "group max running cpu minutes "
-				       "limit %"PRIu64" with already "
-				       "used %"PRIu64" + requested %"PRIu64" "
-				       "for qos '%s'",
-				       job_ptr->job_id, qos_ptr->name,
-				       qos_ptr->grp_cpu_run_mins,
-				       cpu_run_mins,
-				       job_cpu_time_limit,
-				       qos_ptr->name);
-				rc = false;
-				goto end_it;
-			}
-		}
-
-		if ((job_ptr->limit_set_min_nodes != ADMIN_SET_LIMIT)
-		    && qos_ptr->grp_nodes != INFINITE) {
-			if (node_cnt > qos_ptr->grp_nodes) {
-				xfree(job_ptr->state_desc);
-				job_ptr->state_reason = WAIT_QOS_GRP_NODES;
-				debug2("job %u is being held, "
-				       "min node request %u exceeds "
-				       "group max node limit %u for "
-				       "qos '%s'",
-				       job_ptr->job_id,
-				       node_cnt,
-				       qos_ptr->grp_nodes,
-				       qos_ptr->name);
-				rc = false;
-				goto end_it;
-			}
-
-			if ((qos_ptr->usage->grp_used_nodes +
-			     node_cnt) >
-			    qos_ptr->grp_nodes) {
-				xfree(job_ptr->state_desc);
-				job_ptr->state_reason =	WAIT_QOS_GRP_NODES;
-				debug2("job %u being held, "
-				       "the job is at or exceeds "
-				       "group max node limit %u "
-				       "with already used %u + requested %u "
-				       "for qos %s",
-				       job_ptr->job_id,
-				       qos_ptr->grp_nodes,
-				       qos_ptr->usage->grp_used_nodes,
-				       node_cnt,
-				       qos_ptr->name);
-				rc = false;
-				goto end_it;
-			}
-		}
-
-		/* we don't need to check submit_jobs here */
-
-		/* we don't need to check grp_wall here */
-
-		if (qos_ptr->max_cpu_mins_pj != INFINITE) {
-			cpu_time_limit = qos_ptr->max_cpu_mins_pj;
-			if ((job_ptr->time_limit != NO_VAL) &&
-			    (job_cpu_time_limit > cpu_time_limit)) {
-				xfree(job_ptr->state_desc);
-				job_ptr->state_reason =
-					WAIT_QOS_MAX_CPU_MINS_PER_JOB;
-				debug2("job %u being held, "
-				       "cpu time limit %"PRIu64" exceeds "
-				       "qos max per-job %"PRIu64"",
-				       job_ptr->job_id,
-				       job_cpu_time_limit,
-				       cpu_time_limit);
-				rc = false;
-				goto end_it;
-			}
-		}
-
-		if ((job_ptr->limit_set_min_cpus != ADMIN_SET_LIMIT)
-		    && qos_ptr->max_cpus_pj != INFINITE) {
-			if (cpu_cnt > qos_ptr->max_cpus_pj) {
-				xfree(job_ptr->state_desc);
-				job_ptr->state_reason =
-					WAIT_QOS_MAX_CPUS_PER_JOB;
-				debug2("job %u being held, "
-				       "min cpu limit %u exceeds "
-				       "qos per-job max %u",
-				       job_ptr->job_id,
-				       cpu_cnt,
-				       qos_ptr->max_cpus_pj);
-				rc = false;
-				goto end_it;
-			}
-		}
-
-		if ((job_ptr->limit_set_min_cpus != ADMIN_SET_LIMIT)
-		    && qos_ptr->min_cpus_pj != INFINITE) {
-			if (cpu_cnt && cpu_cnt < qos_ptr->min_cpus_pj) {
-				xfree(job_ptr->state_desc);
-				job_ptr->state_reason =	WAIT_QOS_MIN_CPUS;
-				debug2("%s job %u being held, "
-				       "min cpu limit %u below "
-				       "qos per-job min %u",
-				       __func__, job_ptr->job_id,
-				       cpu_cnt,
-				       qos_ptr->min_cpus_pj);
-				rc = false;
-				goto end_it;
-			}
-		}
-
-		if ((job_ptr->limit_set_min_cpus != ADMIN_SET_LIMIT) &&
-		    (qos_ptr->max_cpus_pu != INFINITE)) {
-			/* Hold the job if it exceeds the per-user
-			 * CPU limit for the given QOS
-			 */
-			if (cpu_cnt > qos_ptr->max_cpus_pu) {
-				xfree(job_ptr->state_desc);
-				job_ptr->state_reason =
-					WAIT_QOS_MAX_CPU_PER_USER;
-				debug2("job %u being held, "
-				       "min cpu limit %u exceeds "
-				       "qos per-user max %u",
-				       job_ptr->job_id,
-				       cpu_cnt,
-				       qos_ptr->max_cpus_pu);
-				rc = false;
-				goto end_it;
-			}
-			/* Hold the job if the user has exceeded
-			 * the QOS per-user CPU limit with their
-			 * current usage */
-			if ((used_limits->cpus + cpu_cnt)
-			    > qos_ptr->max_cpus_pu) {
-				xfree(job_ptr->state_desc);
-				job_ptr->state_reason =
-					WAIT_QOS_MAX_CPU_PER_USER;
-				debug2("job %u being held, "
-				       "the user is at or would exceed "
-				       "max cpus per-user limit "
-				       "%u with %u(+%u) for QOS %s",
-				       job_ptr->job_id,
-				       qos_ptr->max_cpus_pu,
-				       used_limits->cpus,
-				       cpu_cnt,
-				       qos_ptr->name);
-				rc = false;
-				goto end_it;
-			}
-		}
-
-		/* We do not need to check max_jobs_pu here */
->>>>>>> b330973c
 
 	assoc_mgr_lock(&locks);
 
