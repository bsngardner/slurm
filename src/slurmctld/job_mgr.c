--- conflicted
+++ resolved
@@ -1309,16 +1309,12 @@
 	slurmdb_qos_rec_t qos_rec;
 	bool job_finished = false;
 	char jbuf[JBUFSIZ];
-<<<<<<< HEAD
 	double billable_tres = (double)NO_VAL;
-	char *tres_alloc_str = NULL, *tres_fmt_alloc_str = NULL;
-=======
 	char *tres_alloc_str = NULL, *tres_fmt_alloc_str = NULL,
 		*tres_req_str = NULL;
 
 	memset(&limit_set, 0, sizeof(acct_policy_limit_set_t));
 	limit_set.tres = xmalloc(sizeof(uint16_t) * slurmctld_tres_cnt);
->>>>>>> 170437ae
 
 	if (protocol_version >= SLURM_15_08_PROTOCOL_VERSION) {
 		safe_unpack32(&array_job_id, buffer);
