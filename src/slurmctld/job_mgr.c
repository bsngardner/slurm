/*****************************************************************************\
 *  job_mgr.c - manage the job information of slurm
 *	Note: there is a global job list (job_list), time stamp
 *	(last_job_update), and hash table (job_hash)
 *****************************************************************************
 *  Copyright (C) 2002-2007 The Regents of the University of California.
 *  Copyright (C) 2008-2010 Lawrence Livermore National Security.
 *  Portions Copyright (C) 2010 SchedMD <http://www.schedmd.com>.
 *  Produced at Lawrence Livermore National Laboratory (cf, DISCLAIMER).
 *  Written by Morris Jette <jette1@llnl.gov>
 *  CODE-OCEC-09-009. All rights reserved.
 *
 *  This file is part of SLURM, a resource management program.
 *  For details, see <http://slurm.schedmd.com/>.
 *  Please also read the included file: DISCLAIMER.
 *
 *  SLURM is free software; you can redistribute it and/or modify it under
 *  the terms of the GNU General Public License as published by the Free
 *  Software Foundation; either version 2 of the License, or (at your option)
 *  any later version.
 *
 *  In addition, as a special exception, the copyright holders give permission
 *  to link the code of portions of this program with the OpenSSL library under
 *  certain conditions as described in each individual source file, and
 *  distribute linked combinations including the two. You must obey the GNU
 *  General Public License in all respects for all of the code used other than
 *  OpenSSL. If you modify file(s) with this exception, you may extend this
 *  exception to your version of the file(s), but you are not obligated to do
 *  so. If you do not wish to do so, delete this exception statement from your
 *  version.  If you delete this exception statement from all source files in
 *  the program, then also delete it here.
 *
 *  SLURM is distributed in the hope that it will be useful, but WITHOUT ANY
 *  WARRANTY; without even the implied warranty of MERCHANTABILITY or FITNESS
 *  FOR A PARTICULAR PURPOSE.  See the GNU General Public License for more
 *  details.
 *
 *  You should have received a copy of the GNU General Public License along
 *  with SLURM; if not, write to the Free Software Foundation, Inc.,
 *  51 Franklin Street, Fifth Floor, Boston, MA 02110-1301  USA.
\*****************************************************************************/

#ifdef HAVE_CONFIG_H
#  include "config.h"
#endif

#include <ctype.h>
#include <dirent.h>
#include <errno.h>
#include <fcntl.h>
#include <libgen.h>
#include <signal.h>
#include <stdio.h>
#include <stdlib.h>
#include <string.h>
#include <strings.h>
#include <sys/stat.h>
#include <sys/types.h>
#include <unistd.h>

#include "slurm/slurm_errno.h"

#include "src/common/slurm_acct_gather.h"
#include "src/common/assoc_mgr.h"
#include "src/common/bitstring.h"
#include "src/common/forward.h"
#include "src/common/gres.h"
#include "src/common/hostlist.h"
#include "src/common/node_select.h"
#include "src/common/parse_time.h"
#include "src/common/slurm_accounting_storage.h"
#include "src/common/slurm_jobcomp.h"
#include "src/common/slurm_priority.h"
#include "src/common/slurm_protocol_pack.h"
#include "src/common/switch.h"
#include "src/common/timers.h"
#include "src/common/xassert.h"
#include "src/common/xstring.h"

#include "src/slurmctld/acct_policy.h"
#include "src/slurmctld/agent.h"
#include "src/slurmctld/front_end.h"
#include "src/slurmctld/job_scheduler.h"
#include "src/slurmctld/job_submit.h"
#include "src/slurmctld/licenses.h"
#include "src/slurmctld/locks.h"
#include "src/slurmctld/node_scheduler.h"
#include "src/slurmctld/preempt.h"
#include "src/slurmctld/proc_req.h"
#include "src/slurmctld/reservation.h"
#include "src/slurmctld/sched_plugin.h"
#include "src/slurmctld/slurmctld.h"
#include "src/slurmctld/slurmctld_plugstack.h"
#include "src/slurmctld/srun_comm.h"
#include "src/slurmctld/state_save.h"
#include "src/slurmctld/trigger_mgr.h"

#define DETAILS_FLAG 0xdddd
#define SLURM_CREATE_JOB_FLAG_NO_ALLOCATE_0 0
#define STEP_FLAG 0xbbbb
#define TOP_PRIORITY 0xffff0000	/* large, but leave headroom for higher */

#define JOB_HASH_INX(_job_id)	(_job_id % hash_table_size)

/* Change JOB_STATE_VERSION value when changing the state save format */
#define JOB_STATE_VERSION       "VER015"
#define JOB_13_12_STATE_VERSION "VER015"	/* SLURM version 13.12 */
#define JOB_2_6_STATE_VERSION   "VER014"	/* SLURM version 2.6 */
#define JOB_2_5_STATE_VERSION   "VER013"	/* SLURM version 2.5 */

#define JOB_CKPT_VERSION      "JOB_CKPT_002"
#define JOB_2_2_CKPT_VERSION  "JOB_CKPT_002"	/* SLURM version 2.2 */
#define JOB_2_1_CKPT_VERSION  "JOB_CKPT_001"	/* SLURM version 2.1 */

/* Global variables */
List   job_list = NULL;		/* job_record list */
time_t last_job_update;		/* time of last update to job records */

/* Local variables */
static uint32_t highest_prio = 0;
static uint32_t lowest_prio  = TOP_PRIORITY;
static int      hash_table_size = 0;
static int      job_count = 0;		/* job's in the system */
static uint32_t job_id_sequence = 0;	/* first job_id to assign new job */
static struct   job_record **job_hash = NULL;
static bool     wiki_sched = false;
static bool     wiki2_sched = false;
static bool     wiki_sched_test = false;

/* Local functions */
static void _add_job_hash(struct job_record *job_ptr);
static int  _checkpoint_job_record (struct job_record *job_ptr,
				    char *image_dir);
static int  _copy_job_desc_files(uint32_t job_id_src, uint32_t job_id_dest);
static int  _copy_job_desc_to_file(job_desc_msg_t * job_desc,
				   uint32_t job_id);
static int  _copy_job_desc_to_job_record(job_desc_msg_t * job_desc,
					 struct job_record **job_ptr,
					 bitstr_t ** exc_bitmap,
					 bitstr_t ** req_bitmap);
static job_desc_msg_t * _copy_job_record_to_job_desc(
				struct job_record *job_ptr);
static char *_copy_nodelist_no_dup(char *node_list);
static void _del_batch_list_rec(void *x);
static void _delete_job_desc_files(uint32_t job_id);
static slurmdb_qos_rec_t *_determine_and_validate_qos(
	char *resv_name, slurmdb_association_rec_t *assoc_ptr,
	bool admin, slurmdb_qos_rec_t *qos_rec,	int *error_code);
static void _dump_job_details(struct job_details *detail_ptr,
			      Buf buffer);
static void _dump_job_state(struct job_record *dump_job_ptr, Buf buffer);
static int  _find_batch_dir(void *x, void *key);
static void _get_batch_job_dir_ids(List batch_dirs);
static void _job_timed_out(struct job_record *job_ptr);
static int  _job_create(job_desc_msg_t * job_specs, int allocate, int will_run,
			struct job_record **job_rec_ptr, uid_t submit_uid,
			char **err_msg);
static void _list_delete_job(void *job_entry);
static int  _list_find_job_id(void *job_entry, void *key);
static int  _list_find_job_old(void *job_entry, void *key);
static int  _load_job_details(struct job_record *job_ptr, Buf buffer,
			      uint16_t protocol_version);
static int  _load_job_state(Buf buffer,	uint16_t protocol_version);
static uint32_t _max_switch_wait(uint32_t input_wait);
static void _notify_srun_missing_step(struct job_record *job_ptr, int node_inx,
				      time_t now, time_t node_boot_time);
static int  _open_job_state_file(char **state_file);
static void _pack_job_for_ckpt (struct job_record *job_ptr, Buf buffer);
static void _pack_default_job_details(struct job_record *job_ptr,
				      Buf buffer,
				      uint16_t protocol_version);
static void _pack_pending_job_details(struct job_details *detail_ptr,
				      Buf buffer,
				      uint16_t protocol_version);
static int  _purge_job_record(uint32_t job_id);
static void _purge_missing_jobs(int node_inx, time_t now);
static void _read_data_array_from_file(char *file_name, char ***data,
				       uint32_t * size,
 				       struct job_record *job_ptr);
static void _read_data_from_file(char *file_name, char **data);
static char *_read_job_ckpt_file(char *ckpt_file, int *size_ptr);
static void _remove_defunct_batch_dirs(List batch_dirs);
static int  _reset_detail_bitmaps(struct job_record *job_ptr);
static void _reset_step_bitmaps(struct job_record *job_ptr);
static int  _resume_job_nodes(struct job_record *job_ptr, bool indf_susp);
static void _send_job_kill(struct job_record *job_ptr);
static int  _set_job_id(struct job_record *job_ptr);
static void _signal_batch_job(struct job_record *job_ptr, uint16_t signal);
static void _signal_job(struct job_record *job_ptr, int signal);
static void _suspend_job(struct job_record *job_ptr, uint16_t op,
			 bool indf_susp);
static int  _suspend_job_nodes(struct job_record *job_ptr, bool indf_susp);
static bool _top_priority(struct job_record *job_ptr);
static int  _valid_job_part(job_desc_msg_t * job_desc,
			    uid_t submit_uid, bitstr_t *req_bitmap,
			    struct part_record **part_pptr,
			    List *part_pptr_list);
static int  _valid_job_part_acct(job_desc_msg_t *job_desc,
				 struct part_record *part_ptr);
static int  _valid_job_part_qos(struct part_record *part_ptr,
				slurmdb_qos_rec_t *pos_ptr);
static int  _validate_job_desc(job_desc_msg_t * job_desc_msg, int allocate,
			       uid_t submit_uid, struct part_record *part_ptr);
static void _validate_job_files(List batch_dirs);
static int  _write_data_to_file(char *file_name, char *data);
static int  _write_data_array_to_file(char *file_name, char **data,
				      uint32_t size);
static void _xmit_new_end_time(struct job_record *job_ptr);


/*
 * create_job_record - create an empty job_record including job_details.
 *	load its values with defaults (zeros, nulls, and magic cookie)
 * IN/OUT error_code - set to zero if no error, errno otherwise
 * RET pointer to the record or NULL if error
 * global: job_list - global job list
 *	job_count - number of jobs in the system
 *	last_job_update - time of last job table update
 * NOTE: allocates memory that should be xfreed with _list_delete_job
 */
struct job_record *create_job_record(int *error_code)
{
	struct job_record  *job_ptr;
	struct job_details *detail_ptr;

	if (job_count >= slurmctld_conf.max_job_cnt) {
		error("create_job_record: job_count exceeds MaxJobCount limit "
		      "configured");
		*error_code = EAGAIN;
		return NULL;
	}

	job_count++;
	*error_code = 0;
	last_job_update = time(NULL);

	job_ptr    = (struct job_record *) xmalloc(sizeof(struct job_record));
	detail_ptr = (struct job_details *)xmalloc(sizeof(struct job_details));

	job_ptr->magic = JOB_MAGIC;
	job_ptr->array_task_id = (uint16_t) NO_VAL;
	job_ptr->details = detail_ptr;
	job_ptr->prio_factors = xmalloc(sizeof(priority_factors_object_t));
	job_ptr->step_list = list_create(NULL);

	xassert (detail_ptr->magic = DETAILS_MAGIC); /* set value */
	detail_ptr->submit_time = time(NULL);
	job_ptr->requid = -1; /* force to -1 for sacct to know this
			       * hasn't been set yet  */
	(void) list_append(job_list, job_ptr);

	return job_ptr;
}


/*
 * delete_job_details - delete a job's detail record and clear it's pointer
 *	this information can be deleted as soon as the job is allocated
 *	resources and running (could need to restart batch job)
 * IN job_entry - pointer to job_record to clear the record of
 */
void delete_job_details(struct job_record *job_entry)
{
	int i;

	if (job_entry->details == NULL)
		return;

	xassert (job_entry->details->magic == DETAILS_MAGIC);
	if (IS_JOB_FINISHED(job_entry))
		_delete_job_desc_files(job_entry->job_id);

	for (i=0; i<job_entry->details->argc; i++)
		xfree(job_entry->details->argv[i]);
	xfree(job_entry->details->argv);
	xfree(job_entry->details->ckpt_dir);
	xfree(job_entry->details->cpu_bind);
	if (job_entry->details->depend_list)
		list_destroy(job_entry->details->depend_list);
	xfree(job_entry->details->dependency);
	xfree(job_entry->details->orig_dependency);
	for (i=0; i<job_entry->details->env_cnt; i++)
		xfree(job_entry->details->env_sup[i]);
	xfree(job_entry->details->env_sup);
	xfree(job_entry->details->std_err);
	FREE_NULL_BITMAP(job_entry->details->exc_node_bitmap);
	xfree(job_entry->details->exc_nodes);
	if (job_entry->details->feature_list)
		list_destroy(job_entry->details->feature_list);
	xfree(job_entry->details->features);
	xfree(job_entry->details->std_in);
	xfree(job_entry->details->mc_ptr);
	xfree(job_entry->details->mem_bind);
	xfree(job_entry->details->std_out);
	FREE_NULL_BITMAP(job_entry->details->req_node_bitmap);
	xfree(job_entry->details->req_node_layout);
	xfree(job_entry->details->req_nodes);
	xfree(job_entry->details->restart_dir);
	xfree(job_entry->details->work_dir);
	xfree(job_entry->details);	/* Must be last */
}

/* _delete_job_desc_files - delete job descriptor related files */
static void _delete_job_desc_files(uint32_t job_id)
{
	char *dir_name, job_dir[20], *file_name;
	struct stat sbuf;

	dir_name = slurm_get_state_save_location();

	sprintf(job_dir, "/job.%d", job_id);
	xstrcat(dir_name, job_dir);

	file_name = xstrdup(dir_name);
	xstrcat(file_name, "/environment");
	(void) unlink(file_name);
	xfree(file_name);

	file_name = xstrdup(dir_name);
	xstrcat(file_name, "/script");
	(void) unlink(file_name);
	xfree(file_name);

	if (stat(dir_name, &sbuf) == 0)	/* remove job directory as needed */
		(void) rmdir(dir_name);
	xfree(dir_name);
}

static uint32_t _max_switch_wait(uint32_t input_wait)
{
	static time_t sched_update = 0;
	static uint32_t max_wait = 300;	/* default max_switch_wait, seconds */
	char *sched_params, *tmp_ptr;
	int i;

	if (sched_update != slurmctld_conf.last_update) {
		sched_params = slurm_get_sched_params();
		if (sched_params &&
		    (tmp_ptr = strstr(sched_params, "max_switch_wait="))) {
		/*                                   0123456789012345 */
			i = atoi(tmp_ptr + 16);
			if (i < 0) {
				error("ignoring SchedulerParameters: "
				      "max_switch_wait of %d", i);
			} else {
				      max_wait = i;
			}
		}
		xfree(sched_params);
	}

	if (max_wait > input_wait)
		return input_wait;
	return max_wait;
}

static slurmdb_qos_rec_t *_determine_and_validate_qos(
	char *resv_name, slurmdb_association_rec_t *assoc_ptr,
	bool admin, slurmdb_qos_rec_t *qos_rec, int *error_code)
{
	slurmdb_qos_rec_t *qos_ptr = NULL;

	/* If enforcing associations make sure this is a valid qos
	   with the association.  If not just fill in the qos and
	   continue. */

	if (accounting_enforce & ACCOUNTING_ENFORCE_ASSOCS)
		xassert(assoc_ptr);
	xassert(qos_rec);

	if (!qos_rec->name && !qos_rec->id) {
		if (assoc_ptr && assoc_ptr->usage->valid_qos) {
			if (assoc_ptr->def_qos_id)
				qos_rec->id = assoc_ptr->def_qos_id;
			else if (bit_set_count(assoc_ptr->usage->valid_qos)
				 == 1)
				qos_rec->id =
					bit_ffs(assoc_ptr->usage->valid_qos);
			else if (assoc_mgr_root_assoc
				 && assoc_mgr_root_assoc->def_qos_id)
				qos_rec->id = assoc_mgr_root_assoc->def_qos_id;
			else
				qos_rec->name = "normal";
		} else if (assoc_mgr_root_assoc
			   && assoc_mgr_root_assoc->def_qos_id)
			qos_rec->id = assoc_mgr_root_assoc->def_qos_id;
		else
			qos_rec->name = "normal";
	}

	if (assoc_mgr_fill_in_qos(acct_db_conn, qos_rec, accounting_enforce,
				  &qos_ptr) != SLURM_SUCCESS) {
		error("Invalid qos (%s)", qos_rec->name);
		*error_code = ESLURM_INVALID_QOS;
		return NULL;
	}

	if ((accounting_enforce & ACCOUNTING_ENFORCE_QOS)
	    && assoc_ptr
	    && !admin
	    && (!assoc_ptr->usage->valid_qos
		|| !bit_test(assoc_ptr->usage->valid_qos, qos_rec->id))) {
		error("This association %d(account='%s', "
		      "user='%s', partition='%s') does not have "
		      "access to qos %s",
		      assoc_ptr->id, assoc_ptr->acct, assoc_ptr->user,
		      assoc_ptr->partition, qos_rec->name);
		*error_code = ESLURM_INVALID_QOS;
		return NULL;
	}

	if (qos_ptr && (qos_ptr->flags & QOS_FLAG_REQ_RESV)
	    && (!resv_name || resv_name[0] == '\0')) {
		error("qos %s can only be used in a reservation",
		      qos_rec->name);
		*error_code = ESLURM_INVALID_QOS;
		return NULL;
	}

	*error_code = SLURM_SUCCESS;
	return qos_ptr;
}


/*
 * dump_all_job_state - save the state of all jobs to file for checkpoint
 *	Changes here should be reflected in load_last_job_id() and
 *	load_all_job_state().
 * RET 0 or error code */
int dump_all_job_state(void)
{
	/* Save high-water mark to avoid buffer growth with copies */
	static int high_buffer_size = (1024 * 1024);
	int error_code = 0, log_fd;
	char *old_file, *new_file, *reg_file;
	struct stat stat_buf;
	/* Locks: Read config and job */
	slurmctld_lock_t job_read_lock =
		{ READ_LOCK, READ_LOCK, NO_LOCK, NO_LOCK };
	ListIterator job_iterator;
	struct job_record *job_ptr;
	Buf buffer = init_buf(high_buffer_size);
	time_t min_age = 0, now = time(NULL);
	DEF_TIMERS;

	START_TIMER;
	/* write header: version, time */
	packstr(JOB_STATE_VERSION, buffer);
	pack_time(now, buffer);

	if (slurmctld_conf.min_job_age > 0)
		min_age = now  - slurmctld_conf.min_job_age;

	/*
	 * write header: job id
	 * This is needed so that the job id remains persistent even after
	 * slurmctld is restarted.
	 */
	pack32( job_id_sequence, buffer);

	debug3("Writing job id %u to header record of job_state file",
	       job_id_sequence);

	/* write individual job records */
	lock_slurmctld(job_read_lock);
	job_iterator = list_iterator_create(job_list);
	while ((job_ptr = (struct job_record *) list_next(job_iterator))) {
		xassert (job_ptr->magic == JOB_MAGIC);
		if ((min_age > 0) && (job_ptr->end_time < min_age) &&
		    (! IS_JOB_COMPLETING(job_ptr)) && IS_JOB_FINISHED(job_ptr))
			continue;	/* job ready for purging, don't dump */

		_dump_job_state(job_ptr, buffer);
	}
	list_iterator_destroy(job_iterator);

	/* write the buffer to file */
	old_file = xstrdup(slurmctld_conf.state_save_location);
	xstrcat(old_file, "/job_state.old");
	reg_file = xstrdup(slurmctld_conf.state_save_location);
	xstrcat(reg_file, "/job_state");
	new_file = xstrdup(slurmctld_conf.state_save_location);
	xstrcat(new_file, "/job_state.new");
	unlock_slurmctld(job_read_lock);

	if (stat(reg_file, &stat_buf) == 0) {
		static time_t last_mtime = (time_t) 0;
		int delta_t = difftime(stat_buf.st_mtime, last_mtime);
		if (delta_t < -10) {
			error("The modification time of %s moved backwards "
			      "by %d seconds",
			      reg_file, (0-delta_t));
			error("The clock of the file system and this computer "
			      "appear to not be synchronized");
			/* It could be safest to exit here. We likely mounted
			 * a different file system with the state save files */
		}
		last_mtime = time(NULL);
	}

	lock_state_files();
	log_fd = creat(new_file, 0600);
	if (log_fd < 0) {
		error("Can't save state, create file %s error %m",
		      new_file);
		error_code = errno;
	} else {
		int pos = 0, nwrite = get_buf_offset(buffer), amount, rc;
		char *data = (char *)get_buf_data(buffer);
		high_buffer_size = MAX(nwrite, high_buffer_size);
		while (nwrite > 0) {
			amount = write(log_fd, &data[pos], nwrite);
			if ((amount < 0) && (errno != EINTR)) {
				error("Error writing file %s, %m", new_file);
				error_code = errno;
				break;
			}
			nwrite -= amount;
			pos    += amount;
		}

		rc = fsync_and_close(log_fd, "job");
		if (rc && !error_code)
			error_code = rc;
	}
	if (error_code)
		(void) unlink(new_file);
	else {			/* file shuffle */
		(void) unlink(old_file);
		if (link(reg_file, old_file))
			debug4("unable to create link for %s -> %s: %m",
			       reg_file, old_file);
		(void) unlink(reg_file);
		if (link(new_file, reg_file))
			debug4("unable to create link for %s -> %s: %m",
			       new_file, reg_file);
		(void) unlink(new_file);
	}
	xfree(old_file);
	xfree(reg_file);
	xfree(new_file);
	unlock_state_files();

	free_buf(buffer);
	END_TIMER2("dump_all_job_state");
	return error_code;
}

/* Open the job state save file, or backup if necessary.
 * state_file IN - the name of the state save file used
 * RET the file description to read from or error code
 */
static int _open_job_state_file(char **state_file)
{
	int state_fd;
	struct stat stat_buf;

	*state_file = slurm_get_state_save_location();
	xstrcat(*state_file, "/job_state");
	state_fd = open(*state_file, O_RDONLY);
	if (state_fd < 0) {
		error("Could not open job state file %s: %m", *state_file);
	} else if (fstat(state_fd, &stat_buf) < 0) {
		error("Could not stat job state file %s: %m", *state_file);
		(void) close(state_fd);
	} else if (stat_buf.st_size < 10) {
		error("Job state file %s too small", *state_file);
		(void) close(state_fd);
	} else 	/* Success */
		return state_fd;

	error("NOTE: Trying backup state save file. Jobs may be lost!");
	xstrcat(*state_file, ".old");
	state_fd = open(*state_file, O_RDONLY);
	return state_fd;
}

/*
 * load_all_job_state - load the job state from file, recover from last
 *	checkpoint. Execute this after loading the configuration file data.
 *	Changes here should be reflected in load_last_job_id().
 * RET 0 or error code
 */
extern int load_all_job_state(void)
{
	int data_allocated, data_read = 0, error_code = SLURM_SUCCESS;
	uint32_t data_size = 0;
	int state_fd, job_cnt = 0;
	char *data = NULL, *state_file;
	Buf buffer;
	time_t buf_time;
	uint32_t saved_job_id;
	char *ver_str = NULL;
	uint32_t ver_str_len;
	uint16_t protocol_version = (uint16_t)NO_VAL;

	/* read the file */
	lock_state_files();
	state_fd = _open_job_state_file(&state_file);
	if (state_fd < 0) {
		info("No job state file (%s) to recover", state_file);
		error_code = ENOENT;
	} else {
		data_allocated = BUF_SIZE;
		data = xmalloc(data_allocated);
		while (1) {
			data_read = read(state_fd, &data[data_size],
					 BUF_SIZE);
			if (data_read < 0) {
				if (errno == EINTR)
					continue;
				else {
					error("Read error on %s: %m",
					      state_file);
					break;
				}
			} else if (data_read == 0)	/* eof */
				break;
			data_size      += data_read;
			data_allocated += data_read;
			xrealloc(data, data_allocated);
		}
		close(state_fd);
	}
	xfree(state_file);
	unlock_state_files();

	job_id_sequence = MAX(job_id_sequence, slurmctld_conf.first_job_id);
	if (error_code)
		return error_code;

	buffer = create_buf(data, data_size);
	safe_unpackstr_xmalloc(&ver_str, &ver_str_len, buffer);
	debug3("Version string in job_state header is %s", ver_str);
	if (ver_str) {
		if (!strcmp(ver_str, JOB_STATE_VERSION))
			protocol_version = SLURM_PROTOCOL_VERSION;
		else if (!strcmp(ver_str, JOB_2_6_STATE_VERSION))
			protocol_version = SLURM_2_6_PROTOCOL_VERSION;
		else if (!strcmp(ver_str, JOB_2_5_STATE_VERSION))
			protocol_version = SLURM_2_5_PROTOCOL_VERSION;
	}

	if (protocol_version == (uint16_t)NO_VAL) {
		error("***********************************************");
		error("Can not recover job state, incompatible version");
		error("***********************************************");
		xfree(ver_str);
		free_buf(buffer);
		return EFAULT;
	}
	xfree(ver_str);

	safe_unpack_time(&buf_time, buffer);
	safe_unpack32( &saved_job_id, buffer);
	job_id_sequence = MAX(saved_job_id, job_id_sequence);
	debug3("Job id in job_state header is %u", saved_job_id);

	while (remaining_buf(buffer) > 0) {
		error_code = _load_job_state(buffer, protocol_version);
		if (error_code != SLURM_SUCCESS)
			goto unpack_error;
		job_cnt++;
	}
	debug3("Set job_id_sequence to %u", job_id_sequence);

	free_buf(buffer);
	info("Recovered information about %d jobs", job_cnt);
	return error_code;

unpack_error:
	error("Incomplete job data checkpoint file");
	info("Recovered information about %d jobs", job_cnt);
	free_buf(buffer);
	return SLURM_FAILURE;
}

/*
 * load_last_job_id - load only the last job ID from state save file.
 *	Changes here should be reflected in load_all_job_state().
 * RET 0 or error code
 */
extern int load_last_job_id( void )
{
	int data_allocated, data_read = 0, error_code = SLURM_SUCCESS;
	uint32_t data_size = 0;
	int state_fd;
	char *data = NULL, *state_file;
	Buf buffer;
	time_t buf_time;
	char *ver_str = NULL;
	uint32_t ver_str_len;
	uint16_t protocol_version = (uint16_t)NO_VAL;

	/* read the file */
	state_file = slurm_get_state_save_location();
	xstrcat(state_file, "/job_state");
	lock_state_files();
	state_fd = open(state_file, O_RDONLY);
	if (state_fd < 0) {
		debug("No job state file (%s) to recover", state_file);
		error_code = ENOENT;
	} else {
		data_allocated = BUF_SIZE;
		data = xmalloc(data_allocated);
		while (1) {
			data_read = read(state_fd, &data[data_size],
					 BUF_SIZE);
			if (data_read < 0) {
				if (errno == EINTR)
					continue;
				else {
					error("Read error on %s: %m",
					      state_file);
					break;
				}
			} else if (data_read == 0)	/* eof */
				break;
			data_size      += data_read;
			data_allocated += data_read;
			xrealloc(data, data_allocated);
		}
		close(state_fd);
	}
	xfree(state_file);
	unlock_state_files();

	if (error_code)
		return error_code;

	buffer = create_buf(data, data_size);
	safe_unpackstr_xmalloc(&ver_str, &ver_str_len, buffer);
	debug3("Version string in job_state header is %s", ver_str);
	if (ver_str) {
		if (!strcmp(ver_str, JOB_STATE_VERSION))
			protocol_version = SLURM_PROTOCOL_VERSION;
		else if (!strcmp(ver_str, JOB_2_6_STATE_VERSION))
			protocol_version = SLURM_2_6_PROTOCOL_VERSION;
		else if (!strcmp(ver_str, JOB_2_5_STATE_VERSION))
			protocol_version = SLURM_2_5_PROTOCOL_VERSION;
	}
	xfree(ver_str);

	if (protocol_version == (uint16_t)NO_VAL) {
		debug("*************************************************");
		debug("Can not recover last job ID, incompatible version");
		debug("*************************************************");
		free_buf(buffer);
		return EFAULT;
	}

	safe_unpack_time(&buf_time, buffer);
	safe_unpack32( &job_id_sequence, buffer);
	debug3("Job ID in job_state header is %u", job_id_sequence);

	/* Ignore the state for individual jobs stored here */

	free_buf(buffer);
	return error_code;

unpack_error:
	debug("Invalid job data checkpoint file");
	free_buf(buffer);
	return SLURM_FAILURE;
}

/*
 * _dump_job_state - dump the state of a specific job, its details, and
 *	steps to a buffer
 * IN dump_job_ptr - pointer to job for which information is requested
 * IN/OUT buffer - location to store data, pointers automatically advanced
 */
static void _dump_job_state(struct job_record *dump_job_ptr, Buf buffer)
{
	struct job_details *detail_ptr;
	ListIterator step_iterator;
	struct step_record *step_ptr;

	/* Dump basic job info */
	pack32(dump_job_ptr->array_job_id, buffer);
	pack16(dump_job_ptr->array_task_id, buffer);
	pack32(dump_job_ptr->assoc_id, buffer);
	pack32(dump_job_ptr->job_id, buffer);
	pack32(dump_job_ptr->user_id, buffer);
	pack32(dump_job_ptr->group_id, buffer);
	pack32(dump_job_ptr->time_limit, buffer);
	pack32(dump_job_ptr->time_min, buffer);
	pack32(dump_job_ptr->priority, buffer);
	pack32(dump_job_ptr->alloc_sid, buffer);
	pack32(dump_job_ptr->total_cpus, buffer);
	pack32(dump_job_ptr->total_nodes, buffer);
	pack32(dump_job_ptr->cpu_cnt, buffer);
	pack32(dump_job_ptr->exit_code, buffer);
	pack32(dump_job_ptr->derived_ec, buffer);
	pack32(dump_job_ptr->db_index, buffer);
	pack32(dump_job_ptr->resv_id, buffer);
	pack32(dump_job_ptr->next_step_id, buffer);
	pack32(dump_job_ptr->qos_id, buffer);
	pack32(dump_job_ptr->req_switch, buffer);
	pack32(dump_job_ptr->wait4switch, buffer);
	pack32(dump_job_ptr->profile, buffer);

	pack_time(dump_job_ptr->preempt_time, buffer);
	pack_time(dump_job_ptr->start_time, buffer);
	pack_time(dump_job_ptr->end_time, buffer);
	pack_time(dump_job_ptr->suspend_time, buffer);
	pack_time(dump_job_ptr->pre_sus_time, buffer);
	pack_time(dump_job_ptr->resize_time, buffer);
	pack_time(dump_job_ptr->tot_sus_time, buffer);

	pack16(dump_job_ptr->direct_set_prio, buffer);
	pack16(dump_job_ptr->job_state, buffer);
	pack16(dump_job_ptr->kill_on_node_fail, buffer);
	pack16(dump_job_ptr->batch_flag, buffer);
	pack16(dump_job_ptr->mail_type, buffer);
	pack16(dump_job_ptr->state_reason, buffer);
	pack16(dump_job_ptr->restart_cnt, buffer);
	pack16(dump_job_ptr->resv_flags, buffer);
	pack16(dump_job_ptr->wait_all_nodes, buffer);
	pack16(dump_job_ptr->warn_flags, buffer);
	pack16(dump_job_ptr->warn_signal, buffer);
	pack16(dump_job_ptr->warn_time, buffer);
	pack16(dump_job_ptr->limit_set_max_cpus, buffer);
	pack16(dump_job_ptr->limit_set_max_nodes, buffer);
	pack16(dump_job_ptr->limit_set_min_cpus, buffer);
	pack16(dump_job_ptr->limit_set_min_nodes, buffer);
	pack16(dump_job_ptr->limit_set_pn_min_memory, buffer);
	pack16(dump_job_ptr->limit_set_time, buffer);
	pack16(dump_job_ptr->limit_set_qos, buffer);

	packstr(dump_job_ptr->state_desc, buffer);
	packstr(dump_job_ptr->resp_host, buffer);

	pack16(dump_job_ptr->alloc_resp_port, buffer);
	pack16(dump_job_ptr->other_port, buffer);

	if (IS_JOB_COMPLETING(dump_job_ptr)) {
		if (dump_job_ptr->nodes_completing == NULL) {
			dump_job_ptr->nodes_completing =
				bitmap2node_name(dump_job_ptr->node_bitmap);
		}
		packstr(dump_job_ptr->nodes_completing, buffer);
	}
	packstr(dump_job_ptr->nodes, buffer);
	packstr(dump_job_ptr->partition, buffer);
	packstr(dump_job_ptr->name, buffer);
	packstr(dump_job_ptr->wckey, buffer);
	packstr(dump_job_ptr->alloc_node, buffer);
	packstr(dump_job_ptr->account, buffer);
	packstr(dump_job_ptr->comment, buffer);
	packstr(dump_job_ptr->gres, buffer);
	packstr(dump_job_ptr->gres_alloc, buffer);
	packstr(dump_job_ptr->gres_req, buffer);
	packstr(dump_job_ptr->gres_used, buffer);
	packstr(dump_job_ptr->network, buffer);
	packstr(dump_job_ptr->licenses, buffer);
	packstr(dump_job_ptr->mail_user, buffer);
	packstr(dump_job_ptr->resv_name, buffer);
	packstr(dump_job_ptr->batch_host, buffer);

	select_g_select_jobinfo_pack(dump_job_ptr->select_jobinfo,
				     buffer, SLURM_PROTOCOL_VERSION);
	pack_job_resources(dump_job_ptr->job_resrcs, buffer,
			   SLURM_PROTOCOL_VERSION);

	pack16(dump_job_ptr->ckpt_interval, buffer);
	checkpoint_pack_jobinfo(dump_job_ptr->check_job, buffer,
				SLURM_PROTOCOL_VERSION);
	packstr_array(dump_job_ptr->spank_job_env,
		      dump_job_ptr->spank_job_env_size, buffer);

	(void) gres_plugin_job_state_pack(dump_job_ptr->gres_list, buffer,
					  dump_job_ptr->job_id, true,
					  SLURM_PROTOCOL_VERSION);

	/* Dump job details, if available */
	detail_ptr = dump_job_ptr->details;
	if (detail_ptr) {
		xassert (detail_ptr->magic == DETAILS_MAGIC);
		pack16((uint16_t) DETAILS_FLAG, buffer);
		_dump_job_details(detail_ptr, buffer);
	} else
		pack16((uint16_t) 0, buffer);	/* no details flag */

	/* Dump job steps */
	step_iterator = list_iterator_create(dump_job_ptr->step_list);
	while ((step_ptr = (struct step_record *)
		list_next(step_iterator))) {
		if (step_ptr->state < JOB_RUNNING)
			continue;
		pack16((uint16_t) STEP_FLAG, buffer);
		dump_job_step_state(dump_job_ptr, step_ptr, buffer);
	}
	list_iterator_destroy(step_iterator);
	pack16((uint16_t) 0, buffer);	/* no step flag */
}

/* Unpack a job's state information from a buffer */
static int _load_job_state(Buf buffer, uint16_t protocol_version)
{
	uint32_t job_id, user_id, group_id, time_limit, priority, alloc_sid;
	uint32_t exit_code, assoc_id, db_index, name_len, time_min;
	uint32_t next_step_id, total_cpus, total_nodes = 0, cpu_cnt;
	uint32_t resv_id, spank_job_env_size = 0, qos_id, derived_ec = 0;
	uint32_t array_job_id = 0, req_switch = 0, wait4switch = 0;
	uint32_t profile = ACCT_GATHER_PROFILE_NOT_SET;
	time_t start_time, end_time, suspend_time, pre_sus_time, tot_sus_time;
	time_t preempt_time = 0;
	time_t resize_time = 0, now = time(NULL);
	uint16_t array_task_id = (uint16_t) NO_VAL;
	uint16_t job_state, details, batch_flag, step_flag;
	uint16_t kill_on_node_fail, direct_set_prio;
	uint16_t alloc_resp_port, other_port, mail_type, state_reason;
	uint16_t restart_cnt, resv_flags, ckpt_interval;
	uint16_t wait_all_nodes, warn_flags = 0, warn_signal, warn_time;
	uint16_t limit_set_max_cpus = 0, limit_set_max_nodes = 0;
	uint16_t limit_set_min_cpus = 0, limit_set_min_nodes = 0;
	uint16_t limit_set_pn_min_memory = 0;
	uint16_t limit_set_time = 0, limit_set_qos = 0;
	char *nodes = NULL, *partition = NULL, *name = NULL, *resp_host = NULL;
	char *account = NULL, *network = NULL, *mail_user = NULL;
	char *comment = NULL, *nodes_completing = NULL, *alloc_node = NULL;
	char *licenses = NULL, *state_desc = NULL, *wckey = NULL;
	char *resv_name = NULL, *gres = NULL, *batch_host = NULL;
	char *gres_alloc = NULL, *gres_req = NULL, *gres_used = NULL;
	char **spank_job_env = (char **) NULL;
	List gres_list = NULL, part_ptr_list = NULL;
	struct job_record *job_ptr = NULL;
	struct part_record *part_ptr;
	int error_code, i, qos_error;
	dynamic_plugin_data_t *select_jobinfo = NULL;
	job_resources_t *job_resources = NULL;
	check_jobinfo_t check_job = NULL;
	slurmdb_association_rec_t assoc_rec;
	slurmdb_qos_rec_t qos_rec;
	bool job_finished = false;

	if (protocol_version >= SLURM_13_12_PROTOCOL_VERSION) {
		safe_unpack32(&array_job_id, buffer);
		safe_unpack16(&array_task_id, buffer);
		safe_unpack32(&assoc_id, buffer);
		safe_unpack32(&job_id, buffer);

		/* validity test as possible */
		if (job_id == 0) {
			verbose("Invalid job_id %u", job_id);
			goto unpack_error;
		}

		job_ptr = find_job_record(job_id);
		if (job_ptr == NULL) {
			job_ptr = create_job_record(&error_code);
			if (error_code) {
				error("Create job entry failed for job_id %u",
				      job_id);
				goto unpack_error;
			}
			job_ptr->job_id = job_id;
			_add_job_hash(job_ptr);
		}

		safe_unpack32(&user_id, buffer);
		safe_unpack32(&group_id, buffer);
		safe_unpack32(&time_limit, buffer);
		safe_unpack32(&time_min, buffer);
		safe_unpack32(&priority, buffer);
		safe_unpack32(&alloc_sid, buffer);
		safe_unpack32(&total_cpus, buffer);
		safe_unpack32(&total_nodes, buffer);
		safe_unpack32(&cpu_cnt, buffer);
		safe_unpack32(&exit_code, buffer);
		safe_unpack32(&derived_ec, buffer);
		safe_unpack32(&db_index, buffer);
		safe_unpack32(&resv_id, buffer);
		safe_unpack32(&next_step_id, buffer);
		safe_unpack32(&qos_id, buffer);
		safe_unpack32(&req_switch, buffer);
		safe_unpack32(&wait4switch, buffer);
		safe_unpack32(&profile, buffer);

		safe_unpack_time(&preempt_time, buffer);
		safe_unpack_time(&start_time, buffer);
		safe_unpack_time(&end_time, buffer);
		safe_unpack_time(&suspend_time, buffer);
		safe_unpack_time(&pre_sus_time, buffer);
		safe_unpack_time(&resize_time, buffer);
		safe_unpack_time(&tot_sus_time, buffer);

		safe_unpack16(&direct_set_prio, buffer);
		safe_unpack16(&job_state, buffer);
		safe_unpack16(&kill_on_node_fail, buffer);
		safe_unpack16(&batch_flag, buffer);
		safe_unpack16(&mail_type, buffer);
		safe_unpack16(&state_reason, buffer);
		safe_unpack16(&restart_cnt, buffer);
		safe_unpack16(&resv_flags, buffer);
		safe_unpack16(&wait_all_nodes, buffer);
		safe_unpack16(&warn_flags, buffer);
		safe_unpack16(&warn_signal, buffer);
		safe_unpack16(&warn_time, buffer);
		safe_unpack16(&limit_set_max_cpus, buffer);
		safe_unpack16(&limit_set_max_nodes, buffer);
		safe_unpack16(&limit_set_min_cpus, buffer);
		safe_unpack16(&limit_set_min_nodes, buffer);
		safe_unpack16(&limit_set_pn_min_memory, buffer);
		safe_unpack16(&limit_set_time, buffer);
		safe_unpack16(&limit_set_qos, buffer);

		safe_unpackstr_xmalloc(&state_desc, &name_len, buffer);
		safe_unpackstr_xmalloc(&resp_host, &name_len, buffer);

		safe_unpack16(&alloc_resp_port, buffer);
		safe_unpack16(&other_port, buffer);

		if (job_state & JOB_COMPLETING) {
			safe_unpackstr_xmalloc(&nodes_completing,
					       &name_len, buffer);
		}
		safe_unpackstr_xmalloc(&nodes, &name_len, buffer);
		safe_unpackstr_xmalloc(&partition, &name_len, buffer);
		if (partition == NULL) {
			error("No partition for job %u", job_id);
			goto unpack_error;
		}
		part_ptr = find_part_record (partition);
		if (part_ptr == NULL) {
			part_ptr_list = get_part_list(partition);
			if (part_ptr_list) {
				part_ptr = list_peek(part_ptr_list);
			} else {
				verbose("Invalid partition (%s) for job_id %u",
					partition, job_id);
				/* not fatal error, partition could have been
				 * removed, reset_job_bitmaps() will clean-up
				 * this job */
			}
		}

		safe_unpackstr_xmalloc(&name, &name_len, buffer);
		safe_unpackstr_xmalloc(&wckey, &name_len, buffer);
		safe_unpackstr_xmalloc(&alloc_node, &name_len, buffer);
		safe_unpackstr_xmalloc(&account, &name_len, buffer);
		safe_unpackstr_xmalloc(&comment, &name_len, buffer);
		safe_unpackstr_xmalloc(&gres, &name_len, buffer);
		safe_unpackstr_xmalloc(&gres_alloc, &name_len, buffer);
		safe_unpackstr_xmalloc(&gres_req, &name_len, buffer);
		safe_unpackstr_xmalloc(&gres_used, &name_len, buffer);
		safe_unpackstr_xmalloc(&network, &name_len, buffer);
		safe_unpackstr_xmalloc(&licenses, &name_len, buffer);
		safe_unpackstr_xmalloc(&mail_user, &name_len, buffer);
		safe_unpackstr_xmalloc(&resv_name, &name_len, buffer);
		safe_unpackstr_xmalloc(&batch_host, &name_len, buffer);

		if (select_g_select_jobinfo_unpack(&select_jobinfo, buffer,
						   protocol_version))
			goto unpack_error;
		if (unpack_job_resources(&job_resources, buffer,
					 protocol_version))
			goto unpack_error;

		safe_unpack16(&ckpt_interval, buffer);
		if (checkpoint_alloc_jobinfo(&check_job) ||
		    checkpoint_unpack_jobinfo(check_job, buffer,
					      protocol_version))
			goto unpack_error;

		safe_unpackstr_array(&spank_job_env, &spank_job_env_size,
				     buffer);

		if (gres_plugin_job_state_unpack(&gres_list, buffer, job_id,
						 protocol_version) !=
		    SLURM_SUCCESS)
			goto unpack_error;
		gres_plugin_job_state_log(gres_list, job_id);

		safe_unpack16(&details, buffer);
		if ((details == DETAILS_FLAG) &&
		    (_load_job_details(job_ptr, buffer, protocol_version))) {
			job_ptr->job_state = JOB_FAILED;
			job_ptr->exit_code = 1;
			job_ptr->state_reason = FAIL_SYSTEM;
			xfree(job_ptr->state_desc);
			job_ptr->end_time = now;
			goto unpack_error;
		}
		safe_unpack16(&step_flag, buffer);

		while (step_flag == STEP_FLAG) {
			/* No need to put these into accounting if they
			 * haven't been since all information will be
			 * put in when the job is finished.
			 */
			if ((error_code = load_step_state(job_ptr, buffer,
							  protocol_version)))
				goto unpack_error;
			safe_unpack16(&step_flag, buffer);
		}
	} else if (protocol_version >= SLURM_2_6_PROTOCOL_VERSION) {
		safe_unpack32(&array_job_id, buffer);
		safe_unpack16(&array_task_id, buffer);
		safe_unpack32(&assoc_id, buffer);
		safe_unpack32(&job_id, buffer);

		/* validity test as possible */
		if (job_id == 0) {
			verbose("Invalid job_id %u", job_id);
			goto unpack_error;
		}

		job_ptr = find_job_record(job_id);
		if (job_ptr == NULL) {
			job_ptr = create_job_record(&error_code);
			if (error_code) {
				error("Create job entry failed for job_id %u",
				      job_id);
				goto unpack_error;
			}
			job_ptr->job_id = job_id;
			_add_job_hash(job_ptr);
		}

		safe_unpack32(&user_id, buffer);
		safe_unpack32(&group_id, buffer);
		safe_unpack32(&time_limit, buffer);
		safe_unpack32(&time_min, buffer);
		safe_unpack32(&priority, buffer);
		safe_unpack32(&alloc_sid, buffer);
		safe_unpack32(&total_cpus, buffer);
		safe_unpack32(&total_nodes, buffer);
		safe_unpack32(&cpu_cnt, buffer);
		safe_unpack32(&exit_code, buffer);
		safe_unpack32(&derived_ec, buffer);
		safe_unpack32(&db_index, buffer);
		safe_unpack32(&resv_id, buffer);
		safe_unpack32(&next_step_id, buffer);
		safe_unpack32(&qos_id, buffer);
		safe_unpack32(&req_switch, buffer);
		safe_unpack32(&wait4switch, buffer);
		safe_unpack32(&profile, buffer);

		safe_unpack_time(&preempt_time, buffer);
		safe_unpack_time(&start_time, buffer);
		safe_unpack_time(&end_time, buffer);
		safe_unpack_time(&suspend_time, buffer);
		safe_unpack_time(&pre_sus_time, buffer);
		safe_unpack_time(&resize_time, buffer);
		safe_unpack_time(&tot_sus_time, buffer);

		safe_unpack16(&direct_set_prio, buffer);
		safe_unpack16(&job_state, buffer);
		safe_unpack16(&kill_on_node_fail, buffer);
		safe_unpack16(&batch_flag, buffer);
		safe_unpack16(&mail_type, buffer);
		safe_unpack16(&state_reason, buffer);
		safe_unpack16(&restart_cnt, buffer);
		safe_unpack16(&resv_flags, buffer);
		safe_unpack16(&wait_all_nodes, buffer);
		safe_unpack16(&warn_signal, buffer);
		safe_unpack16(&warn_time, buffer);
		safe_unpack16(&limit_set_max_cpus, buffer);
		safe_unpack16(&limit_set_max_nodes, buffer);
		safe_unpack16(&limit_set_min_cpus, buffer);
		safe_unpack16(&limit_set_min_nodes, buffer);
		safe_unpack16(&limit_set_pn_min_memory, buffer);
		safe_unpack16(&limit_set_time, buffer);
		safe_unpack16(&limit_set_qos, buffer);

		safe_unpackstr_xmalloc(&state_desc, &name_len, buffer);
		safe_unpackstr_xmalloc(&resp_host, &name_len, buffer);

		safe_unpack16(&alloc_resp_port, buffer);
		safe_unpack16(&other_port, buffer);

		if (job_state & JOB_COMPLETING) {
			safe_unpackstr_xmalloc(&nodes_completing,
					       &name_len, buffer);
		}
		safe_unpackstr_xmalloc(&nodes, &name_len, buffer);
		safe_unpackstr_xmalloc(&partition, &name_len, buffer);
		if (partition == NULL) {
			error("No partition for job %u", job_id);
			goto unpack_error;
		}
		part_ptr = find_part_record (partition);
		if (part_ptr == NULL) {
			part_ptr_list = get_part_list(partition);
			if (part_ptr_list) {
				part_ptr = list_peek(part_ptr_list);
			} else {
				verbose("Invalid partition (%s) for job_id %u",
					partition, job_id);
				/* not fatal error, partition could have been
				 * removed, reset_job_bitmaps() will clean-up
				 * this job */
			}
		}

		safe_unpackstr_xmalloc(&name, &name_len, buffer);
		safe_unpackstr_xmalloc(&wckey, &name_len, buffer);
		safe_unpackstr_xmalloc(&alloc_node, &name_len, buffer);
		safe_unpackstr_xmalloc(&account, &name_len, buffer);
		safe_unpackstr_xmalloc(&comment, &name_len, buffer);
		safe_unpackstr_xmalloc(&gres, &name_len, buffer);
		safe_unpackstr_xmalloc(&gres_alloc, &name_len, buffer);
		safe_unpackstr_xmalloc(&gres_req, &name_len, buffer);
		safe_unpackstr_xmalloc(&gres_used, &name_len, buffer);
		safe_unpackstr_xmalloc(&network, &name_len, buffer);
		safe_unpackstr_xmalloc(&licenses, &name_len, buffer);
		safe_unpackstr_xmalloc(&mail_user, &name_len, buffer);
		safe_unpackstr_xmalloc(&resv_name, &name_len, buffer);
		safe_unpackstr_xmalloc(&batch_host, &name_len, buffer);

		if (select_g_select_jobinfo_unpack(&select_jobinfo, buffer,
						   protocol_version))
			goto unpack_error;
		if (unpack_job_resources(&job_resources, buffer,
					 protocol_version))
			goto unpack_error;

		safe_unpack16(&ckpt_interval, buffer);
		if (checkpoint_alloc_jobinfo(&check_job) ||
		    checkpoint_unpack_jobinfo(check_job, buffer,
					      protocol_version))
			goto unpack_error;

		safe_unpackstr_array(&spank_job_env, &spank_job_env_size,
				     buffer);

		if (gres_plugin_job_state_unpack(&gres_list, buffer, job_id,
						 protocol_version) !=
		    SLURM_SUCCESS)
			goto unpack_error;
		gres_plugin_job_state_log(gres_list, job_id);

		safe_unpack16(&details, buffer);
		if ((details == DETAILS_FLAG) &&
		    (_load_job_details(job_ptr, buffer, protocol_version))) {
			job_ptr->job_state = JOB_FAILED;
			job_ptr->exit_code = 1;
			job_ptr->state_reason = FAIL_SYSTEM;
			xfree(job_ptr->state_desc);
			job_ptr->end_time = now;
			goto unpack_error;
		}
		safe_unpack16(&step_flag, buffer);

		while (step_flag == STEP_FLAG) {
			/* No need to put these into accounting if they
			 * haven't been since all information will be
			 * put in when the job is finished.
			 */
			if ((error_code = load_step_state(job_ptr, buffer,
							  protocol_version)))
				goto unpack_error;
			safe_unpack16(&step_flag, buffer);
		}
	} else	if (protocol_version >= SLURM_2_5_PROTOCOL_VERSION) {
		/* NOTE: As of 12/18/12 the job state of v2.5 and v2.6 are
		 * the same, but the step states differ */
		safe_unpack32(&assoc_id, buffer);
		safe_unpack32(&job_id, buffer);

		/* validity test as possible */
		if (job_id == 0) {
			verbose("Invalid job_id %u", job_id);
			goto unpack_error;
		}

		job_ptr = find_job_record(job_id);
		if (job_ptr == NULL) {
			job_ptr = create_job_record(&error_code);
			if (error_code) {
				error("Create job entry failed for job_id %u",
				      job_id);
				goto unpack_error;
			}
			job_ptr->job_id = job_id;
			_add_job_hash(job_ptr);
		}

		safe_unpack32(&user_id, buffer);
		safe_unpack32(&group_id, buffer);
		safe_unpack32(&time_limit, buffer);
		safe_unpack32(&time_min, buffer);
		safe_unpack32(&priority, buffer);
		safe_unpack32(&alloc_sid, buffer);
		safe_unpack32(&total_cpus, buffer);
		safe_unpack32(&total_nodes, buffer);
		safe_unpack32(&cpu_cnt, buffer);
		safe_unpack32(&exit_code, buffer);
		safe_unpack32(&derived_ec, buffer);
		safe_unpack32(&db_index, buffer);
		safe_unpack32(&resv_id, buffer);
		safe_unpack32(&next_step_id, buffer);
		safe_unpack32(&qos_id, buffer);
		safe_unpack32(&req_switch, buffer);
		safe_unpack32(&wait4switch, buffer);

		safe_unpack_time(&preempt_time, buffer);
		safe_unpack_time(&start_time, buffer);
		safe_unpack_time(&end_time, buffer);
		safe_unpack_time(&suspend_time, buffer);
		safe_unpack_time(&pre_sus_time, buffer);
		safe_unpack_time(&resize_time, buffer);
		safe_unpack_time(&tot_sus_time, buffer);

		safe_unpack16(&direct_set_prio, buffer);
		safe_unpack16(&job_state, buffer);
		safe_unpack16(&kill_on_node_fail, buffer);
		safe_unpack16(&batch_flag, buffer);
		safe_unpack16(&mail_type, buffer);
		safe_unpack16(&state_reason, buffer);
		safe_unpack16(&restart_cnt, buffer);
		safe_unpack16(&resv_flags, buffer);
		safe_unpack16(&wait_all_nodes, buffer);
		safe_unpack16(&warn_signal, buffer);
		safe_unpack16(&warn_time, buffer);
		safe_unpack16(&limit_set_max_cpus, buffer);
		safe_unpack16(&limit_set_max_nodes, buffer);
		safe_unpack16(&limit_set_min_cpus, buffer);
		safe_unpack16(&limit_set_min_nodes, buffer);
		safe_unpack16(&limit_set_pn_min_memory, buffer);
		safe_unpack16(&limit_set_time, buffer);
		safe_unpack16(&limit_set_qos, buffer);

		safe_unpackstr_xmalloc(&state_desc, &name_len, buffer);
		safe_unpackstr_xmalloc(&resp_host, &name_len, buffer);

		safe_unpack16(&alloc_resp_port, buffer);
		safe_unpack16(&other_port, buffer);

		if (job_state & JOB_COMPLETING) {
			safe_unpackstr_xmalloc(&nodes_completing,
					       &name_len, buffer);
		}
		safe_unpackstr_xmalloc(&nodes, &name_len, buffer);
		safe_unpackstr_xmalloc(&partition, &name_len, buffer);
		if (partition == NULL) {
			error("No partition for job %u", job_id);
			goto unpack_error;
		}
		part_ptr = find_part_record (partition);
		if (part_ptr == NULL) {
			part_ptr_list = get_part_list(partition);
			if (part_ptr_list)
				part_ptr = list_peek(part_ptr_list);
		}
		if (part_ptr == NULL) {
			verbose("Invalid partition (%s) for job_id %u",
				partition, job_id);
			/* not fatal error, partition could have been removed,
			 * reset_job_bitmaps() will clean-up this job */
		}

		safe_unpackstr_xmalloc(&name, &name_len, buffer);
		safe_unpackstr_xmalloc(&wckey, &name_len, buffer);
		safe_unpackstr_xmalloc(&alloc_node, &name_len, buffer);
		safe_unpackstr_xmalloc(&account, &name_len, buffer);
		safe_unpackstr_xmalloc(&comment, &name_len, buffer);
		safe_unpackstr_xmalloc(&gres, &name_len, buffer);
		safe_unpackstr_xmalloc(&gres_alloc, &name_len, buffer);
		safe_unpackstr_xmalloc(&gres_req, &name_len, buffer);
		safe_unpackstr_xmalloc(&gres_used, &name_len, buffer);
		safe_unpackstr_xmalloc(&network, &name_len, buffer);
		safe_unpackstr_xmalloc(&licenses, &name_len, buffer);
		safe_unpackstr_xmalloc(&mail_user, &name_len, buffer);
		safe_unpackstr_xmalloc(&resv_name, &name_len, buffer);
		safe_unpackstr_xmalloc(&batch_host, &name_len, buffer);

		if (select_g_select_jobinfo_unpack(&select_jobinfo, buffer,
						   protocol_version))
			goto unpack_error;
		if (unpack_job_resources(&job_resources, buffer,
					 protocol_version))
			goto unpack_error;

		safe_unpack16(&ckpt_interval, buffer);
		if (checkpoint_alloc_jobinfo(&check_job) ||
		    checkpoint_unpack_jobinfo(check_job, buffer,
					      protocol_version))
			goto unpack_error;

		safe_unpackstr_array(&spank_job_env, &spank_job_env_size,
				     buffer);

		if (gres_plugin_job_state_unpack(&gres_list, buffer, job_id,
						 protocol_version) !=
		    SLURM_SUCCESS)
			goto unpack_error;
		gres_plugin_job_state_log(gres_list, job_id);

		safe_unpack16(&details, buffer);
		if ((details == DETAILS_FLAG) &&
		    (_load_job_details(job_ptr, buffer, protocol_version))) {
			job_ptr->job_state = JOB_FAILED;
			job_ptr->exit_code = 1;
			job_ptr->state_reason = FAIL_SYSTEM;
			xfree(job_ptr->state_desc);
			job_ptr->end_time = now;
			goto unpack_error;
		}
		safe_unpack16(&step_flag, buffer);

		while (step_flag == STEP_FLAG) {
			/* No need to put these into accounting if they
			 * haven't been since all information will be
			 * put in when the job is finished.
			 */
			if ((error_code = load_step_state(job_ptr, buffer,
							  protocol_version)))
				goto unpack_error;
			safe_unpack16(&step_flag, buffer);
		}
	} else {
		error("_load_job_state: protocol_version "
		      "%hu not supported", protocol_version);
		goto unpack_error;
	}

	if (((job_state & JOB_STATE_BASE) >= JOB_END) ||
	    (batch_flag > 2)) {
		error("Invalid data for job %u: "
		      "job_state=%u batch_flag=%u",
		      job_id, job_state, batch_flag);
		goto unpack_error;
	}
	if (kill_on_node_fail > 1) {
		error("Invalid data for job %u: kill_on_node_fail=%u",
		      job_id, kill_on_node_fail);
		goto unpack_error;
	}

	if (priority > 1) {
		highest_prio = MAX(highest_prio, priority);
		lowest_prio  = MIN(lowest_prio,  priority);
	}
	if (job_id_sequence <= job_id)
		job_id_sequence = job_id + 1;

	xfree(job_ptr->account);
	job_ptr->account = account;
	xstrtolower(job_ptr->account);
	account          = NULL;  /* reused, nothing left to free */
	xfree(job_ptr->alloc_node);
	job_ptr->alloc_node   = alloc_node;
	alloc_node             = NULL;	/* reused, nothing left to free */
	job_ptr->alloc_resp_port = alloc_resp_port;
	job_ptr->alloc_sid    = alloc_sid;
	job_ptr->array_job_id = array_job_id;
	job_ptr->array_task_id = array_task_id;
	job_ptr->assoc_id     = assoc_id;
	job_ptr->batch_flag   = batch_flag;
	xfree(job_ptr->batch_host);
	job_ptr->batch_host   = batch_host;
	batch_host            = NULL;  /* reused, nothing left to free */
	xfree(job_ptr->comment);
	job_ptr->comment      = comment;
	comment               = NULL;  /* reused, nothing left to free */
	xfree(job_ptr->gres);
	job_ptr->gres         = gres;
	gres                  = NULL;  /* reused, nothing left to free */
	xfree(job_ptr->gres_alloc);
	job_ptr->gres_alloc   = gres_alloc;
	gres_alloc            = NULL;  /* reused, nothing left to free */
	xfree(job_ptr->gres_req);
	job_ptr->gres_req    = gres_req;
	gres_req              = NULL;  /* reused, nothing left to free */
	xfree(job_ptr->gres_used);
	job_ptr->gres_used    = gres_used;
	gres_used             = NULL;  /* reused, nothing left to free */
	job_ptr->gres_list    = gres_list;
	job_ptr->direct_set_prio = direct_set_prio;
	job_ptr->db_index     = db_index;
	job_ptr->derived_ec   = derived_ec;
	job_ptr->end_time     = end_time;
	job_ptr->exit_code    = exit_code;
	job_ptr->group_id     = group_id;
	job_ptr->job_state    = job_state;
	job_ptr->kill_on_node_fail = kill_on_node_fail;
	xfree(job_ptr->licenses);
	job_ptr->licenses     = licenses;
	licenses              = NULL;	/* reused, nothing left to free */
	job_ptr->mail_type    = mail_type;
	xfree(job_ptr->mail_user);
	job_ptr->mail_user    = mail_user;
	mail_user             = NULL;	/* reused, nothing left to free */
	xfree(job_ptr->name);		/* in case duplicate record */
	job_ptr->name         = name;
	name                  = NULL;	/* reused, nothing left to free */
	xfree(job_ptr->wckey);		/* in case duplicate record */
	job_ptr->wckey        = wckey;
	xstrtolower(job_ptr->wckey);
	wckey                 = NULL;	/* reused, nothing left to free */
	xfree(job_ptr->network);
	job_ptr->network      = network;
	network               = NULL;  /* reused, nothing left to free */
	job_ptr->next_step_id = next_step_id;
	xfree(job_ptr->nodes);		/* in case duplicate record */
	job_ptr->nodes        = nodes;
	nodes                 = NULL;	/* reused, nothing left to free */
	if (nodes_completing) {
		xfree(job_ptr->nodes_completing);
		job_ptr->nodes_completing = nodes_completing;
		nodes_completing = NULL;  /* reused, nothing left to free */
	}
	job_ptr->other_port   = other_port;
	xfree(job_ptr->partition);
	job_ptr->partition    = partition;
	partition             = NULL;	/* reused, nothing left to free */
	job_ptr->part_ptr = part_ptr;
	job_ptr->part_ptr_list = part_ptr_list;
	job_ptr->pre_sus_time = pre_sus_time;
	job_ptr->priority     = priority;
	job_ptr->qos_id       = qos_id;
	xfree(job_ptr->resp_host);
	job_ptr->resp_host    = resp_host;
	resp_host             = NULL;	/* reused, nothing left to free */
	job_ptr->resize_time  = resize_time;
	job_ptr->restart_cnt  = restart_cnt;
	job_ptr->resv_id      = resv_id;
	job_ptr->resv_name    = resv_name;
	resv_name             = NULL;	/* reused, nothing left to free */
	job_ptr->resv_flags   = resv_flags;
	job_ptr->select_jobinfo = select_jobinfo;
	job_ptr->job_resrcs   = job_resources;
	job_ptr->spank_job_env = spank_job_env;
	job_ptr->spank_job_env_size = spank_job_env_size;
	job_ptr->ckpt_interval = ckpt_interval;
	job_ptr->check_job    = check_job;
	job_ptr->start_time   = start_time;
	job_ptr->state_reason = state_reason;
	job_ptr->state_desc   = state_desc;
	state_desc            = NULL;	/* reused, nothing left to free */
	job_ptr->suspend_time = suspend_time;
	job_ptr->time_last_active = now;
	job_ptr->time_limit   = time_limit;
	job_ptr->time_min     = time_min;
	job_ptr->total_cpus   = total_cpus;
	job_ptr->total_nodes  = total_nodes;
	job_ptr->cpu_cnt      = cpu_cnt;
	job_ptr->tot_sus_time = tot_sus_time;
	job_ptr->preempt_time = preempt_time;
	job_ptr->user_id      = user_id;
	select_g_select_jobinfo_set(job_ptr->select_jobinfo,
				    SELECT_JOBDATA_USER_NAME, &user_id);
	job_ptr->wait_all_nodes = wait_all_nodes;
	job_ptr->warn_flags   = warn_flags;
	job_ptr->warn_signal  = warn_signal;
	job_ptr->warn_time    = warn_time;
	job_ptr->limit_set_max_cpus  = limit_set_max_cpus;
	job_ptr->limit_set_max_nodes = limit_set_max_nodes;
	job_ptr->limit_set_min_cpus  = limit_set_min_cpus;
	job_ptr->limit_set_min_nodes = limit_set_min_nodes;
	job_ptr->limit_set_pn_min_memory = limit_set_pn_min_memory;
	job_ptr->limit_set_time      = limit_set_time;
	job_ptr->limit_set_qos       = limit_set_qos;
	job_ptr->req_switch      = req_switch;
	job_ptr->wait4switch     = wait4switch;
	job_ptr->profile         = profile;
	/* This needs to always to initialized to "true".  The select
	   plugin will deal with it every time it goes through the
	   logic if req_switch or wait4switch are set.
	*/
	job_ptr->best_switch     = true;

	memset(&assoc_rec, 0, sizeof(slurmdb_association_rec_t));

	/*
	 * For speed and accurracy we will first see if we once had an
	 * association record.  If not look for it by
	 * account,partition, user_id.
	 */
	if (job_ptr->assoc_id)
		assoc_rec.id = job_ptr->assoc_id;
	else {
		assoc_rec.acct      = job_ptr->account;
		if (job_ptr->part_ptr)
			assoc_rec.partition = job_ptr->part_ptr->name;
		assoc_rec.uid       = job_ptr->user_id;
	}

	if (assoc_mgr_fill_in_assoc(acct_db_conn, &assoc_rec,
				    accounting_enforce,
				    (slurmdb_association_rec_t **)
				    &job_ptr->assoc_ptr) &&
	    (accounting_enforce & ACCOUNTING_ENFORCE_ASSOCS)
	    && (!IS_JOB_FINISHED(job_ptr))) {
		info("Holding job %u with invalid association", job_id);
		xfree(job_ptr->state_desc);
		job_ptr->state_reason = FAIL_ACCOUNT;
	} else {
		job_ptr->assoc_id = assoc_rec.id;
		info("Recovered job %u %u", job_id, job_ptr->assoc_id);

		/* make sure we have started this job in accounting */
		if (!job_ptr->db_index) {
			debug("starting job %u in accounting",
			      job_ptr->job_id);
			jobacct_storage_g_job_start(acct_db_conn, job_ptr);
			if (IS_JOB_SUSPENDED(job_ptr)) {
				jobacct_storage_g_job_suspend(acct_db_conn,
							      job_ptr);
			}
		}
		/* make sure we have this job completed in the
		 * database */
		if (IS_JOB_FINISHED(job_ptr)) {
			jobacct_storage_g_job_complete(acct_db_conn, job_ptr);
			job_finished = 1;
		}
	}

	if (!job_finished && job_ptr->qos_id &&
	    (job_ptr->state_reason != FAIL_ACCOUNT)) {
		memset(&qos_rec, 0, sizeof(slurmdb_qos_rec_t));
		qos_rec.id = job_ptr->qos_id;
		job_ptr->qos_ptr = _determine_and_validate_qos(
			job_ptr->resv_name, job_ptr->assoc_ptr,
			job_ptr->limit_set_qos, &qos_rec,
			&qos_error);
		if ((qos_error != SLURM_SUCCESS) && !job_ptr->limit_set_qos) {
			info("Holding job %u with invalid qos", job_id);
			xfree(job_ptr->state_desc);
			job_ptr->state_reason = FAIL_QOS;
		}
		job_ptr->qos_id = qos_rec.id;
	}
	build_node_details(job_ptr, false);	/* set node_addr */
	return SLURM_SUCCESS;

unpack_error:
	error("Incomplete job record");
	xfree(alloc_node);
	xfree(account);
	xfree(batch_host);
	xfree(comment);
	xfree(gres);
	xfree(gres_alloc);
	xfree(gres_req);
	xfree(gres_used);
	xfree(resp_host);
	xfree(licenses);
	xfree(mail_user);
	xfree(name);
	xfree(nodes);
	xfree(nodes_completing);
	xfree(partition);
	FREE_NULL_LIST(part_ptr_list);
	xfree(resv_name);
	for (i=0; i<spank_job_env_size; i++)
		xfree(spank_job_env[i]);
	xfree(spank_job_env);
	xfree(state_desc);
	xfree(wckey);
	select_g_select_jobinfo_free(select_jobinfo);
	checkpoint_free_jobinfo(check_job);
	if (job_ptr) {
		if (job_ptr->job_id == 0)
			job_ptr->job_id = NO_VAL;
		_purge_job_record(job_ptr->job_id);
	}
	return SLURM_FAILURE;
}

/*
 * _dump_job_details - dump the state of a specific job details to
 *	a buffer
 * IN detail_ptr - pointer to job details for which information is requested
 * IN/OUT buffer - location to store data, pointers automatically advanced
 */
void _dump_job_details(struct job_details *detail_ptr, Buf buffer)
{
	pack32(detail_ptr->min_cpus, buffer);
	pack32(detail_ptr->max_cpus, buffer);
	pack32(detail_ptr->min_nodes, buffer);
	pack32(detail_ptr->max_nodes, buffer);
	pack32(detail_ptr->num_tasks, buffer);

	packstr(detail_ptr->acctg_freq, buffer);
	pack16(detail_ptr->contiguous, buffer);
	pack16(detail_ptr->cpus_per_task, buffer);
	pack16(detail_ptr->nice, buffer);
	pack16(detail_ptr->ntasks_per_node, buffer);
	pack16(detail_ptr->requeue, buffer);
	pack16(detail_ptr->shared, buffer);
	pack16(detail_ptr->task_dist, buffer);

	packstr(detail_ptr->cpu_bind,     buffer);
	pack16(detail_ptr->cpu_bind_type, buffer);
	packstr(detail_ptr->mem_bind,     buffer);
	pack16(detail_ptr->mem_bind_type, buffer);
	pack16(detail_ptr->plane_size, buffer);

	pack8(detail_ptr->open_mode, buffer);
	pack8(detail_ptr->overcommit, buffer);
	pack8(detail_ptr->prolog_running, buffer);

	pack32(detail_ptr->pn_min_cpus, buffer);
	pack32(detail_ptr->pn_min_memory, buffer);
	pack32(detail_ptr->pn_min_tmp_disk, buffer);
	pack_time(detail_ptr->begin_time, buffer);
	pack_time(detail_ptr->submit_time, buffer);

	packstr(detail_ptr->req_nodes,  buffer);
	packstr(detail_ptr->exc_nodes,  buffer);
	packstr(detail_ptr->features,   buffer);
	packstr(detail_ptr->dependency, buffer);
	packstr(detail_ptr->orig_dependency, buffer);

	packstr(detail_ptr->std_err,       buffer);
	packstr(detail_ptr->std_in,        buffer);
	packstr(detail_ptr->std_out,       buffer);
	packstr(detail_ptr->work_dir,  buffer);
	packstr(detail_ptr->ckpt_dir,  buffer);
	packstr(detail_ptr->restart_dir, buffer);

	pack_multi_core_data(detail_ptr->mc_ptr, buffer,
			     SLURM_PROTOCOL_VERSION);
	packstr_array(detail_ptr->argv, detail_ptr->argc, buffer);
	packstr_array(detail_ptr->env_sup, detail_ptr->env_cnt, buffer);
}

/* _load_job_details - Unpack a job details information from buffer */
static int _load_job_details(struct job_record *job_ptr, Buf buffer,
			     uint16_t protocol_version)
{
	char *acctg_freq = NULL, *req_nodes = NULL, *exc_nodes = NULL;
	char *features = NULL, *cpu_bind = NULL, *dependency = NULL;
	char *orig_dependency = NULL, *mem_bind;
	char *err = NULL, *in = NULL, *out = NULL, *work_dir = NULL;
	char *ckpt_dir = NULL, *restart_dir = NULL;
	char **argv = (char **) NULL, **env_sup = (char **) NULL;
	uint32_t min_nodes, max_nodes;
	uint32_t min_cpus = 1, max_cpus = NO_VAL;
	uint32_t pn_min_cpus, pn_min_memory, pn_min_tmp_disk;
	uint32_t num_tasks, name_len, argc = 0, env_cnt = 0;
	uint16_t shared, contiguous, nice, ntasks_per_node;
	uint16_t cpus_per_task, requeue, task_dist;
	uint16_t cpu_bind_type, mem_bind_type, plane_size;
	uint8_t open_mode, overcommit, prolog_running;
	time_t begin_time, submit_time;
	int i;
	multi_core_data_t *mc_ptr;

	/* unpack the job's details from the buffer */
	if (protocol_version >= SLURM_2_6_PROTOCOL_VERSION) {
		safe_unpack32(&min_cpus, buffer);
		safe_unpack32(&max_cpus, buffer);
		safe_unpack32(&min_nodes, buffer);
		safe_unpack32(&max_nodes, buffer);
		safe_unpack32(&num_tasks, buffer);

		safe_unpackstr_xmalloc(&acctg_freq, &name_len, buffer);
		if (acctg_freq && !strcmp(acctg_freq, "65534")) {
			/* This fixes job state generated by version 2.6.0,
			 * in which a version 2.5 value of NO_VAL was converted
			 * from uint16_t to a string. */
			xfree(acctg_freq);
		}
		safe_unpack16(&contiguous, buffer);
		safe_unpack16(&cpus_per_task, buffer);
		safe_unpack16(&nice, buffer);
		safe_unpack16(&ntasks_per_node, buffer);
		safe_unpack16(&requeue, buffer);
		safe_unpack16(&shared, buffer);
		safe_unpack16(&task_dist, buffer);

		safe_unpackstr_xmalloc(&cpu_bind, &name_len, buffer);
		safe_unpack16(&cpu_bind_type, buffer);
		safe_unpackstr_xmalloc(&mem_bind, &name_len, buffer);
		safe_unpack16(&mem_bind_type, buffer);
		safe_unpack16(&plane_size, buffer);

		safe_unpack8(&open_mode, buffer);
		safe_unpack8(&overcommit, buffer);
		safe_unpack8(&prolog_running, buffer);

		safe_unpack32(&pn_min_cpus, buffer);
		safe_unpack32(&pn_min_memory, buffer);
		safe_unpack32(&pn_min_tmp_disk, buffer);
		safe_unpack_time(&begin_time, buffer);
		safe_unpack_time(&submit_time, buffer);

		safe_unpackstr_xmalloc(&req_nodes,  &name_len, buffer);
		safe_unpackstr_xmalloc(&exc_nodes,  &name_len, buffer);
		safe_unpackstr_xmalloc(&features,   &name_len, buffer);
		safe_unpackstr_xmalloc(&dependency, &name_len, buffer);
		safe_unpackstr_xmalloc(&orig_dependency, &name_len, buffer);

		safe_unpackstr_xmalloc(&err, &name_len, buffer);
		safe_unpackstr_xmalloc(&in,  &name_len, buffer);
		safe_unpackstr_xmalloc(&out, &name_len, buffer);
		safe_unpackstr_xmalloc(&work_dir, &name_len, buffer);
		safe_unpackstr_xmalloc(&ckpt_dir, &name_len, buffer);
		safe_unpackstr_xmalloc(&restart_dir, &name_len, buffer);

		if (unpack_multi_core_data(&mc_ptr, buffer, protocol_version))
			goto unpack_error;
		safe_unpackstr_array(&argv, &argc, buffer);
		safe_unpackstr_array(&env_sup, &env_cnt, buffer);
	} else if (protocol_version >= SLURM_2_5_PROTOCOL_VERSION) {
		uint16_t tmp_uint16;
		safe_unpack32(&min_cpus, buffer);
		safe_unpack32(&max_cpus, buffer);
		safe_unpack32(&min_nodes, buffer);
		safe_unpack32(&max_nodes, buffer);
		safe_unpack32(&num_tasks, buffer);

		safe_unpack16(&tmp_uint16, buffer);
		if (tmp_uint16 && (tmp_uint16 != (uint16_t) NO_VAL))
			acctg_freq = xstrdup_printf("%u", tmp_uint16);
		safe_unpack16(&contiguous, buffer);
		safe_unpack16(&cpus_per_task, buffer);
		safe_unpack16(&nice, buffer);
		safe_unpack16(&ntasks_per_node, buffer);
		safe_unpack16(&requeue, buffer);
		safe_unpack16(&shared, buffer);
		safe_unpack16(&task_dist, buffer);

		safe_unpackstr_xmalloc(&cpu_bind, &name_len, buffer);
		safe_unpack16(&cpu_bind_type, buffer);
		safe_unpackstr_xmalloc(&mem_bind, &name_len, buffer);
		safe_unpack16(&mem_bind_type, buffer);
		safe_unpack16(&plane_size, buffer);

		safe_unpack8(&open_mode, buffer);
		safe_unpack8(&overcommit, buffer);
		safe_unpack8(&prolog_running, buffer);

		safe_unpack32(&pn_min_cpus, buffer);
		safe_unpack32(&pn_min_memory, buffer);
		safe_unpack32(&pn_min_tmp_disk, buffer);
		safe_unpack_time(&begin_time, buffer);
		safe_unpack_time(&submit_time, buffer);

		safe_unpackstr_xmalloc(&req_nodes,  &name_len, buffer);
		safe_unpackstr_xmalloc(&exc_nodes,  &name_len, buffer);
		safe_unpackstr_xmalloc(&features,   &name_len, buffer);
		safe_unpackstr_xmalloc(&dependency, &name_len, buffer);
		safe_unpackstr_xmalloc(&orig_dependency, &name_len, buffer);

		safe_unpackstr_xmalloc(&err, &name_len, buffer);
		safe_unpackstr_xmalloc(&in,  &name_len, buffer);
		safe_unpackstr_xmalloc(&out, &name_len, buffer);
		safe_unpackstr_xmalloc(&work_dir, &name_len, buffer);
		safe_unpackstr_xmalloc(&ckpt_dir, &name_len, buffer);
		safe_unpackstr_xmalloc(&restart_dir, &name_len, buffer);

		if (unpack_multi_core_data(&mc_ptr, buffer, protocol_version))
			goto unpack_error;
		safe_unpackstr_array(&argv, &argc, buffer);
		safe_unpackstr_array(&env_sup, &env_cnt, buffer);
	} else {
		error("_load_job_details: protocol_version "
		      "%hu not supported", protocol_version);
		goto unpack_error;
	}

	/* validity test as possible */
	if (contiguous > 1) {
		error("Invalid data for job %u: contiguous=%u",
		      job_ptr->job_id, contiguous);
		goto unpack_error;
	}
	if ((requeue > 1) || (overcommit > 1)) {
		error("Invalid data for job %u: requeue=%u overcommit=%u",
		      job_ptr->job_id, requeue, overcommit);
		goto unpack_error;
	}
	if (prolog_running > 1) {
		error("Invalid data for job %u: prolog_running=%u",
		      job_ptr->job_id, prolog_running);
		goto unpack_error;
	}

	/* free any left-over detail data */
	xfree(job_ptr->details->acctg_freq);
	for (i=0; i<job_ptr->details->argc; i++)
		xfree(job_ptr->details->argv[i]);
	xfree(job_ptr->details->argv);
	xfree(job_ptr->details->cpu_bind);
	xfree(job_ptr->details->dependency);
	xfree(job_ptr->details->orig_dependency);
	xfree(job_ptr->details->std_err);
	for (i=0; i<job_ptr->details->env_cnt; i++)
		xfree(job_ptr->details->env_sup[i]);
	xfree(job_ptr->details->env_sup);
	xfree(job_ptr->details->exc_nodes);
	xfree(job_ptr->details->features);
	xfree(job_ptr->details->std_in);
	xfree(job_ptr->details->mem_bind);
	xfree(job_ptr->details->std_out);
	xfree(job_ptr->details->req_nodes);
	xfree(job_ptr->details->work_dir);
	xfree(job_ptr->details->ckpt_dir);
	xfree(job_ptr->details->restart_dir);

	/* now put the details into the job record */
	job_ptr->details->acctg_freq = acctg_freq;
	job_ptr->details->argc = argc;
	job_ptr->details->argv = argv;
	job_ptr->details->begin_time = begin_time;
	job_ptr->details->contiguous = contiguous;
	job_ptr->details->cpu_bind = cpu_bind;
	job_ptr->details->cpu_bind_type = cpu_bind_type;
	job_ptr->details->cpus_per_task = cpus_per_task;
	job_ptr->details->dependency = dependency;
	job_ptr->details->orig_dependency = orig_dependency;
	job_ptr->details->env_cnt = env_cnt;
	job_ptr->details->env_sup = env_sup;
	job_ptr->details->std_err = err;
	job_ptr->details->exc_nodes = exc_nodes;
	job_ptr->details->features = features;
	job_ptr->details->std_in = in;
	job_ptr->details->pn_min_cpus = pn_min_cpus;
	job_ptr->details->pn_min_memory = pn_min_memory;
	job_ptr->details->pn_min_tmp_disk = pn_min_tmp_disk;
	job_ptr->details->max_cpus = max_cpus;
	job_ptr->details->max_nodes = max_nodes;
	job_ptr->details->mc_ptr = mc_ptr;
	job_ptr->details->mem_bind = mem_bind;
	job_ptr->details->mem_bind_type = mem_bind_type;
	job_ptr->details->min_cpus = min_cpus;
	job_ptr->details->min_nodes = min_nodes;
	job_ptr->details->nice = nice;
	job_ptr->details->ntasks_per_node = ntasks_per_node;
	job_ptr->details->num_tasks = num_tasks;
	job_ptr->details->open_mode = open_mode;
	job_ptr->details->std_out = out;
	job_ptr->details->overcommit = overcommit;
	job_ptr->details->plane_size = plane_size;
	job_ptr->details->prolog_running = prolog_running;
	job_ptr->details->req_nodes = req_nodes;
	job_ptr->details->requeue = requeue;
	job_ptr->details->shared = shared;
	job_ptr->details->submit_time = submit_time;
	job_ptr->details->task_dist = task_dist;
	job_ptr->details->work_dir = work_dir;
	job_ptr->details->ckpt_dir = ckpt_dir;
	job_ptr->details->restart_dir = restart_dir;

	return SLURM_SUCCESS;

unpack_error:

/*	for (i=0; i<argc; i++)
	xfree(argv[i]);  Don't trust this on unpack error */
	xfree(acctg_freq);
	xfree(argv);
	xfree(cpu_bind);
	xfree(dependency);
	xfree(orig_dependency);
/*	for (i=0; i<env_cnt; i++)
	xfree(env_sup[i]);  Don't trust this on unpack error */
	xfree(env_sup);
	xfree(err);
	xfree(exc_nodes);
	xfree(features);
	xfree(in);
	xfree(mem_bind);
	xfree(out);
	xfree(req_nodes);
	xfree(work_dir);
	xfree(ckpt_dir);
	xfree(restart_dir);
	return SLURM_FAILURE;
}

/* _add_job_hash - add a job hash entry for given job record, job_id must
 *	already be set
 * IN job_ptr - pointer to job record
 * Globals: hash table updated
 */
void _add_job_hash(struct job_record *job_ptr)
{
	int inx;

	inx = JOB_HASH_INX(job_ptr->job_id);
	job_ptr->job_next = job_hash[inx];
	job_hash[inx] = job_ptr;
}

/*
 * find_job_record - return a pointer to the job record with the given job_id
 * IN job_id - requested job's id
 * RET pointer to the job's record, NULL on error
 * global: job_list - global job list pointer
 *	job_hash - hash table into job records
 */
struct job_record *find_job_record(uint32_t job_id)
{
	struct job_record *job_ptr;

	job_ptr = job_hash[JOB_HASH_INX(job_id)];
	while (job_ptr) {
		if (job_ptr->job_id == job_id)
			return job_ptr;
		job_ptr = job_ptr->job_next;
	}

	return NULL;
}

/* rebuild a job's partition name list based upon the contents of its
 *	part_ptr_list */
static void _rebuild_part_name_list(struct job_record  *job_ptr)
{
	bool job_active = false, job_pending = false;
	struct part_record *part_ptr;
	ListIterator part_iterator;

	xfree(job_ptr->partition);
	if (IS_JOB_RUNNING(job_ptr) || IS_JOB_SUSPENDED(job_ptr)) {
		job_active = true;
		xfree(job_ptr->partition);
		job_ptr->partition = xstrdup(job_ptr->part_ptr->name);
	} else if (IS_JOB_PENDING(job_ptr))
		job_pending = true;

	part_iterator = list_iterator_create(job_ptr->part_ptr_list);
	while ((part_ptr = (struct part_record *) list_next(part_iterator))) {
		if (job_pending) {
			/* Reset job's one partition to a valid one */
			job_ptr->part_ptr = part_ptr;
			job_pending = false;
		}
		if (job_active && (part_ptr == job_ptr->part_ptr))
			continue;	/* already added */
		if (job_ptr->partition)
			xstrcat(job_ptr->partition, ",");
		xstrcat(job_ptr->partition, part_ptr->name);
	}
	list_iterator_destroy(part_iterator);
	last_job_update = time(NULL);
}

/*
 * kill_job_by_part_name - Given a partition name, deallocate resource for
 *	its jobs and kill them. All jobs associated with this partition
 *	will have their partition pointer cleared.
 * IN part_name - name of a partition
 * RET number of jobs associated with this partition
 */
extern int kill_job_by_part_name(char *part_name)
{
	ListIterator job_iterator, part_iterator;
	struct job_record  *job_ptr;
	struct part_record *part_ptr, *part2_ptr;
	int job_count = 0;
	time_t now = time(NULL);

	part_ptr = find_part_record (part_name);
	if (part_ptr == NULL)	/* No such partition */
		return 0;

	job_iterator = list_iterator_create(job_list);
	while ((job_ptr = (struct job_record *) list_next(job_iterator))) {
		bool pending = false, suspended = false;

		pending = IS_JOB_PENDING(job_ptr);
		if (job_ptr->part_ptr_list) {
			/* Remove partition if candidate for a job */
			bool rebuild_name_list = false;
			part_iterator = list_iterator_create(job_ptr->
							     part_ptr_list);
			while ((part2_ptr = (struct part_record *)
					list_next(part_iterator))) {
				if (part2_ptr != part_ptr)
					continue;
				list_remove(part_iterator);
				rebuild_name_list = true;
			}
			list_iterator_destroy(part_iterator);
			if (rebuild_name_list) {
				if (list_count(job_ptr->part_ptr_list) > 0) {
					_rebuild_part_name_list(job_ptr);
					job_ptr->part_ptr =
						list_peek(job_ptr->
							  part_ptr_list);
				} else {
					FREE_NULL_LIST(job_ptr->part_ptr_list);
				}
			}
		}

		if (job_ptr->part_ptr != part_ptr)
			continue;

		if (IS_JOB_SUSPENDED(job_ptr)) {
			enum job_states suspend_job_state = job_ptr->job_state;
			/* we can't have it as suspended when we call the
			 * accounting stuff.
			 */
			job_ptr->job_state = JOB_CANCELLED;
			jobacct_storage_g_job_suspend(acct_db_conn, job_ptr);
			job_ptr->job_state = suspend_job_state;
			suspended = true;
		}
		if (IS_JOB_RUNNING(job_ptr) || suspended) {
			job_count++;
			info("Killing job_id %u on defunct partition %s",
			     job_ptr->job_id, part_name);
			job_ptr->job_state = JOB_NODE_FAIL | JOB_COMPLETING;
			build_cg_bitmap(job_ptr);
			job_ptr->exit_code = MAX(job_ptr->exit_code, 1);
			job_ptr->state_reason = FAIL_DOWN_PARTITION;
			xfree(job_ptr->state_desc);
			if (suspended) {
				job_ptr->end_time = job_ptr->suspend_time;
				job_ptr->tot_sus_time +=
					difftime(now, job_ptr->suspend_time);
			} else
				job_ptr->end_time = now;
			job_completion_logger(job_ptr, false);
			if (!pending)
				deallocate_nodes(job_ptr, false, suspended,
						 false);
		} else if (pending) {
			job_count++;
			info("Killing job_id %u on defunct partition %s",
			     job_ptr->job_id, part_name);
			job_ptr->job_state	= JOB_CANCELLED;
			job_ptr->start_time	= now;
			job_ptr->end_time	= now;
			job_ptr->exit_code	= 1;
			job_completion_logger(job_ptr, false);
		}
		job_ptr->part_ptr = NULL;
		FREE_NULL_LIST(job_ptr->part_ptr_list);
	}
	list_iterator_destroy(job_iterator);

	if (job_count)
		last_job_update = now;
	return job_count;
}

/*
 * kill_job_by_front_end_name - Given a front end node name, deallocate
 *	resource for its jobs and kill them.
 * IN node_name - name of a front end node
 * RET number of jobs associated with this front end node
 * NOTE: Patterned after kill_running_job_by_node_name()
 */
extern int kill_job_by_front_end_name(char *node_name)
{
#ifdef HAVE_FRONT_END
	ListIterator job_iterator;
	struct job_record  *job_ptr;
	struct node_record *node_ptr;
	time_t now = time(NULL);
	int i, job_count = 0;

	if (node_name == NULL)
		fatal("kill_job_by_front_end_name: node_name is NULL");

	job_iterator = list_iterator_create(job_list);
	while ((job_ptr = (struct job_record *) list_next(job_iterator))) {
		bool suspended = false;

		if (!IS_JOB_RUNNING(job_ptr) && !IS_JOB_SUSPENDED(job_ptr) &&
		    !IS_JOB_COMPLETING(job_ptr))
			continue;
		if ((job_ptr->batch_host == NULL) ||
		    strcmp(job_ptr->batch_host, node_name))
			continue;	/* no match on node name */

		if (IS_JOB_SUSPENDED(job_ptr)) {
			enum job_states suspend_job_state = job_ptr->job_state;
			/* we can't have it as suspended when we call the
			 * accounting stuff.
			 */
			job_ptr->job_state = JOB_CANCELLED;
			jobacct_storage_g_job_suspend(acct_db_conn, job_ptr);
			job_ptr->job_state = suspend_job_state;
			suspended = true;
		}
		if (IS_JOB_COMPLETING(job_ptr)) {
			job_count++;
			while ((i = bit_ffs(job_ptr->node_bitmap_cg)) >= 0) {
				bit_clear(job_ptr->node_bitmap_cg, i);
				job_update_cpu_cnt(job_ptr, i);
				if (job_ptr->node_cnt)
					(job_ptr->node_cnt)--;
				else {
					error("node_cnt underflow on JobId=%u",
				   	      job_ptr->job_id);
				}
				if (job_ptr->node_cnt == 0) {
					job_ptr->job_state &= (~JOB_COMPLETING);
					delete_step_records(job_ptr);
					slurm_sched_schedule();
				}
				node_ptr = &node_record_table_ptr[i];
				if (node_ptr->comp_job_cnt)
					(node_ptr->comp_job_cnt)--;
				else {
					error("Node %s comp_job_cnt underflow, "
					      "JobId=%u",
					      node_ptr->name, job_ptr->job_id);
				}
			}
		} else if (IS_JOB_RUNNING(job_ptr) || suspended) {
			job_count++;
			if (job_ptr->batch_flag && job_ptr->details &&
				   (job_ptr->details->requeue > 0)) {
				char requeue_msg[128];

				srun_node_fail(job_ptr->job_id, node_name);

				info("requeue job %u due to failure of node %s",
				     job_ptr->job_id, node_name);
				set_job_prio(job_ptr);
				snprintf(requeue_msg, sizeof(requeue_msg),
					 "Job requeued due to failure "
					 "of node %s",
					 node_name);
				slurm_sched_requeue(job_ptr, requeue_msg);
				job_ptr->time_last_active  = now;
				if (suspended) {
					job_ptr->end_time =
						job_ptr->suspend_time;
					job_ptr->tot_sus_time +=
						difftime(now,
							 job_ptr->
							 suspend_time);
				} else
					job_ptr->end_time = now;

				/* We want this job to look like it
				 * was terminated in the accounting logs.
				 * Set a new submit time so the restarted
				 * job looks like a new job. */
				job_ptr->job_state  = JOB_NODE_FAIL;
				build_cg_bitmap(job_ptr);
				job_completion_logger(job_ptr, true);
				deallocate_nodes(job_ptr, false, suspended,
						 false);
				job_ptr->db_index = 0;
				job_ptr->job_state = JOB_PENDING;
				if (job_ptr->node_cnt)
					job_ptr->job_state |= JOB_COMPLETING;
				job_ptr->details->submit_time = now;

				/* restart from periodic checkpoint */
				if (job_ptr->ckpt_interval &&
				    job_ptr->ckpt_time &&
				    job_ptr->details->ckpt_dir) {
					xfree(job_ptr->details->restart_dir);
					job_ptr->details->restart_dir =
						xstrdup (job_ptr->details->
							 ckpt_dir);
					xstrfmtcat(job_ptr->details->
						   restart_dir,
						   "/%u", job_ptr->job_id);
				}
				job_ptr->restart_cnt++;
				/* Since the job completion logger
				 * removes the submit we need to add it
				 * again. */
				acct_policy_add_job_submit(job_ptr);
			} else {
				info("Killing job_id %u on failed node %s",
				     job_ptr->job_id, node_name);
				srun_node_fail(job_ptr->job_id, node_name);
				job_ptr->job_state = JOB_NODE_FAIL |
						     JOB_COMPLETING;
				build_cg_bitmap(job_ptr);
				job_ptr->exit_code = MAX(job_ptr->exit_code, 1);
				job_ptr->state_reason = FAIL_DOWN_NODE;
				xfree(job_ptr->state_desc);
				if (suspended) {
					job_ptr->end_time =
						job_ptr->suspend_time;
					job_ptr->tot_sus_time +=
						difftime(now,
							 job_ptr->suspend_time);
				} else
					job_ptr->end_time = now;
				job_completion_logger(job_ptr, false);
				deallocate_nodes(job_ptr, false, suspended,
						 false);
			}
		}
	}
	list_iterator_destroy(job_iterator);

	if (job_count)
		last_job_update = now;
	return job_count;
#else
	return 0;
#endif
}

/*
 * partition_in_use - determine whether a partition is in use by a RUNNING
 *	PENDING or SUSPENDED job
 * IN part_name - name of a partition
 * RET true if the partition is in use, else false
 */
extern bool partition_in_use(char *part_name)
{
	ListIterator job_iterator;
	struct job_record *job_ptr;
	struct part_record *part_ptr;

	part_ptr = find_part_record (part_name);
	if (part_ptr == NULL)	/* No such partition */
		return false;

	job_iterator = list_iterator_create(job_list);
	while ((job_ptr = (struct job_record *) list_next(job_iterator))) {
		if (job_ptr->part_ptr == part_ptr) {
			if (!IS_JOB_FINISHED(job_ptr)) {
				list_iterator_destroy(job_iterator);
				return true;
			}
		}
	}
	list_iterator_destroy(job_iterator);
	return false;
}

/*
 * allocated_session_in_use - check if an interactive session is already running
 * IN new_alloc - allocation (alloc_node:alloc_sid) to test for
 * Returns true if an interactive session of the same node:sid already is in use
 * by a RUNNING, PENDING, or SUSPENDED job. Provides its own locking.
 */
extern bool allocated_session_in_use(job_desc_msg_t *new_alloc)
{
	ListIterator job_iter;
	struct job_record *job_ptr;
	/* Locks: Read job */
	slurmctld_lock_t job_read_lock = {
		NO_LOCK, READ_LOCK, NO_LOCK, NO_LOCK };

	if ((new_alloc->script != NULL) || (new_alloc->alloc_node == NULL))
		return false;

	lock_slurmctld(job_read_lock);
	job_iter = list_iterator_create(job_list);

	while ((job_ptr = (struct job_record *)list_next(job_iter))) {
		if (job_ptr->batch_flag || IS_JOB_FINISHED(job_ptr))
			continue;
		if (job_ptr->alloc_node &&
		    (strcmp(job_ptr->alloc_node, new_alloc->alloc_node) == 0) &&
		    (job_ptr->alloc_sid == new_alloc->alloc_sid))
			break;
	}
	list_iterator_destroy(job_iter);
	unlock_slurmctld(job_read_lock);

	return job_ptr != NULL;
}

/*
 * kill_running_job_by_node_name - Given a node name, deallocate RUNNING
 *	or COMPLETING jobs from the node or kill them
 * IN node_name - name of a node
 * RET number of killed jobs
 */
extern int kill_running_job_by_node_name(char *node_name)
{
	ListIterator job_iterator;
	struct job_record *job_ptr;
	struct node_record *node_ptr;
	int bit_position;
	int job_count = 0;
	time_t now = time(NULL);

	node_ptr = find_node_record(node_name);
	if (node_ptr == NULL)	/* No such node */
		return 0;
	bit_position = node_ptr - node_record_table_ptr;

	job_iterator = list_iterator_create(job_list);
	while ((job_ptr = (struct job_record *) list_next(job_iterator))) {
		bool suspended = false;
		if ((job_ptr->node_bitmap == NULL) ||
		    (!bit_test(job_ptr->node_bitmap, bit_position)))
			continue;	/* job not on this node */
		if (nonstop_ops.node_fail)
			(nonstop_ops.node_fail)(job_ptr, node_ptr);
		if (IS_JOB_SUSPENDED(job_ptr)) {
			enum job_states suspend_job_state = job_ptr->job_state;
			/* we can't have it as suspended when we call the
			 * accounting stuff.
			 */
			job_ptr->job_state = JOB_CANCELLED;
			jobacct_storage_g_job_suspend(acct_db_conn, job_ptr);
			job_ptr->job_state = suspend_job_state;
			suspended = true;
		}

		if (IS_JOB_COMPLETING(job_ptr)) {
			if (!bit_test(job_ptr->node_bitmap_cg, bit_position))
				continue;
			job_count++;
			bit_clear(job_ptr->node_bitmap_cg, bit_position);
			job_update_cpu_cnt(job_ptr, bit_position);
			if (job_ptr->node_cnt)
				(job_ptr->node_cnt)--;
			else {
				error("node_cnt underflow on JobId=%u",
			   	      job_ptr->job_id);
			}
			if (job_ptr->node_cnt == 0) {
				job_ptr->job_state &= (~JOB_COMPLETING);
				delete_step_records(job_ptr);
				slurm_sched_schedule();
			}
			if (node_ptr->comp_job_cnt)
				(node_ptr->comp_job_cnt)--;
			else {
				error("Node %s comp_job_cnt underflow, "
				      "JobId=%u",
				      node_ptr->name, job_ptr->job_id);
			}
		} else if (IS_JOB_RUNNING(job_ptr) || suspended) {
			job_count++;
			if ((job_ptr->details) &&
			    (job_ptr->kill_on_node_fail == 0) &&
			    (job_ptr->node_cnt > 1)) {
				/* keep job running on remaining nodes */
				srun_node_fail(job_ptr->job_id, node_name);
				error("Removing failed node %s from job_id %u",
				      node_name, job_ptr->job_id);
				job_pre_resize_acctg(job_ptr);
				kill_step_on_node(job_ptr, node_ptr, true);
				excise_node_from_job(job_ptr, node_ptr);
				job_post_resize_acctg(job_ptr);
			} else if (job_ptr->batch_flag && job_ptr->details &&
				   (job_ptr->details->requeue > 0)) {
				char requeue_msg[128];

				srun_node_fail(job_ptr->job_id, node_name);

				info("requeue job %u due to failure of node %s",
				     job_ptr->job_id, node_name);
				snprintf(requeue_msg, sizeof(requeue_msg),
					 "Job requeued due to failure "
					 "of node %s",
					 node_name);
				slurm_sched_requeue(job_ptr, requeue_msg);
				job_ptr->time_last_active  = now;
				if (suspended) {
					job_ptr->end_time =
						job_ptr->suspend_time;
					job_ptr->tot_sus_time +=
						difftime(now,
							 job_ptr->
							 suspend_time);
				} else
					job_ptr->end_time = now;

				/* We want this job to look like it
				 * was terminated in the accounting logs.
				 * Set a new submit time so the restarted
				 * job looks like a new job. */
				job_ptr->job_state  = JOB_NODE_FAIL;
				build_cg_bitmap(job_ptr);
				job_completion_logger(job_ptr, true);
				deallocate_nodes(job_ptr, false, suspended,
						 false);
				job_ptr->db_index = 0;
				job_ptr->job_state = JOB_PENDING;
				if (job_ptr->node_cnt)
					job_ptr->job_state |= JOB_COMPLETING;
				job_ptr->details->submit_time = now;

				/* restart from periodic checkpoint */
				if (job_ptr->ckpt_interval &&
				    job_ptr->ckpt_time &&
				    job_ptr->details->ckpt_dir) {
					xfree(job_ptr->details->restart_dir);
					job_ptr->details->restart_dir =
						xstrdup (job_ptr->details->
							 ckpt_dir);
					xstrfmtcat(job_ptr->details->
						   restart_dir,
						   "/%u", job_ptr->job_id);
				}
				job_ptr->restart_cnt++;
				/* Since the job completion logger
				 * removes the submit we need to add it
				 * again. */
				acct_policy_add_job_submit(job_ptr);
			} else {
				info("Killing job_id %u on failed node %s",
				     job_ptr->job_id, node_name);
				srun_node_fail(job_ptr->job_id, node_name);
				job_ptr->job_state = JOB_NODE_FAIL |
						     JOB_COMPLETING;
				build_cg_bitmap(job_ptr);
				job_ptr->exit_code = MAX(job_ptr->exit_code, 1);
				job_ptr->state_reason = FAIL_DOWN_NODE;
				xfree(job_ptr->state_desc);
				if (suspended) {
					job_ptr->end_time =
						job_ptr->suspend_time;
					job_ptr->tot_sus_time +=
						difftime(now,
							 job_ptr->suspend_time);
				} else
					job_ptr->end_time = now;
				job_completion_logger(job_ptr, false);
				deallocate_nodes(job_ptr, false, suspended,
						 false);
			}
		}

	}
	list_iterator_destroy(job_iterator);
	if (job_count)
		last_job_update = now;

	return job_count;
}

/* Remove one node from a job's allocation */
extern void excise_node_from_job(struct job_record *job_ptr,
				 struct node_record *node_ptr)
{
	int i, orig_pos = -1, new_pos = -1;
	bitstr_t *orig_bitmap;
	job_resources_t *job_resrcs_ptr = job_ptr->job_resrcs;

	xassert(job_resrcs_ptr);
	xassert(job_resrcs_ptr->cpus);
	xassert(job_resrcs_ptr->cpus_used);

	orig_bitmap = bit_copy(job_ptr->node_bitmap);
	make_node_idle(node_ptr, job_ptr); /* updates bitmap */
	xfree(job_ptr->nodes);
	job_ptr->nodes = bitmap2node_name(job_ptr->node_bitmap);
	for (i=bit_ffs(orig_bitmap); i<node_record_count; i++) {
		if (!bit_test(orig_bitmap,i))
			continue;
		orig_pos++;
		if (!bit_test(job_ptr->node_bitmap, i))
			continue;
		new_pos++;
		if (orig_pos == new_pos)
			continue;
		memcpy(&job_ptr->node_addr[new_pos],
		       &job_ptr->node_addr[orig_pos], sizeof(slurm_addr_t));
		/* NOTE: The job's allocation in the job_ptr->job_resrcs
		 * data structure is unchanged  even after a node allocated
		 * to the job goes DOWN. */
	}

	job_ptr->total_nodes = job_ptr->node_cnt = new_pos + 1;

	FREE_NULL_BITMAP(orig_bitmap);
	(void) select_g_job_resized(job_ptr, node_ptr);
}

/*
 * dump_job_desc - dump the incoming job submit request message
 * IN job_specs - job specification from RPC
 */
void dump_job_desc(job_desc_msg_t * job_specs)
{
	long job_id, time_min;
	long pn_min_cpus, pn_min_memory, pn_min_tmp_disk, min_cpus;
	long time_limit, priority, contiguous;
	long kill_on_node_fail, shared, immediate, wait_all_nodes;
	long cpus_per_task, requeue, num_tasks, overcommit;
	long ntasks_per_node, ntasks_per_socket, ntasks_per_core;
	char *mem_type, buf[100], *signal_flags;

	if (job_specs == NULL)
		return;

	job_id = (job_specs->job_id != NO_VAL) ?
		(long) job_specs->job_id : -1L;
	debug3("JobDesc: user_id=%u job_id=%ld partition=%s name=%s",
	       job_specs->user_id, job_id,
	       job_specs->partition, job_specs->name);

	min_cpus = (job_specs->min_cpus != NO_VAL) ?
		(long) job_specs->min_cpus : -1L;
	pn_min_cpus    = (job_specs->pn_min_cpus != (uint16_t) NO_VAL) ?
		(long) job_specs->pn_min_cpus : -1L;
	debug3("   cpus=%ld-%u pn_min_cpus=%ld", min_cpus,
	       job_specs->max_cpus, pn_min_cpus);

	debug3("   -N min-[max]: %u-[%u]:%u:%u:%u",
	       job_specs->min_nodes,   job_specs->max_nodes,
	       job_specs->sockets_per_node, job_specs->cores_per_socket,
	       job_specs->threads_per_core);

	if (job_specs->pn_min_memory == NO_VAL) {
		pn_min_memory = -1L;
		mem_type = "job";
	} else if (job_specs->pn_min_memory & MEM_PER_CPU) {
		pn_min_memory = (long) (job_specs->pn_min_memory &
					 (~MEM_PER_CPU));
		mem_type = "cpu";
	} else {
		pn_min_memory = (long) job_specs->pn_min_memory;
		mem_type = "job";
	}
	pn_min_tmp_disk = (job_specs->pn_min_tmp_disk != NO_VAL) ?
		(long) job_specs->pn_min_tmp_disk : -1L;
	debug3("   pn_min_memory_%s=%ld pn_min_tmp_disk=%ld",
	       mem_type, pn_min_memory, pn_min_tmp_disk);
	immediate = (job_specs->immediate == 0) ? 0L : 1L;
	debug3("   immediate=%ld features=%s reservation=%s",
	       immediate, job_specs->features, job_specs->reservation);

	debug3("   req_nodes=%s exc_nodes=%s gres=%s",
	       job_specs->req_nodes, job_specs->exc_nodes, job_specs->gres);

	time_limit = (job_specs->time_limit != NO_VAL) ?
		(long) job_specs->time_limit : -1L;
	time_min = (job_specs->time_min != NO_VAL) ?
		(long) job_specs->time_min : time_limit;
	priority   = (job_specs->priority != NO_VAL) ?
		(long) job_specs->priority : -1L;
	contiguous = (job_specs->contiguous != (uint16_t) NO_VAL) ?
		(long) job_specs->contiguous : -1L;
	shared = (job_specs->shared != (uint16_t) NO_VAL) ?
		(long) job_specs->shared : -1L;
	debug3("   time_limit=%ld-%ld priority=%ld contiguous=%ld shared=%ld",
	       time_min, time_limit, priority, contiguous, shared);

	kill_on_node_fail = (job_specs->kill_on_node_fail !=
			     (uint16_t) NO_VAL) ?
		(long) job_specs->kill_on_node_fail : -1L;
	if (job_specs->script)	/* log has problem with string len & null */
		debug3("   kill_on_node_fail=%ld script=%.40s...",
		       kill_on_node_fail, job_specs->script);
	else
		debug3("   kill_on_node_fail=%ld script=%s",
		       kill_on_node_fail, job_specs->script);

	if (job_specs->argc == 1)
		debug3("   argv=\"%s\"",
		       job_specs->argv[0]);
	else if (job_specs->argc == 2)
		debug3("   argv=%s,%s",
		       job_specs->argv[0],
		       job_specs->argv[1]);
	else if (job_specs->argc > 2)
		debug3("   argv=%s,%s,%s,...",
		       job_specs->argv[0],
		       job_specs->argv[1],
		       job_specs->argv[2]);

	if (job_specs->env_size == 1)
		debug3("   environment=\"%s\"",
		       job_specs->environment[0]);
	else if (job_specs->env_size == 2)
		debug3("   environment=%s,%s",
		       job_specs->environment[0],
		       job_specs->environment[1]);
	else if (job_specs->env_size > 2)
		debug3("   environment=%s,%s,%s,...",
		       job_specs->environment[0],
		       job_specs->environment[1],
		       job_specs->environment[2]);

	if (job_specs->spank_job_env_size == 1)
		debug3("   spank_job_env=\"%s\"",
		       job_specs->spank_job_env[0]);
	else if (job_specs->spank_job_env_size == 2)
		debug3("   spank_job_env=%s,%s",
		       job_specs->spank_job_env[0],
		       job_specs->spank_job_env[1]);
	else if (job_specs->spank_job_env_size > 2)
		debug3("   spank_job_env=%s,%s,%s,...",
		       job_specs->spank_job_env[0],
		       job_specs->spank_job_env[1],
		       job_specs->spank_job_env[2]);

	debug3("   stdin=%s stdout=%s stderr=%s",
	       job_specs->std_in, job_specs->std_out, job_specs->std_err);

	debug3("   work_dir=%s alloc_node:sid=%s:%u",
	       job_specs->work_dir,
	       job_specs->alloc_node, job_specs->alloc_sid);

	debug3("   resp_host=%s alloc_resp_port=%u  other_port=%u",
	       job_specs->resp_host,
	       job_specs->alloc_resp_port, job_specs->other_port);
	debug3("   dependency=%s account=%s qos=%s comment=%s",
	       job_specs->dependency, job_specs->account,
	       job_specs->qos, job_specs->comment);

	num_tasks = (job_specs->num_tasks != NO_VAL) ?
		(long) job_specs->num_tasks : -1L;
	overcommit = (job_specs->overcommit != (uint8_t) NO_VAL) ?
		(long) job_specs->overcommit : -1L;
	debug3("   mail_type=%u mail_user=%s nice=%d num_tasks=%ld "
	       "open_mode=%u overcommit=%ld acctg_freq=%s",
	       job_specs->mail_type, job_specs->mail_user,
	       (int)job_specs->nice - NICE_OFFSET, num_tasks,
	       job_specs->open_mode, overcommit, job_specs->acctg_freq);

	slurm_make_time_str(&job_specs->begin_time, buf, sizeof(buf));
	cpus_per_task = (job_specs->cpus_per_task != (uint16_t) NO_VAL) ?
		(long) job_specs->cpus_per_task : -1L;
	requeue = (job_specs->requeue != (uint16_t) NO_VAL) ?
		(long) job_specs->requeue : -1L;
	debug3("   network=%s begin=%s cpus_per_task=%ld requeue=%ld "
	       "licenses=%s",
	       job_specs->network, buf, cpus_per_task, requeue,
	       job_specs->licenses);

	slurm_make_time_str(&job_specs->end_time, buf, sizeof(buf));
	wait_all_nodes = (job_specs->wait_all_nodes != (uint16_t) NO_VAL) ?
			 (long) job_specs->wait_all_nodes : -1L;
	if (job_specs->warn_flags & KILL_JOB_BATCH)
		signal_flags = "B:";
	else
		signal_flags = "";
	debug3("   end_time=%s signal=%s%u@%u wait_all_nodes=%ld",
	       buf, signal_flags, job_specs->warn_signal, job_specs->warn_time,
	       wait_all_nodes);

	ntasks_per_node = (job_specs->ntasks_per_node != (uint16_t) NO_VAL) ?
		(long) job_specs->ntasks_per_node : -1L;
	ntasks_per_socket = (job_specs->ntasks_per_socket !=
			     (uint16_t) NO_VAL) ?
		(long) job_specs->ntasks_per_socket : -1L;
	ntasks_per_core = (job_specs->ntasks_per_core != (uint16_t) NO_VAL) ?
		(long) job_specs->ntasks_per_core : -1L;
	debug3("   ntasks_per_node=%ld ntasks_per_socket=%ld "
	       "ntasks_per_core=%ld",
	       ntasks_per_node, ntasks_per_socket, ntasks_per_core);

	debug3("   cpus_bind=%u:%s mem_bind=%u:%s plane_size:%u",
	       job_specs->cpu_bind_type, job_specs->cpu_bind,
	       job_specs->mem_bind_type, job_specs->mem_bind,
	       job_specs->plane_size);
	debug3("   array_inx=%s", job_specs->array_inx);
		
	select_g_select_jobinfo_sprint(job_specs->select_jobinfo,
				       buf, sizeof(buf), SELECT_PRINT_MIXED);
	if (buf[0] != '\0')
		debug3("   %s", buf);
}


/*
 * init_job_conf - initialize the job configuration tables and values.
 *	this should be called after creating node information, but
 *	before creating any job entries. Pre-existing job entries are
 *	left unchanged.
 *	NOTE: The job hash table size does not change after initial creation.
 * RET 0 if no error, otherwise an error code
 * global: last_job_update - time of last job table update
 *	job_list - pointer to global job list
 */
int init_job_conf(void)
{
	if (job_list == NULL) {
		job_count = 0;
		job_list = list_create(_list_delete_job);
	}

	last_job_update = time(NULL);
	return SLURM_SUCCESS;
}

/*
 * rehash_jobs - Create or rebuild the job hash table.
 * NOTE: run lock_slurmctld before entry: Read config, write job
 */
extern void rehash_jobs(void)
{
	if (job_hash == NULL) {
		hash_table_size = slurmctld_conf.max_job_cnt;
		job_hash = (struct job_record **)
			xmalloc(hash_table_size * sizeof(struct job_record *));
	} else if (hash_table_size < (slurmctld_conf.max_job_cnt / 2)) {
		/* If the MaxJobCount grows by too much, the hash table will
		 * be ineffective without rebuilding. We don't presently bother
		 * to rebuild the hash table, but cut MaxJobCount back as
		 * needed. */
		error ("MaxJobCount reset too high, restart slurmctld");
		slurmctld_conf.max_job_cnt = hash_table_size;
	}
}

/* Create an exact copy of an existing job record.
 * Assumes the job has no resource allocaiton */
struct job_record *_job_rec_copy(struct job_record *job_ptr)
{
	struct job_record *job_ptr_new = NULL, *save_job_next;
	struct job_details *job_details, *details_new, *save_details;
	uint32_t save_job_id;
	int error_code = SLURM_SUCCESS;
	int i;

	job_ptr_new = create_job_record(&error_code);
	if (!job_ptr_new)     /* MaxJobCount checked when job array submitted */
		fatal("job array create_job_record error");
	if (!job_ptr_new || (error_code != SLURM_SUCCESS))
		return job_ptr_new;

	/* Set job-specific ID and hash table */
	if (_set_job_id(job_ptr_new))
		fatal("job array create_job_record error");
	_add_job_hash(job_ptr_new);

	/* Copy most of original job data.
	 * This could be done in parallel, but performance was worse. */
	save_job_id   = job_ptr_new->job_id;
	save_job_next = job_ptr_new->job_next;
	save_details  = job_ptr_new->details;
	memcpy(job_ptr_new, job_ptr, sizeof(struct job_record));
	job_ptr_new->job_id   = save_job_id;
	job_ptr_new->job_next = save_job_next;
	job_ptr_new->details  = save_details;
	job_ptr_new->account = xstrdup(job_ptr->account);
	job_ptr_new->alias_list = xstrdup(job_ptr->alias_list);
	job_ptr_new->alloc_node = xstrdup(job_ptr->alloc_node);
	job_ptr_new->batch_host = xstrdup(job_ptr->batch_host);
	if (job_ptr->check_job) {
		job_ptr_new->check_job =
			checkpoint_copy_jobinfo(job_ptr->check_job);
	}
	job_ptr_new->comment = xstrdup(job_ptr->comment);
	/* struct job_details *details;		*** NOTE: Copied below */
	job_ptr_new->gres = xstrdup(job_ptr->gres);
	if (job_ptr->gres_list) {
		job_ptr_new->gres_list =
			gres_plugin_job_state_dup(job_ptr->gres_list);
	}
	job_ptr_new->gres_alloc = xstrdup(job_ptr->gres_alloc);
	job_ptr_new->gres_req = xstrdup(job_ptr->gres_req);
	job_ptr_new->gres_used = xstrdup(job_ptr->gres_used);
	job_ptr_new->licenses = xstrdup(job_ptr->licenses);
	job_ptr_new->license_list = license_job_copy(job_ptr->license_list);
	job_ptr_new->mail_user = xstrdup(job_ptr->mail_user);
	job_ptr_new->name = xstrdup(job_ptr->name);
	job_ptr_new->network = xstrdup(job_ptr->network);
	job_ptr_new->nodes = xstrdup(job_ptr->nodes);
	job_ptr_new->licenses = xstrdup(job_ptr->licenses);
	if (job_ptr->node_cnt && job_ptr->node_addr) {
		i = sizeof(slurm_addr_t) * job_ptr->node_cnt;
		job_ptr_new->node_addr = xmalloc(i);
		memcpy(job_ptr_new->node_addr, job_ptr->node_addr, i);
	}
	if (job_ptr->node_bitmap)
		job_ptr_new->node_bitmap = bit_copy(job_ptr->node_bitmap);
	if (job_ptr->node_bitmap_cg)
		job_ptr_new->node_bitmap_cg = bit_copy(job_ptr->node_bitmap_cg);
	job_ptr_new->nodes_completing = xstrdup(job_ptr->nodes_completing);
	job_ptr_new->partition = xstrdup(job_ptr->partition);
	job_ptr_new->profile = job_ptr->profile;
	job_ptr_new->part_ptr_list = part_list_copy(job_ptr->part_ptr_list);
	if (job_ptr->prio_factors) {
		i = sizeof(priority_factors_object_t);
		job_ptr_new->prio_factors = xmalloc(i);
		memcpy(job_ptr_new->prio_factors, job_ptr->prio_factors, i);
	}
	job_ptr_new->resv_name = xstrdup(job_ptr->resv_name);
	job_ptr_new->resp_host = xstrdup(job_ptr->resp_host);
	if (job_ptr->select_jobinfo) {
		job_ptr_new->select_jobinfo =
			select_g_select_jobinfo_copy(job_ptr->select_jobinfo);
	}
	if (job_ptr->spank_job_env_size) {
		job_ptr_new->spank_job_env =
			xmalloc(sizeof(char *) *
			(job_ptr->spank_job_env_size + 1));
		for (i = 0; i < job_ptr->spank_job_env_size; i++) {
			job_ptr_new->spank_job_env[i] =
				xstrdup(job_ptr->spank_job_env[i]);
		}
	}
	job_ptr_new->state_desc = xstrdup(job_ptr->state_desc);
	job_ptr_new->step_list = list_create(NULL);
	job_ptr_new->wckey = xstrdup(job_ptr->wckey);

	job_details = job_ptr->details;
	details_new = job_ptr_new->details;
	memcpy(details_new, job_details, sizeof(struct job_details));
	if (job_details->argc) {
		details_new->argv =
			xmalloc(sizeof(char *) * (job_details->argc + 1));
		for (i = 0; i < job_details->argc; i++) {
			details_new->argv[i] = xstrdup(job_details->argv[i]);
		}
	}
	details_new->ckpt_dir = xstrdup(job_details->ckpt_dir);
	details_new->cpu_bind = xstrdup(job_details->cpu_bind);
	details_new->depend_list = depended_list_copy(job_details->depend_list);
	details_new->dependency = xstrdup(job_details->dependency);
	details_new->orig_dependency = xstrdup(job_details->orig_dependency);
	if (job_details->env_cnt) {
		details_new->env_sup =
			xmalloc(sizeof(char *) * (job_details->env_cnt + 1));
		for (i = 0; i < job_details->env_cnt; i++) {
			details_new->env_sup[i] =
				xstrdup(job_details->env_sup[i]);
		}
	}
	if (job_details->exc_node_bitmap) {
		details_new->exc_node_bitmap =
			bit_copy(job_details->exc_node_bitmap);
	}
	details_new->exc_nodes = xstrdup(job_details->exc_nodes);
	details_new->feature_list =
		feature_list_copy(job_details->feature_list);
	details_new->features = xstrdup(job_details->features);
	if (job_details->mc_ptr) {
		i = sizeof(multi_core_data_t);
		details_new->mc_ptr = xmalloc(i);
		memcpy(details_new->mc_ptr, job_details->mc_ptr, i);
	}
	details_new->mem_bind = xstrdup(job_details->mem_bind);
	if (job_details->req_node_bitmap) {
		details_new->req_node_bitmap =
			bit_copy(job_details->req_node_bitmap);
	}
	if (job_details->req_node_layout && job_details->req_node_bitmap) {
		i = bit_set_count(job_details->req_node_bitmap) *
		    sizeof(uint16_t);
		details_new->req_node_layout = xmalloc(i);
		memcpy(details_new->req_node_layout,
		       job_details->req_node_layout, i);
	}
	details_new->req_nodes = xstrdup(job_details->req_nodes);
	details_new->restart_dir = xstrdup(job_details->restart_dir);
	details_new->std_err = xstrdup(job_details->std_err);
	details_new->std_in = xstrdup(job_details->std_in);
	details_new->std_out = xstrdup(job_details->std_out);
	details_new->work_dir = xstrdup(job_details->work_dir);
	_copy_job_desc_files(job_ptr->job_id, job_ptr_new->job_id);

	return job_ptr_new;
}

/* Convert a single job record into an array of job records.
 * Job record validation is complete, so we only need to duplicate the record
 * and update job and array ID values */
static void _create_job_array(struct job_record *job_ptr,
			      job_desc_msg_t *job_specs)
{
	struct job_record *job_ptr_new;
	int i, i_first, i_last;

	if (!job_specs->array_bitmap)
		return;
	i_first = bit_ffs(job_specs->array_bitmap);
	if (i_first == -1) {
		error("_create_job_array: job %u array_bitmap is empty",
		      job_ptr->job_id);
		return;
	}
	job_ptr->array_job_id  = job_ptr->job_id;
	job_ptr->array_task_id = i_first;

	i_last = bit_fls(job_specs->array_bitmap);
	for (i = (i_first + 1); i <= i_last; i++) {
		if (!bit_test(job_specs->array_bitmap, i))
			continue;
		job_ptr_new = _job_rec_copy(job_ptr);
		if (!job_ptr_new)
			break;
		job_ptr_new->array_job_id  = job_ptr->job_id;
		job_ptr_new->array_task_id = i;
	}
}

/*
 * Wrapper for select_nodes() function that will test all valid partitions
 * for a new job
 * IN job_ptr - pointer to the job record
 * IN test_only - if set do not allocate nodes, just confirm they
 *	could be allocated now
 * IN select_node_bitmap - bitmap of nodes to be used for the
 *	job's resource allocation (not returned if NULL), caller
 *	must free
 */
static int _select_nodes_parts(struct job_record *job_ptr, bool test_only,
			       bitstr_t **select_node_bitmap)
{
	struct part_record *part_ptr;
	ListIterator iter;
	int rc = ESLURM_REQUESTED_PART_CONFIG_UNAVAILABLE;

	if (job_ptr->part_ptr_list) {
		iter = list_iterator_create(job_ptr->part_ptr_list);
		while ((part_ptr = list_next(iter))) {
			job_ptr->part_ptr = part_ptr;
			debug2("Try job %u on next partition %s",
			       job_ptr->job_id, part_ptr->name);
			if (job_limits_check(&job_ptr, false) != WAIT_NO_REASON)
				continue;
			rc = select_nodes(job_ptr, test_only,
					  select_node_bitmap);
			if ((rc != ESLURM_REQUESTED_NODE_CONFIG_UNAVAILABLE) &&
			    (rc != ESLURM_REQUESTED_PART_CONFIG_UNAVAILABLE))
				break;
		}
		list_iterator_destroy(iter);
	} else {
		if (job_limits_check(&job_ptr, false) != WAIT_NO_REASON)
			test_only = true;
		rc = select_nodes(job_ptr, test_only, select_node_bitmap);
	}

	return rc;
}

/*
 * job_allocate - create job_records for the supplied job specification and
 *	allocate nodes for it.
 * IN job_specs - job specifications
 * IN immediate - if set then either initiate the job immediately or fail
 * IN will_run - don't initiate the job if set, just test if it could run
 *	now or later
 * OUT resp - will run response (includes start location, time, etc.)
 * IN allocate - resource allocation request only if set, batch job if zero
 * IN submit_uid -uid of user issuing the request
 * OUT job_pptr - set to pointer to job record
 * OUT err_msg - Custom error message to the user, caller to xfree results
 * RET 0 or an error code. If the job would only be able to execute with
 *	some change in partition configuration then
 *	ESLURM_REQUESTED_PART_CONFIG_UNAVAILABLE is returned
 * globals: job_list - pointer to global job list
 *	list_part - global list of partition info
 *	default_part_loc - pointer to default partition
 * NOTE: lock_slurmctld on entry: Read config Write job, Write node, Read part
 */
extern int job_allocate(job_desc_msg_t * job_specs, int immediate,
			int will_run, will_run_response_msg_t **resp,
			int allocate, uid_t submit_uid,
			struct job_record **job_pptr, char **err_msg)
{
	static int defer_sched = -1;
	int error_code;
	bool no_alloc, top_prio, test_only, too_fragmented, independent;
	struct job_record *job_ptr;
	time_t now = time(NULL);

	error_code = _job_create(job_specs, allocate, will_run,
				 &job_ptr, submit_uid, err_msg);
	*job_pptr = job_ptr;

	if (error_code) {
		if (job_ptr && (immediate || will_run)) {
			/* this should never really happen here */
			job_ptr->job_state = JOB_FAILED;
			job_ptr->exit_code = 1;
			job_ptr->state_reason = FAIL_BAD_CONSTRAINTS;
			xfree(job_ptr->state_desc);
			job_ptr->start_time = job_ptr->end_time = now;
			job_completion_logger(job_ptr, false);
		}
		return error_code;
	}
	xassert(job_ptr);
	if (job_specs->array_bitmap)
		independent = false;
	else
		independent = job_independent(job_ptr, will_run);
	/* priority needs to be calculated after this since we set a
	 * begin time in job_independent and that lets us know if the
	 * job is eligible.
	 */
	if (job_ptr->priority == NO_VAL)
		set_job_prio(job_ptr);

	if (independent &&
	    (license_job_test(job_ptr, time(NULL)) != SLURM_SUCCESS))
		independent = false;

	/* Avoid resource fragmentation if important */
	if ((submit_uid || (job_specs->req_nodes == NULL)) &&
	    independent && job_is_completing())
		too_fragmented = true;	/* Don't pick nodes for job now */
	/* FIXME: Ideally we only want to refuse the request if the
	 * required node list is insufficient to satisfy the job's
	 * processor or node count requirements, but the overhead is
	 * rather high to do that right here. We let requests from
	 * user root proceed if a node list is specified, for
	 * meta-schedulers (e.g. LCRM). */
	else
		too_fragmented = false;

	if (defer_sched == -1) {
		char *sched_params = slurm_get_sched_params();
		if (sched_params && strstr(sched_params, "defer"))
			defer_sched = 1;
		else
			defer_sched = 0;
		xfree(sched_params);
	}
	if (defer_sched == 1)
		too_fragmented = true;

	if (independent && (!too_fragmented))
		top_prio = _top_priority(job_ptr);
	else
		top_prio = true;	/* don't bother testing,
					 * it is not runable anyway */
	if (immediate && (too_fragmented || (!top_prio) || (!independent))) {
		job_ptr->job_state  = JOB_FAILED;
		job_ptr->exit_code  = 1;
		job_ptr->state_reason = FAIL_BAD_CONSTRAINTS;
		xfree(job_ptr->state_desc);
		job_ptr->start_time = job_ptr->end_time = now;
		job_completion_logger(job_ptr, false);
		if (!independent)
			return ESLURM_DEPENDENCY;
		else if (too_fragmented)
			return ESLURM_FRAGMENTATION;
		else
			return ESLURM_NOT_TOP_PRIORITY;
	}

	if (will_run && resp) {
		job_desc_msg_t job_desc_msg;
		int rc;
		memset(&job_desc_msg, 0, sizeof(job_desc_msg_t));
		job_desc_msg.job_id = job_ptr->job_id;
		rc = job_start_data(&job_desc_msg, resp);
		job_ptr->job_state  = JOB_FAILED;
		job_ptr->exit_code  = 1;
		job_ptr->start_time = job_ptr->end_time = now;
		_purge_job_record(job_ptr->job_id);
		return rc;
	}

	test_only = will_run || (allocate == 0);

	no_alloc = test_only || too_fragmented ||
		   (!top_prio) || (!independent) || !avail_front_end(job_ptr);
	error_code = _select_nodes_parts(job_ptr, no_alloc, NULL);
	if (!test_only) {
		last_job_update = now;
		slurm_sched_schedule();	/* work for external scheduler */
	}

	slurmctld_diag_stats.jobs_submitted++;
	acct_policy_add_job_submit(job_ptr);

	if ((error_code == ESLURM_NODES_BUSY) ||
	    (error_code == ESLURM_JOB_HELD) ||
	    (error_code == ESLURM_NODE_NOT_AVAIL) ||
	    (error_code == ESLURM_QOS_THRES) ||
	    (error_code == ESLURM_ACCOUNTING_POLICY) ||
	    (error_code == ESLURM_RESERVATION_NOT_USABLE) ||
	    (error_code == ESLURM_REQUESTED_PART_CONFIG_UNAVAILABLE)) {
		/* Not fatal error, but job can't be scheduled right now */
		if (immediate) {
			job_ptr->job_state  = JOB_FAILED;
			job_ptr->exit_code  = 1;
			job_ptr->state_reason = FAIL_BAD_CONSTRAINTS;
			xfree(job_ptr->state_desc);
			job_ptr->start_time = job_ptr->end_time = now;
			job_completion_logger(job_ptr, false);
		} else {	/* job remains queued */
			_create_job_array(job_ptr, job_specs);
			if ((error_code == ESLURM_NODES_BUSY) ||
			    (error_code == ESLURM_ACCOUNTING_POLICY)) {
				error_code = SLURM_SUCCESS;
			}
		}
		return error_code;
	}

	if (error_code) {	/* fundamental flaw in job request */
		job_ptr->job_state  = JOB_FAILED;
		job_ptr->exit_code  = 1;
		job_ptr->state_reason = FAIL_BAD_CONSTRAINTS;
		xfree(job_ptr->state_desc);
		job_ptr->start_time = job_ptr->end_time = now;
		job_completion_logger(job_ptr, false);
		return error_code;
	}

	if (will_run) {		/* job would run, flag job destruction */
		job_ptr->job_state  = JOB_FAILED;
		job_ptr->exit_code  = 1;
		job_ptr->start_time = job_ptr->end_time = now;
		_purge_job_record(job_ptr->job_id);
	} else if (!with_slurmdbd && !job_ptr->db_index)
		jobacct_storage_g_job_start(acct_db_conn, job_ptr);

	if (!will_run) {
		_create_job_array(job_ptr, job_specs);
		debug2("sched: JobId=%u allocated resources: NodeList=%s",
		       job_ptr->job_id, job_ptr->nodes);
		rebuild_job_part_list(job_ptr);
	}

	return SLURM_SUCCESS;
}

/*
 * job_fail - terminate a job due to initiation failure
 * IN job_id - id of the job to be killed
 * RET 0 on success, otherwise ESLURM error code
 */
extern int job_fail(uint32_t job_id)
{
	struct job_record *job_ptr;
	time_t now = time(NULL);
	bool suspended = false;

	job_ptr = find_job_record(job_id);
	if (job_ptr == NULL) {
		error("job_fail: invalid job id %u", job_id);
		return ESLURM_INVALID_JOB_ID;
	}

	if (IS_JOB_FINISHED(job_ptr))
		return ESLURM_ALREADY_DONE;
	if (IS_JOB_SUSPENDED(job_ptr)) {
		enum job_states suspend_job_state = job_ptr->job_state;
		/* we can't have it as suspended when we call the
		 * accounting stuff.
		 */
		job_ptr->job_state = JOB_CANCELLED;
		jobacct_storage_g_job_suspend(acct_db_conn, job_ptr);
		job_ptr->job_state = suspend_job_state;
		suspended = true;
	}

	if (IS_JOB_RUNNING(job_ptr) || suspended) {
		/* No need to signal steps, deallocate kills them */
		job_ptr->time_last_active       = now;
		if (suspended) {
			job_ptr->end_time       = job_ptr->suspend_time;
			job_ptr->tot_sus_time  +=
				difftime(now, job_ptr->suspend_time);
		} else
			job_ptr->end_time       = now;
		last_job_update                 = now;
		job_ptr->job_state = JOB_FAILED | JOB_COMPLETING;
		job_ptr->exit_code = 1;
		job_ptr->state_reason = FAIL_LAUNCH;
		xfree(job_ptr->state_desc);
		job_completion_logger(job_ptr, false);
		if (job_ptr->node_bitmap) {
			build_cg_bitmap(job_ptr);
			deallocate_nodes(job_ptr, false, suspended, false);
		}
		return SLURM_SUCCESS;
	}
	/* All other states */
	verbose("job_fail: job %u can't be killed from state=%s",
		job_id, job_state_string(job_ptr->job_state));
	return ESLURM_TRANSITION_STATE_NO_UPDATE;

}

/*
 * job_signal - signal the specified job
 * IN job_id - id of the job to be signaled
 * IN signal - signal to send, SIGKILL == cancel the job
 * IN flags  - see KILL_JOB_* flags in slurm.h
 * IN uid - uid of requesting user
 * IN preempt - true if job being preempted
 * RET 0 on success, otherwise ESLURM error code
 */
extern int job_signal(uint32_t job_id, uint16_t signal, uint16_t flags,
		      uid_t uid, bool preempt)
{
	struct job_record *job_ptr;
	time_t now = time(NULL);
	uint16_t job_term_state;

	/* Jobs submitted using Moab command should be cancelled using
	 * Moab command for accurate job records */
	if (!wiki_sched_test) {
		char *sched_type = slurm_get_sched_type();
		if (strcmp(sched_type, "sched/wiki") == 0)
			wiki_sched  = true;
		if (strcmp(sched_type, "sched/wiki2") == 0) {
			wiki_sched  = true;
			wiki2_sched = true;
		}
		xfree(sched_type);
		wiki_sched_test = true;
	}

	job_ptr = find_job_record(job_id);
	if ((flags & KILL_JOB_ARRAY) &&		/* signal entire job array */
	    ((job_ptr == NULL) ||
	     (job_ptr->array_task_id != (uint16_t) NO_VAL))) {
		int rc = SLURM_SUCCESS, rc1;
		ListIterator job_iter;

		flags &= (~KILL_JOB_ARRAY);
		job_iter = list_iterator_create(job_list);
		while ((job_ptr = (struct job_record *) list_next(job_iter))) {
			if ((job_ptr->array_job_id != job_id) ||
			    (job_ptr->array_task_id == (uint16_t)NO_VAL))
				continue;
			if (IS_JOB_FINISHED(job_ptr))
				continue;
			rc1 = job_signal(job_ptr->job_id, signal, flags,
					 uid, preempt);
			rc = MAX(rc, rc1);
		}
		list_iterator_destroy(job_iter);
		return rc;
	}
	if (job_ptr == NULL) {
		info("job_signal: invalid job id %u", job_id);
		return ESLURM_INVALID_JOB_ID;
	}

	if ((job_ptr->user_id != uid) && !validate_operator(uid) &&
	    !assoc_mgr_is_user_acct_coord(acct_db_conn, uid,
					  job_ptr->account)) {
		error("Security violation, JOB_CANCEL RPC from uid %d",
		      uid);
		return ESLURM_ACCESS_DENIED;
	}
	if (!validate_slurm_user(uid) && (signal == SIGKILL) &&
	    job_ptr->part_ptr &&
	    (job_ptr->part_ptr->flags & PART_FLAG_ROOT_ONLY) && wiki2_sched) {
		info("Attempt to cancel Moab job using Slurm command from "
		     "uid %d", uid);
		return ESLURM_ACCESS_DENIED;
	}

	if (IS_JOB_FINISHED(job_ptr))
		return ESLURM_ALREADY_DONE;

	/* let node select plugin do any state-dependent signalling actions */
	select_g_job_signal(job_ptr, signal);

	/* save user ID of the one who requested the job be cancelled */
	if (signal == SIGKILL)
		job_ptr->requid = uid;
	if (IS_JOB_PENDING(job_ptr) && IS_JOB_COMPLETING(job_ptr) &&
	    (signal == SIGKILL)) {
		if ((job_ptr->job_state & JOB_STATE_BASE) == JOB_PENDING) {
			/* Prevent job requeue, otherwise preserve state */
			job_ptr->job_state = JOB_CANCELLED | JOB_COMPLETING;
		}
		/* build_cg_bitmap() not needed, job already completing */
		verbose("job_signal of requeuing job %u successful", job_id);
		return SLURM_SUCCESS;
	}

	if (IS_JOB_PENDING(job_ptr) && (signal == SIGKILL)) {
		last_job_update		= now;
		job_ptr->job_state	= JOB_CANCELLED;
		job_ptr->start_time	= now;
		job_ptr->end_time	= now;
		srun_allocate_abort(job_ptr);
		job_completion_logger(job_ptr, false);
		verbose("job_signal of pending job %u successful", job_id);
		return SLURM_SUCCESS;
	}

	if (preempt)
		job_term_state = JOB_PREEMPTED;
	else
		job_term_state = JOB_CANCELLED;
	if (IS_JOB_SUSPENDED(job_ptr) &&  (signal == SIGKILL)) {
		last_job_update         = now;
		job_ptr->end_time       = job_ptr->suspend_time;
		job_ptr->tot_sus_time  += difftime(now, job_ptr->suspend_time);
		job_ptr->job_state      = job_term_state | JOB_COMPLETING;
		build_cg_bitmap(job_ptr);
		jobacct_storage_g_job_suspend(acct_db_conn, job_ptr);
		job_completion_logger(job_ptr, false);
		deallocate_nodes(job_ptr, false, true, preempt);
		verbose("job_signal %u of suspended job %u successful",
			signal, job_id);
		return SLURM_SUCCESS;
	}

	if (IS_JOB_RUNNING(job_ptr)) {
		if (signal == SIGKILL) {
			/* No need to signal steps, deallocate kills them */
			job_ptr->time_last_active	= now;
			job_ptr->end_time		= now;
			last_job_update			= now;
			job_ptr->job_state = job_term_state | JOB_COMPLETING;
			build_cg_bitmap(job_ptr);
			job_completion_logger(job_ptr, false);
			deallocate_nodes(job_ptr, false, false, preempt);
		} else if (flags & KILL_JOB_BATCH) {//
			if (job_ptr->batch_flag)
				_signal_batch_job(job_ptr, signal);
			else
				return ESLURM_JOB_SCRIPT_MISSING;
		} else {
			_signal_job(job_ptr, signal);
		}
		verbose("job_signal %u of running job %u successful",
			signal, job_id);
		return SLURM_SUCCESS;
	}

	verbose("job_signal: job %u can't be sent signal %u from state=%s",
		job_id, signal, job_state_string(job_ptr->job_state));
	return ESLURM_TRANSITION_STATE_NO_UPDATE;
}

static void
_signal_batch_job(struct job_record *job_ptr, uint16_t signal)
{
	bitoff_t i;
	kill_tasks_msg_t *kill_tasks_msg = NULL;
	agent_arg_t *agent_args = NULL;

	xassert(job_ptr);
	xassert(job_ptr->batch_host);
	i = bit_ffs(job_ptr->node_bitmap);
	if (i < 0) {
		error("_signal_batch_job JobId=%u lacks assigned nodes",
		      job_ptr->job_id);
		return;
	}

	agent_args = xmalloc(sizeof(agent_arg_t));
	agent_args->msg_type	= REQUEST_SIGNAL_TASKS;
	agent_args->retry	= 1;
	agent_args->node_count  = 1;
	agent_args->hostlist	= hostlist_create(job_ptr->batch_host);
	kill_tasks_msg = xmalloc(sizeof(kill_tasks_msg_t));
	kill_tasks_msg->job_id      = job_ptr->job_id;
	kill_tasks_msg->job_step_id = NO_VAL;
	kill_tasks_msg->signal      = signal;

	agent_args->msg_args = kill_tasks_msg;
	agent_args->node_count = 1;/* slurm/477 be sure to update node_count */
	agent_queue_request(agent_args);
	return;
}

/*
 * job_complete - note the normal termination the specified job
 * IN job_id - id of the job which completed
 * IN uid - user id of user issuing the RPC
 * IN requeue - job should be run again if possible
 * IN node_fail - true of job terminated due to node failure
 * IN job_return_code - job's return code, if set then set state to FAILED
 * RET - 0 on success, otherwise ESLURM error code
 * global: job_list - pointer global job list
 *	last_job_update - time of last job table update
 */
extern int job_complete(uint32_t job_id, uid_t uid, bool requeue,
			bool node_fail, uint32_t job_return_code)
{
	struct job_record *job_ptr;
	time_t now = time(NULL);
	uint32_t job_comp_flag = 0;
	bool suspended = false;

	info("completing job %u", job_id);
	job_ptr = find_job_record(job_id);
	if (job_ptr == NULL) {
		info("job_complete: invalid JobId=%u", job_id);
		return ESLURM_INVALID_JOB_ID;
	}

	if (IS_JOB_FINISHED(job_ptr))
		return ESLURM_ALREADY_DONE;

	if ((job_ptr->user_id != uid) && !validate_slurm_user(uid)) {
		error("Security violation, JOB_COMPLETE RPC for job %u "
		      "from uid %u",
		      job_ptr->job_id, (unsigned int) uid);
		return ESLURM_USER_ID_MISSING;
	}

	if (IS_JOB_COMPLETING(job_ptr))
		return SLURM_SUCCESS;	/* avoid replay */

	if (IS_JOB_RUNNING(job_ptr))
		job_comp_flag = JOB_COMPLETING;
	else if (IS_JOB_PENDING(job_ptr)) {
		job_return_code = NO_VAL;
		job_ptr->start_time = now;
	}

	if ((job_return_code == NO_VAL) &&
	    (IS_JOB_RUNNING(job_ptr) || IS_JOB_PENDING(job_ptr))) {
		info("Job %u cancelled from interactive user", job_ptr->job_id);
	}

	if (IS_JOB_SUSPENDED(job_ptr)) {
		enum job_states suspend_job_state = job_ptr->job_state;
		/* we can't have it as suspended when we call the
		 * accounting stuff.
		 */
		job_ptr->job_state = JOB_CANCELLED;
		jobacct_storage_g_job_suspend(acct_db_conn, job_ptr);
		job_ptr->job_state = suspend_job_state;
		job_comp_flag = JOB_COMPLETING;
		suspended = true;
	}

	if (requeue && (job_ptr->batch_flag > 1)) {
		/* Failed one requeue, just kill it */
		requeue = 0;
		if (job_return_code == 0)
			job_return_code = 1;
		info("Batch job launch failure, JobId=%u", job_ptr->job_id);
	}

	if (requeue && job_ptr->details && job_ptr->batch_flag) {
		/* We want this job to look like it
		 * was terminated in the accounting logs.
		 * Set a new submit time so the restarted
		 * job looks like a new job. */
		job_ptr->end_time = now;
		job_ptr->job_state  = JOB_NODE_FAIL;
		job_completion_logger(job_ptr, true);
		job_ptr->db_index = 0;
		/* Since this could happen on a launch we need to make
		 * sure the submit isn't the same as the last submit so
		 * put now + 1 so we get different records in the
		 * database */
		job_ptr->details->submit_time = now + 1;

		job_ptr->batch_flag++;	/* only one retry */
		job_ptr->restart_cnt++;
		job_ptr->job_state = JOB_PENDING | job_comp_flag;
		/* Since the job completion logger removes the job submit
		 * information, we need to add it again. */
		acct_policy_add_job_submit(job_ptr);

		info("Requeue JobId=%u due to node failure", job_ptr->job_id);
	} else if (IS_JOB_PENDING(job_ptr) && job_ptr->details &&
		   job_ptr->batch_flag) {
		/* Possible failure mode with DOWN node and job requeue.
		 * The DOWN node might actually respond to the cancel and
		 * take us here.  Don't run job_completion_logger
		 * here since this is here to catch duplicate cancels
		 * from slow responding slurmds */
		return SLURM_SUCCESS;
	} else {
		if (node_fail) {
			job_ptr->job_state = JOB_NODE_FAIL | job_comp_flag;
			job_ptr->requid = uid;
		} else if (job_return_code == NO_VAL) {
			job_ptr->job_state = JOB_CANCELLED | job_comp_flag;
			job_ptr->requid = uid;
		} else if (WIFEXITED(job_return_code) &&
			   WEXITSTATUS(job_return_code)) {
			job_ptr->job_state = JOB_FAILED   | job_comp_flag;
			job_ptr->exit_code = job_return_code;
			job_ptr->state_reason = FAIL_EXIT_CODE;
			xfree(job_ptr->state_desc);
		} else if (job_comp_flag &&		/* job was running */
			   (job_ptr->end_time < now)) {	/* over time limit */
			job_ptr->job_state = JOB_TIMEOUT  | job_comp_flag;
			job_ptr->exit_code = MAX(job_ptr->exit_code, 1);
			job_ptr->state_reason = FAIL_TIMEOUT;
			xfree(job_ptr->state_desc);
		} else {
			job_ptr->job_state = JOB_COMPLETE | job_comp_flag;
			job_ptr->exit_code = job_return_code;
			if (nonstop_ops.job_fini)
				(nonstop_ops.job_fini)(job_ptr);
		}

		if (suspended) {
			job_ptr->end_time = job_ptr->suspend_time;
			job_ptr->tot_sus_time +=
				difftime(now, job_ptr->suspend_time);
		} else
			job_ptr->end_time = now;
		job_completion_logger(job_ptr, false);
	}

	last_job_update = now;
	if (job_comp_flag) {	/* job was running */
		build_cg_bitmap(job_ptr);
		deallocate_nodes(job_ptr, false, suspended, false);
	}
	info("sched: job_complete for JobId=%u successful, exit code=%u",
	     job_id, job_return_code);
	return SLURM_SUCCESS;
}

static int _alt_part_test(struct part_record *part_ptr,
			  struct part_record **part_ptr_new)
{
	struct part_record *alt_part_ptr = NULL;
	char *alt_name;

	*part_ptr_new = NULL;
	if ((part_ptr->state_up & PARTITION_SUBMIT) == 0) {
		info("_alt_part_test: original partition is not available "
		     "(drain or inactive): %s", part_ptr->name);
		alt_name = part_ptr->alternate;
		while (alt_name) {
			alt_part_ptr = find_part_record(alt_name);
			if (alt_part_ptr == NULL) {
				info("_alt_part_test: invalid alternate "
				     "partition name specified: %s", alt_name);
				return ESLURM_INVALID_PARTITION_NAME;
			}
			if (alt_part_ptr == part_ptr) {
				info("_alt_part_test: no valid alternate "
				     "partition is available");
				return ESLURM_PARTITION_NOT_AVAIL;
			}
			if (alt_part_ptr->state_up & PARTITION_SUBMIT)
				break;
			/* Try next alternate in the sequence */
			alt_name = alt_part_ptr->alternate;
		}
		if (alt_name == NULL) {
			info("_alt_part_test: no valid alternate partition is "
			     "available");
	    		return ESLURM_PARTITION_NOT_AVAIL;
		}
		*part_ptr_new = alt_part_ptr;
	}
	return SLURM_SUCCESS;
}

/* Test if this job can use this partition */
static int _part_access_check(struct part_record *part_ptr,
			      job_desc_msg_t * job_desc, bitstr_t *req_bitmap,
			      uid_t submit_uid)
{
	uint32_t total_nodes;
	size_t resv_name_leng = 0;

	if (job_desc->reservation != NULL) {
		resv_name_leng = strlen(job_desc->reservation);
	}

	if ((part_ptr->flags & PART_FLAG_REQ_RESV) &&
		((job_desc->reservation == NULL) ||
		(resv_name_leng == 0))) {
		info("_part_access_check: uid %u access to partition %s "
		     "denied, requires reservation",
		     (unsigned int) submit_uid, part_ptr->name);
		return ESLURM_ACCESS_DENIED;
	}


	if ((part_ptr->flags & PART_FLAG_REQ_RESV) &&
	    (!job_desc->reservation || !strlen(job_desc->reservation))) {
		info("_part_access_check: uid %u access to partition %s "
		     "denied, requires reservation",
		     (unsigned int) submit_uid, part_ptr->name);
		return ESLURM_ACCESS_DENIED;
	}

	if ((part_ptr->flags & PART_FLAG_ROOT_ONLY) && (submit_uid != 0) &&
	    (submit_uid != slurmctld_conf.slurm_user_id)) {
		info("_part_access_check: uid %u access to partition %s "
		     "denied, not root",
		     (unsigned int) submit_uid, part_ptr->name);
		return ESLURM_ACCESS_DENIED;
	}

	if ((job_desc->user_id == 0) && (part_ptr->flags & PART_FLAG_NO_ROOT)) {
		error("_part_access_check: Security violation, SUBMIT_JOB for "
		      "user root disabled");
		return ESLURM_USER_ID_MISSING;
	}

	if (validate_group(part_ptr, job_desc->user_id) == 0) {
		info("_part_access_check: uid %u access to partition %s "
		     "denied, bad group",
		     (unsigned int) job_desc->user_id, part_ptr->name);
		return ESLURM_JOB_MISSING_REQUIRED_PARTITION_GROUP;
	}

	if (validate_alloc_node(part_ptr, job_desc->alloc_node) == 0) {
		info("_part_access_check: uid %u access to partition %s "
		     "denied, bad allocating node: %s",
		     (unsigned int) job_desc->user_id, part_ptr->name,
		     job_desc->alloc_node);
		return ESLURM_ACCESS_DENIED;
	}

	if ((part_ptr->state_up & PARTITION_SCHED) &&
	    (job_desc->min_cpus != NO_VAL) &&
	    (job_desc->min_cpus >  part_ptr->total_cpus)) {
		info("_part_access_check: Job requested too many cpus (%u) of "
		     "partition %s(%u)",
		     job_desc->min_cpus, part_ptr->name,
		     part_ptr->total_cpus);
		return ESLURM_TOO_MANY_REQUESTED_CPUS;
	}

	total_nodes = part_ptr->total_nodes;
	select_g_alter_node_cnt(SELECT_APPLY_NODE_MAX_OFFSET, &total_nodes);
	if ((part_ptr->state_up & PARTITION_SCHED) &&
	    (job_desc->min_nodes != NO_VAL) &&
	    (job_desc->min_nodes > total_nodes)) {
		info("_part_access_check: Job requested too many nodes (%u) "
		     "of partition %s(%u)",
		     job_desc->min_nodes, part_ptr->name, total_nodes);
		return ESLURM_INVALID_NODE_COUNT;
	}

	if (req_bitmap && !bit_super_set(req_bitmap, part_ptr->node_bitmap)) {
		info("_part_access_check: requested nodes %s not in "
		     "partition %s", job_desc->req_nodes, part_ptr->name);
		return ESLURM_REQUESTED_NODES_NOT_IN_PARTITION;
	}

	return SLURM_SUCCESS;
}

static int _valid_job_part(job_desc_msg_t * job_desc,
			   uid_t submit_uid, bitstr_t *req_bitmap,
			   struct part_record **part_pptr,
			   List *part_pptr_list)
{
	int rc = SLURM_SUCCESS;
	bool rebuild_name_list = false;
	struct part_record *part_ptr, *part_ptr_tmp, *part_ptr_new;
	List part_ptr_list = NULL;
	ListIterator iter;
	uint32_t min_nodes_orig = INFINITE, max_nodes_orig = 1;
	uint32_t max_time = 0;

	/* Identify partition(s) and set pointer(s) to their struct */
	if (job_desc->partition) {
		part_ptr = find_part_record(job_desc->partition);
		if (part_ptr == NULL) {
			part_ptr_list = get_part_list(job_desc->partition);
			if (part_ptr_list)
				part_ptr = list_peek(part_ptr_list);
		}
		if (part_ptr == NULL) {
			info("_valid_job_part: invalid partition specified: %s",
			     job_desc->partition);
			return ESLURM_INVALID_PARTITION_NAME;
		}
	} else {
		if (default_part_loc == NULL) {
			error("_valid_job_part: default partition not set");
			return ESLURM_DEFAULT_PARTITION_NOT_SET;
		}
		part_ptr = default_part_loc;
		job_desc->partition = xstrdup(part_ptr->name);
	}

	/* Change partition pointer(s) to alternates as needed */
	if (part_ptr_list) {
		int fail_rc = SLURM_SUCCESS;
		iter = list_iterator_create(part_ptr_list);
		while ((part_ptr_tmp = (struct part_record *)list_next(iter))) {
			rc = _alt_part_test(part_ptr_tmp, &part_ptr_new);
			if (rc == SLURM_SUCCESS) {
				if (part_ptr_new)
					part_ptr_tmp = part_ptr_new;
				rc = _part_access_check(part_ptr_tmp, job_desc,
							req_bitmap, submit_uid);
			}
			if (rc != SLURM_SUCCESS) {
				fail_rc = rc;
				list_remove(iter);
				rebuild_name_list = true;
				continue;
			}
			if (part_ptr_new) {
				list_insert(iter, part_ptr_new);
				list_remove(iter);
				rebuild_name_list = true;
			}
			min_nodes_orig = MIN(min_nodes_orig,
					     part_ptr_tmp->min_nodes_orig);
			max_nodes_orig = MAX(max_nodes_orig,
					     part_ptr_tmp->max_nodes_orig);
			max_time = MAX(max_time, part_ptr_tmp->max_time);
		}
		list_iterator_destroy(iter);
		if (list_is_empty(part_ptr_list)) {
			if (fail_rc != SLURM_SUCCESS)
				rc = fail_rc;
			else
				rc = ESLURM_PARTITION_NOT_AVAIL;
			goto fini;
		}
		rc = SLURM_SUCCESS;	/* At least some partition usable */
	} else {
		rc = _alt_part_test(part_ptr, &part_ptr_new);
		if (rc != SLURM_SUCCESS)
			goto fini;
		if (part_ptr_new) {
			part_ptr = part_ptr_new;
			xfree(job_desc->partition);
			job_desc->partition = xstrdup(part_ptr->name);
		}
		min_nodes_orig = part_ptr->min_nodes_orig;
		max_nodes_orig = part_ptr->max_nodes_orig;
		max_time = part_ptr->max_time;
		rc = _part_access_check(part_ptr, job_desc, req_bitmap,
					submit_uid);
		if (rc != SLURM_SUCCESS)
			goto fini;
	}

	if (rebuild_name_list) {
		part_ptr = NULL;
		xfree(job_desc->partition);
		iter = list_iterator_create(part_ptr_list);
		while ((part_ptr_tmp = (struct part_record *)list_next(iter))) {
			if (job_desc->partition)
				xstrcat(job_desc->partition, ",");
			else
				part_ptr = part_ptr_tmp;
			xstrcat(job_desc->partition, part_ptr_tmp->name);
		}
		list_iterator_destroy(iter);
	}

	/* Validate job limits against partition limits */
	if (job_desc->min_nodes == NO_VAL) {
		/* Avoid setting the job request to 0 nodes if the
		   user didn't ask for 0.
		*/
		if (!min_nodes_orig)
			job_desc->min_nodes = 1;
		else
			job_desc->min_nodes = min_nodes_orig;
	} else if ((job_desc->min_nodes > max_nodes_orig) &&
		   slurmctld_conf.enforce_part_limits) {
		info("_valid_job_part: job's min nodes greater than "
		     "partition's max nodes (%u > %u)",
		     job_desc->min_nodes, max_nodes_orig);
		rc = ESLURM_INVALID_NODE_COUNT;
		goto fini;
	} else if ((job_desc->min_nodes < min_nodes_orig) &&
		   ((job_desc->max_nodes == NO_VAL) ||
		    (job_desc->max_nodes >= min_nodes_orig))) {
		job_desc->min_nodes = min_nodes_orig;
	}

	if ((job_desc->max_nodes != NO_VAL) &&
	    slurmctld_conf.enforce_part_limits &&
	    (job_desc->max_nodes < min_nodes_orig)) {
		info("_valid_job_part: job's max nodes less than partition's "
		     "min nodes (%u < %u)",
		     job_desc->max_nodes, min_nodes_orig);
		rc = ESLURM_INVALID_NODE_COUNT;
		goto fini;
	}
#ifndef HAVE_FRONT_END
	if ((job_desc->min_nodes == 0) && (job_desc->script == NULL)) {
		info("_valid_job_part: min_nodes==0 for non-batch job");
		rc = ESLURM_INVALID_NODE_COUNT;
		goto fini;
	}
#endif

	if ((job_desc->time_limit   == NO_VAL) &&
	    (part_ptr->default_time == 0)) {
		info("_valid_job_part: job's default time is 0");
		rc = ESLURM_INVALID_TIME_LIMIT;
		goto fini;
	}

	if ((job_desc->time_limit   == NO_VAL) &&
	    (part_ptr->default_time != NO_VAL))
		job_desc->time_limit = part_ptr->default_time;

	if ((job_desc->time_min != NO_VAL) &&
	    (job_desc->time_min >  max_time)) {
		info("_valid_job_part: job's min time greater than "
		     "partition's (%u > %u)",
		     job_desc->time_min, max_time);
		rc = ESLURM_INVALID_TIME_LIMIT;
		goto fini;
	}
	if ((job_desc->time_limit != NO_VAL) &&
	    (job_desc->time_limit >  max_time) &&
	    (job_desc->time_min   == NO_VAL) &&
	    slurmctld_conf.enforce_part_limits) {
		info("_valid_job_part: job's time limit greater than "
		     "partition's (%u > %u)",
		     job_desc->time_limit, max_time);
		rc = ESLURM_INVALID_TIME_LIMIT;
		goto fini;
	}
	if ((job_desc->time_min != NO_VAL) &&
	    (job_desc->time_min >  job_desc->time_limit)) {
		info("_valid_job_part: job's min_time greater time limit "
		     "(%u > %u)",
		     job_desc->time_min, job_desc->time_limit);
		rc = ESLURM_INVALID_TIME_LIMIT;
		goto fini;
	}

	*part_pptr = part_ptr;
	*part_pptr_list = part_ptr_list;
	part_ptr_list = NULL;

fini:	FREE_NULL_LIST(part_ptr_list);
	return rc;
}

/* Validate a job's account against the partition's AllowAccounts or
 * DenyAccounts parameters. */
static int
_valid_job_part_acct(job_desc_msg_t *job_desc, struct part_record *part_ptr)
{
	int i;

	if (part_ptr->allow_account_array && part_ptr->allow_account_array[0]) {
		int match = 0;
		for (i = 0; part_ptr->allow_account_array[i]; i++) {
			if (strcmp(part_ptr->allow_account_array[i],
				   job_desc->account))
				continue;
			match = 1;
			break;
		}
		if (match == 0) {
			info("_valid_job_part_acct: job's account not permitted"
			     " to use this partition (%s allows %s not %s)",
			     part_ptr->name, part_ptr->allow_accounts,
			     job_desc->account);
			return ESLURM_INVALID_ACCOUNT;
		}
	} else if (part_ptr->deny_account_array &&
		   part_ptr->deny_account_array[0]) {
		int match = 0;
		for (i = 0; part_ptr->deny_account_array[i]; i++) {
			if (strcmp(part_ptr->deny_account_array[i],
				   job_desc->account))
				continue;
			match = 1;
			break;
		}
		if (match == 1) {
			info("_valid_job_part_acct: job's account not permitted"
			     " to use this partition (%s denies %s with %s)",
			     part_ptr->name, part_ptr->deny_accounts,
			     job_desc->account);
			return ESLURM_INVALID_ACCOUNT;
		}
	}

	return SLURM_SUCCESS;
}

/* Validate a job's QOS against the partition's AllowQOS or
 * DenyQOS parameters. */
static int
_valid_job_part_qos(struct part_record *part_ptr, slurmdb_qos_rec_t *qos_ptr)
{
	if (part_ptr->allow_qos_bitstr) {
		int match = 0;
		if ((qos_ptr->id < bit_size(part_ptr->allow_qos_bitstr)) &&
		    bit_test(part_ptr->allow_qos_bitstr, qos_ptr->id))
			match = 1;
		if (match == 0) {
			info("_valid_job_par_qost: job's QOS not permitted to "
			     "use this partition (%s allows %s not %s)",
			     part_ptr->name, part_ptr->allow_qos,
			     qos_ptr->name);
			return ESLURM_INVALID_QOS;
		}
	} else if (part_ptr->deny_qos_bitstr) {
		int match = 0;
		if ((qos_ptr->id < bit_size(part_ptr->deny_qos_bitstr)) &&
		    bit_test(part_ptr->deny_qos_bitstr, qos_ptr->id))
			match = 1;
		if (match == 1) {
			info("_valid_job_part_qos: job's QOS not permitted to "
			     "use this partition (%s denies %s including %s)",
			     part_ptr->name, part_ptr->allow_qos,
			     qos_ptr->name);
			return ESLURM_INVALID_QOS;
		}
	}

	return SLURM_SUCCESS;
}

/*
 * job_limits_check - check the limits specified for the job.
 * IN job_ptr - pointer to job table entry.
 * IN check_min_time - if true test job's minimum time limit,
 *		otherwise test maximum time limit
 * RET WAIT_NO_REASON on success, fail status otherwise.
 */
extern int job_limits_check(struct job_record **job_pptr, bool check_min_time)
{
	struct job_details *detail_ptr;
	enum job_state_reason fail_reason;
	struct part_record *part_ptr = NULL;
	struct job_record *job_ptr = NULL;
	slurmdb_qos_rec_t  *qos_ptr;
	slurmdb_association_rec_t *assoc_ptr;
	uint32_t job_min_nodes, job_max_nodes;
	uint32_t part_min_nodes, part_max_nodes;
	uint32_t time_check;
#ifdef HAVE_BG
	static uint16_t cpus_per_node = 0;
	if (!cpus_per_node)
		select_g_alter_node_cnt(SELECT_GET_NODE_CPU_CNT,
					&cpus_per_node);
#endif
	job_ptr = *job_pptr;
	detail_ptr = job_ptr->details;
	part_ptr = job_ptr->part_ptr;
	qos_ptr = job_ptr->qos_ptr;
	assoc_ptr = job_ptr->assoc_ptr;

#ifdef HAVE_BG
	job_min_nodes = detail_ptr->min_cpus / cpus_per_node;
	job_max_nodes = detail_ptr->max_cpus / cpus_per_node;
	part_min_nodes = part_ptr->min_nodes_orig;
	part_max_nodes = part_ptr->max_nodes_orig;
#else
	job_min_nodes = detail_ptr->min_nodes;
	job_max_nodes = detail_ptr->max_nodes;
	part_min_nodes = part_ptr->min_nodes;
	part_max_nodes = part_ptr->max_nodes;
#endif

	fail_reason = WAIT_NO_REASON;

	if (check_min_time && job_ptr->time_min)
		time_check = job_ptr->time_min;
	else
		time_check = job_ptr->time_limit;
	if ((job_min_nodes > part_max_nodes) &&
	    (!qos_ptr || (qos_ptr && !(qos_ptr->flags
				       & QOS_FLAG_PART_MAX_NODE)))) {
		debug2("Job %u requested too many nodes (%u) of "
		       "partition %s(MaxNodes %u)",
		       job_ptr->job_id, job_min_nodes,
		       part_ptr->name, part_max_nodes);
		fail_reason = WAIT_PART_NODE_LIMIT;
	} else if ((job_max_nodes != 0) &&  /* no max_nodes for job */
		   ((job_max_nodes < part_min_nodes) &&
		    (!qos_ptr || (qos_ptr && !(qos_ptr->flags &
					       QOS_FLAG_PART_MIN_NODE))))) {
		debug2("Job %u requested too few nodes (%u) of "
		       "partition %s(MinNodes %u)",
		       job_ptr->job_id, job_max_nodes,
		       part_ptr->name, part_min_nodes);
		fail_reason = WAIT_PART_NODE_LIMIT;
	} else if (part_ptr->state_up == PARTITION_DOWN) {
		debug2("Job %u requested down partition %s",
		       job_ptr->job_id, part_ptr->name);
		fail_reason = WAIT_PART_DOWN;
	} else if (part_ptr->state_up == PARTITION_INACTIVE) {
		debug2("Job %u requested inactive partition %s",
		       job_ptr->job_id, part_ptr->name);
		fail_reason = WAIT_PART_INACTIVE;
	} else if ((time_check != NO_VAL) &&
		   (time_check > part_ptr->max_time) &&
		   (!qos_ptr || (qos_ptr && !(qos_ptr->flags &
		 			     QOS_FLAG_PART_TIME_LIMIT)))) {
		info("Job %u exceeds partition time limit (%u > %u)",
		       job_ptr->job_id, time_check, part_ptr->max_time);
		fail_reason = WAIT_PART_TIME_LIMIT;
	} else if (qos_ptr && assoc_ptr &&
		   (qos_ptr->flags & QOS_FLAG_ENFORCE_USAGE_THRES) &&
		   (!fuzzy_equal(qos_ptr->usage_thres, NO_VAL))) {
		if (!job_ptr->prio_factors) {
			job_ptr->prio_factors =
				xmalloc(sizeof(priority_factors_object_t));
		}
		if (!job_ptr->prio_factors->priority_fs) {
			if (fuzzy_equal(assoc_ptr->usage->usage_efctv, NO_VAL))
				priority_g_set_assoc_usage(assoc_ptr);
			job_ptr->prio_factors->priority_fs =
				priority_g_calc_fs_factor(
					assoc_ptr->usage->usage_efctv,
					(long double)assoc_ptr->usage->
					shares_norm);
		}
		if (job_ptr->prio_factors->priority_fs < qos_ptr->usage_thres){
			debug2("Job %u exceeds usage threashold",
			       job_ptr->job_id);
			fail_reason = WAIT_QOS_THRES;
		}
	}

	return (fail_reason);
}

/*
 * _job_create - create a job table record for the supplied specifications.
 *	This performs only basic tests for request validity (access to
 *	partition, nodes count in partition, and sufficient processors in
 *	partition).
 * IN job_specs - job specifications
 * IN allocate - resource allocation request if set rather than job submit
 * IN will_run - job is not to be created, test of validity only
 * OUT job_pptr - pointer to the job (NULL on error)
 * OUT err_msg - Error message for user
 * RET 0 on success, otherwise ESLURM error code. If the job would only be
 *	able to execute with some change in partition configuration then
 *	ESLURM_REQUESTED_PART_CONFIG_UNAVAILABLE is returned
 */

static int _job_create(job_desc_msg_t * job_desc, int allocate, int will_run,
		       struct job_record **job_pptr, uid_t submit_uid,
		       char **err_msg)
{
	static int launch_type_poe = -1;
	static uint32_t acct_freq_task = NO_VAL;
	int error_code = SLURM_SUCCESS, i, qos_error;
	struct part_record *part_ptr = NULL;
	List part_ptr_list = NULL;
	bitstr_t *req_bitmap = NULL, *exc_bitmap = NULL;
	struct job_record *job_ptr = NULL;
	slurmdb_association_rec_t assoc_rec, *assoc_ptr;
	List license_list = NULL;
	bool valid;
	slurmdb_qos_rec_t qos_rec, *qos_ptr;
	uint32_t user_submit_priority;
	static uint32_t node_scaling = 1;
	static uint32_t cpus_per_mp = 1;
	acct_policy_limit_set_t acct_policy_limit_set;
	int acctg_freq;

#ifdef HAVE_BG
	uint16_t geo[SYSTEM_DIMENSIONS];
	uint16_t reboot;
	uint16_t rotate;
	uint16_t conn_type[SYSTEM_DIMENSIONS];
	static bool sub_mp_system = 0;

	if (node_scaling == 1) {
		select_g_alter_node_cnt(SELECT_GET_NODE_SCALING,
					&node_scaling);
		select_g_alter_node_cnt(SELECT_GET_MP_CPU_CNT,
					&cpus_per_mp);
		if (node_scaling < 512)
			sub_mp_system = 1;
	}
#endif
	memset(&acct_policy_limit_set, 0, sizeof(acct_policy_limit_set_t));

	*job_pptr = (struct job_record *) NULL;
	/*
	 * Check user permission for negative 'nice' and non-0 priority values
	 * (both restricted to SlurmUser) before running the job_submit plugin.
	 */
	if ((submit_uid != 0) && (submit_uid != slurmctld_conf.slurm_user_id)) {
		if (job_desc->priority != 0)
			job_desc->priority = NO_VAL;
		if (job_desc->nice < NICE_OFFSET)
			job_desc->nice = NICE_OFFSET;
	}
	user_submit_priority = job_desc->priority;

	error_code = job_submit_plugin_submit(job_desc, (uint32_t) submit_uid,
					      err_msg);
	if (error_code != SLURM_SUCCESS)
		return error_code;

<<<<<<< HEAD
=======
	/* Validate a job's accounting frequency, if specified */
	if (acct_freq_task == NO_VAL) {
		char *acct_freq = slurm_get_jobacct_gather_freq();
		int i = acct_gather_parse_freq(PROFILE_TASK, acct_freq);
		xfree(acct_freq);
		if (i != -1)
			acct_freq_task = i;
		else
			acct_freq_task = (uint16_t) NO_VAL;
	}
	acctg_freq = acct_gather_parse_freq(PROFILE_TASK, job_desc->acctg_freq);
	if ((acctg_freq != -1) &&
	    ((acctg_freq == 0) || (acctg_freq > acct_freq_task))) {
		error("Invalid accounting frequency (%d > %u)",
		      acctg_freq, acct_freq_task);
		error_code = ESLURMD_INVALID_ACCT_FREQ;
		goto cleanup_fail;
	}

	/* insure that selected nodes are in this partition */
>>>>>>> 9eba4384
	if (job_desc->req_nodes) {
		error_code = node_name2bitmap(job_desc->req_nodes, false,
					      &req_bitmap);
		if (error_code) {
			error_code = ESLURM_INVALID_NODE_NAME;
			goto cleanup_fail;
		}
		if ((job_desc->contiguous != (uint16_t) NO_VAL) &&
		    (job_desc->contiguous))
			bit_fill_gaps(req_bitmap);
		i = bit_set_count(req_bitmap);
		if (i > job_desc->min_nodes)
			job_desc->min_nodes = i * node_scaling;
		if (i > job_desc->min_cpus)
			job_desc->min_cpus = i * cpus_per_mp;
		if (job_desc->max_nodes &&
		    (job_desc->min_nodes > job_desc->max_nodes)) {
#if 0
			info("_job_create: max node count less than required "
			     "hostlist size for user %u", job_desc->user_id);
			job_desc->max_nodes = job_desc->min_nodes;
#else
			error_code = ESLURM_INVALID_NODE_COUNT;
			goto cleanup_fail;
#endif
		}
	}
#ifdef HAVE_ALPS_CRAY
	if ((job_desc->max_nodes == 0) && (job_desc->script == NULL)) {
#else
	if (job_desc->max_nodes == 0) {
#endif
		info("_job_create: max_nodes == 0");
		error_code = ESLURM_INVALID_NODE_COUNT;
		goto cleanup_fail;
	}

	error_code = _valid_job_part(job_desc, submit_uid, req_bitmap,
				     &part_ptr, &part_ptr_list);
	if (error_code != SLURM_SUCCESS)
		goto cleanup_fail;

	if ((error_code = _validate_job_desc(job_desc, allocate, submit_uid,
					     part_ptr))) {
		goto cleanup_fail;
	}

	memset(&assoc_rec, 0, sizeof(slurmdb_association_rec_t));
	assoc_rec.acct      = job_desc->account;
	assoc_rec.partition = part_ptr->name;
	assoc_rec.uid       = job_desc->user_id;

	if (assoc_mgr_fill_in_assoc(acct_db_conn, &assoc_rec,
				    accounting_enforce, &assoc_ptr)) {
		info("_job_create: invalid account or partition for user %u, "
		     "account '%s', and partition '%s'",
		     job_desc->user_id, assoc_rec.acct, assoc_rec.partition);
		error_code = ESLURM_INVALID_ACCOUNT;
		goto cleanup_fail;
	} else if (association_based_accounting &&
		   !assoc_ptr &&
		   !(accounting_enforce & ACCOUNTING_ENFORCE_ASSOCS)) {
		/* If not enforcing associations we want to look for the
		 * default account and use it to avoid getting trash in the
		 * accounting records. */
		assoc_rec.acct = NULL;
		assoc_mgr_fill_in_assoc(acct_db_conn, &assoc_rec,
					accounting_enforce, &assoc_ptr);
		if (assoc_ptr) {
			info("_job_create: account '%s' has no association "
			     "for user %u using default account '%s'",
			     job_desc->account, job_desc->user_id,
			     assoc_rec.acct);
			xfree(job_desc->account);
		}
	}
	if (job_desc->account == NULL)
		job_desc->account = xstrdup(assoc_rec.acct);
	error_code = _valid_job_part_acct(job_desc, part_ptr);
	if (error_code != SLURM_SUCCESS)
		goto cleanup_fail;

	/* This must be done after we have the assoc_ptr set */
	memset(&qos_rec, 0, sizeof(slurmdb_qos_rec_t));
	qos_rec.name = job_desc->qos;
	if (wiki_sched && job_desc->comment &&
	    strstr(job_desc->comment, "QOS:")) {
		if (strstr(job_desc->comment, "FLAGS:PREEMPTOR"))
			qos_rec.name = "expedite";
		else if (strstr(job_desc->comment, "FLAGS:PREEMPTEE"))
			qos_rec.name = "standby";
	}

	qos_ptr = _determine_and_validate_qos(
		job_desc->reservation, assoc_ptr, false, &qos_rec, &qos_error);
	if (qos_error != SLURM_SUCCESS) {
		error_code = qos_error;
		goto cleanup_fail;
	}
	error_code = _valid_job_part_qos(part_ptr, qos_ptr);
	if (error_code != SLURM_SUCCESS)
		goto cleanup_fail;

	if ((accounting_enforce & ACCOUNTING_ENFORCE_LIMITS) &&
	    (!acct_policy_validate(job_desc, part_ptr,
				   assoc_ptr, qos_ptr, NULL,
				   &acct_policy_limit_set, 0))) {
		info("_job_create: exceeded association/qos's limit "
		     "for user %u", job_desc->user_id);
		error_code = ESLURM_ACCOUNTING_POLICY;
		goto cleanup_fail;
	}

#ifdef HAVE_BG
	/* This needs to be done after the association acct policy check since
	 * it looks at unaltered nodes for bluegene systems
	 */
	debug3("before alteration asking for nodes %u-%u cpus %u-%u",
	       job_desc->min_nodes, job_desc->max_nodes,
	       job_desc->min_cpus, job_desc->max_cpus);
	if (select_g_alter_node_cnt(SELECT_SET_NODE_CNT, job_desc)
	    != SLURM_SUCCESS) {
		error_code = ESLURM_REQUESTED_NODE_CONFIG_UNAVAILABLE;
		goto cleanup_fail;
	}

	debug3("after alteration asking for nodes %u-%u cpus %u-%u",
	       job_desc->min_nodes, job_desc->max_nodes,
	       job_desc->min_cpus, job_desc->max_cpus);
#endif

	if (job_desc->exc_nodes) {
		error_code = node_name2bitmap(job_desc->exc_nodes, false,
					      &exc_bitmap);
		if (error_code) {
			error_code = ESLURM_INVALID_NODE_NAME;
			goto cleanup_fail;
		}
	}
	if (exc_bitmap && req_bitmap) {
		bitstr_t *tmp_bitmap = NULL;
		bitoff_t first_set;
		tmp_bitmap = bit_copy(exc_bitmap);
		bit_and(tmp_bitmap, req_bitmap);
		first_set = bit_ffs(tmp_bitmap);
		FREE_NULL_BITMAP(tmp_bitmap);
		if (first_set != -1) {
			info("Job's required and excluded node lists overlap");
			error_code = ESLURM_INVALID_NODE_NAME;
			goto cleanup_fail;
		}
	}

	if (job_desc->min_nodes == NO_VAL)
		job_desc->min_nodes = 1;

#ifdef HAVE_BG
	select_g_select_jobinfo_get(job_desc->select_jobinfo,
				    SELECT_JOBDATA_GEOMETRY, &geo);
	if (geo[0] == (uint16_t) NO_VAL) {
		for (i=0; i<SYSTEM_DIMENSIONS; i++)
			geo[i] = 0;
		select_g_select_jobinfo_set(job_desc->select_jobinfo,
					    SELECT_JOBDATA_GEOMETRY, &geo);
	} else if (geo[0] != 0) {
		uint32_t i, tot = 1;
		for (i=0; i<SYSTEM_DIMENSIONS; i++)
			tot *= geo[i];
		if (job_desc->min_nodes > tot) {
			info("MinNodes(%d) > GeometryNodes(%d)",
			     job_desc->min_nodes, tot);
			error_code = ESLURM_TOO_MANY_REQUESTED_CPUS;
			goto cleanup_fail;
		}
		job_desc->min_nodes = tot;
	}
	select_g_select_jobinfo_get(job_desc->select_jobinfo,
				    SELECT_JOBDATA_REBOOT, &reboot);
	if (reboot == (uint16_t) NO_VAL) {
		reboot = 0;	/* default is no reboot */
		select_g_select_jobinfo_set(job_desc->select_jobinfo,
					    SELECT_JOBDATA_REBOOT, &reboot);
	}
	select_g_select_jobinfo_get(job_desc->select_jobinfo,
				    SELECT_JOBDATA_ROTATE, &rotate);
	if (rotate == (uint16_t) NO_VAL) {
		rotate = 1;	/* refault is to rotate */
		select_g_select_jobinfo_set(job_desc->select_jobinfo,
					    SELECT_JOBDATA_ROTATE, &rotate);
	}
	select_g_select_jobinfo_get(job_desc->select_jobinfo,
				    SELECT_JOBDATA_CONN_TYPE, &conn_type);

	if ((conn_type[0] != (uint16_t) NO_VAL)
	    && (((conn_type[0] >= SELECT_SMALL)
		 && ((job_desc->min_cpus >= cpus_per_mp) && !sub_mp_system))
		|| (!sub_mp_system
		    && ((conn_type[0] == SELECT_TORUS)
			|| (conn_type[0] == SELECT_MESH))
		    && (job_desc->min_cpus < cpus_per_mp)))) {
		/* check to make sure we have a valid conn_type with
		 * the cpu count */
		info("Job's cpu count at %u makes our conn_type "
		     "of '%s' invalid.",
		     job_desc->min_cpus, conn_type_string(conn_type[0]));
		error_code = ESLURM_INVALID_NODE_COUNT;
		goto cleanup_fail;
	}

	/* make sure we reset all the NO_VAL's to NAV's */
	for (i=0; i<SYSTEM_DIMENSIONS; i++) {
		if (conn_type[i] == (uint16_t)NO_VAL)
			conn_type[i] = SELECT_NAV;
	}
	select_g_select_jobinfo_set(job_desc->select_jobinfo,
				    SELECT_JOBDATA_CONN_TYPE,
				    &conn_type);

#endif

	if (job_desc->max_nodes == NO_VAL)
		job_desc->max_nodes = 0;

	if (job_desc->max_nodes &&
	    (job_desc->max_nodes < job_desc->min_nodes)) {
		info("_job_create: Job's max_nodes(%u) < min_nodes(%u)",
		     job_desc->max_nodes, job_desc->min_nodes);
		error_code = ESLURM_INVALID_NODE_COUNT;
		goto cleanup_fail;
	}

	license_list = license_validate(job_desc->licenses, &valid);
	if (!valid) {
		info("Job's requested licenses are invalid: %s",
		     job_desc->licenses);
		error_code = ESLURM_INVALID_LICENSES;
		goto cleanup_fail;
	}

	if ((error_code = _copy_job_desc_to_job_record(job_desc,
						       job_pptr,
						       &req_bitmap,
						       &exc_bitmap))) {
		if (error_code == SLURM_ERROR)
			error_code = ESLURM_ERROR_ON_DESC_TO_RECORD_COPY;
		goto cleanup_fail;
	}
	job_ptr = *job_pptr;
	job_ptr->part_ptr = part_ptr;
	job_ptr->part_ptr_list = part_ptr_list;

	part_ptr_list = NULL;
	if ((error_code = checkpoint_alloc_jobinfo(&(job_ptr->check_job)))) {
		error("Failed to allocate checkpoint info for job");
		goto cleanup_fail;
	}

	job_ptr->limit_set_max_cpus = acct_policy_limit_set.max_cpus;
	job_ptr->limit_set_max_nodes = acct_policy_limit_set.max_nodes;
	job_ptr->limit_set_min_cpus = acct_policy_limit_set.min_cpus;
	job_ptr->limit_set_min_nodes = acct_policy_limit_set.min_nodes;
	job_ptr->limit_set_pn_min_memory = acct_policy_limit_set.pn_min_memory;
	job_ptr->limit_set_time = acct_policy_limit_set.time;
	job_ptr->limit_set_qos = acct_policy_limit_set.qos;

	job_ptr->assoc_id = assoc_rec.id;
	job_ptr->assoc_ptr = (void *) assoc_ptr;
	job_ptr->qos_ptr = (void *) qos_ptr;
	job_ptr->qos_id = qos_rec.id;

	if (launch_type_poe == -1) {
		char *launch_type = slurm_get_launch_type();
		if (!strcmp(launch_type, "launch/poe"))
			launch_type_poe = 1;
		else
			launch_type_poe = 0;
		xfree(launch_type);
	}
	if (launch_type_poe == 1)
		job_ptr->next_step_id = 1;

	/*
	 * Permission for altering priority was confirmed above. The job_submit
	 * plugin may have set the priority directly or put the job on hold. If
	 * the priority is not given, we will figure it out later after we see
	 * if the job is eligible or not. So we want NO_VAL if not set.
	 */
	job_ptr->priority = job_desc->priority;
	if (job_ptr->priority == 0) {
		if (user_submit_priority == 0)
			job_ptr->state_reason = WAIT_HELD_USER;
		else
			job_ptr->state_reason = WAIT_HELD;
	} else if (job_ptr->priority != NO_VAL) {
		job_ptr->direct_set_prio = true;
	}

	error_code = update_job_dependency(job_ptr, job_desc->dependency);
	if (error_code != SLURM_SUCCESS)
		goto cleanup_fail;
	job_ptr->details->orig_dependency = xstrdup(job_ptr->details->
						    dependency);

	if (build_feature_list(job_ptr)) {
		error_code = ESLURM_INVALID_FEATURE;
		goto cleanup_fail;
	}
	/* NOTE: If this job is being used to expand another job, this job's
	 * gres_list has already been filled in with a copy of gres_list job
	 * to be expanded by update_job_dependency() */
	if ((job_ptr->details->expanding_jobid == 0) &&
	    gres_plugin_job_state_validate(job_ptr->gres, &job_ptr->gres_list)){
		error_code = ESLURM_INVALID_GRES;
		goto cleanup_fail;
	}
	gres_plugin_job_state_log(job_ptr->gres_list, job_ptr->job_id);

	if ((error_code = validate_job_resv(job_ptr)))
		goto cleanup_fail;

	if (job_desc->script
	    &&  (!will_run)) {	/* don't bother with copy if just a test */
		if ((error_code = _copy_job_desc_to_file(job_desc,
							 job_ptr->job_id))) {
			error_code = ESLURM_WRITING_TO_FILE;
			goto cleanup_fail;
		}
		job_ptr->batch_flag = 1;
	} else
		job_ptr->batch_flag = 0;

	job_ptr->license_list = license_list;
	license_list = NULL;

	if (job_desc->req_switch != NO_VAL) {	/* Max # of switches */
		job_ptr->req_switch = job_desc->req_switch;
		if (job_desc->wait4switch != NO_VAL) {
			job_ptr->wait4switch =
				_max_switch_wait(job_desc->wait4switch);
		} else
			job_ptr->wait4switch = _max_switch_wait(INFINITE);
	}
	job_ptr->best_switch = true;

	FREE_NULL_LIST(license_list);
	FREE_NULL_BITMAP(req_bitmap);
	FREE_NULL_BITMAP(exc_bitmap);
	return error_code;

cleanup_fail:
	if (job_ptr) {
		job_ptr->job_state = JOB_FAILED;
		job_ptr->exit_code = 1;
		job_ptr->state_reason = FAIL_SYSTEM;
		xfree(job_ptr->state_desc);
		job_ptr->start_time = job_ptr->end_time = time(NULL);
		_purge_job_record(job_ptr->job_id);
		*job_pptr = (struct job_record *) NULL;
	}
	FREE_NULL_LIST(license_list);
	FREE_NULL_LIST(part_ptr_list);
	FREE_NULL_BITMAP(req_bitmap);
	FREE_NULL_BITMAP(exc_bitmap);
	return error_code;
}

static int _test_strlen(char *test_str, char *str_name, int max_str_len)
{
	int i = 0;

	if (test_str)
		i = strlen(test_str);
	if (i > max_str_len) {
		info("job_create_request: strlen(%s) too big (%d > %d)",
		     str_name, i, max_str_len);
		return ESLURM_PATHNAME_TOO_LONG;
	}
	return SLURM_SUCCESS;
}

static bool _valid_array_inx(job_desc_msg_t *job_desc)
{
	slurm_ctl_conf_t *conf;
	char *array_str = NULL, *end_ptr = NULL, *sep;
	int array_id, max_array_size, step = 1;
	bool valid = true;
	hostset_t hs;

	FREE_NULL_BITMAP(job_desc->array_bitmap);
	if (!job_desc->array_inx || !job_desc->array_inx[0])
		return true;
	if (!job_desc->script || !job_desc->script[0])
		return false;

	conf = slurm_conf_lock();
	max_array_size = conf->max_array_sz;
	slurm_conf_unlock();
	if (max_array_size == 0)
		return false;

	/* We have a job array request */
	job_desc->immediate = 0;	/* Disable immediate option */
	sep = strchr(job_desc->array_inx, (int) ':');
	if (sep) {
		step = strtol(sep+1, &end_ptr, 10);
		if ((sep[1] == '\0') || (end_ptr[0] != '\0') ||
		    (step <= 0) || (step >= max_array_size))
			return false;
		sep[0] = '\0';
		xstrfmtcat(array_str, "[%s]", job_desc->array_inx);
		sep[0] = ':';
	} else {
		xstrfmtcat(array_str, "[%s]", job_desc->array_inx);
	}
	hs = hostset_create(array_str);
	xfree(array_str);
	if (!hs)
		return false;
	array_str = hostset_shift(hs);
	if (!array_str) {
		hostset_destroy(hs);
		return false;
	}
	
	job_desc->array_bitmap = bit_alloc(max_array_size);
	while (array_str) {
		array_id = strtol(array_str, &end_ptr, 10);
		if ((array_str[0] == '\0') || (end_ptr[0] != '\0') ||
		    (array_id < 0) || (array_id >= max_array_size)) {
			valid = false;
		}
		free(array_str);
		if (!valid)
			break;
		bit_set(job_desc->array_bitmap, array_id);
		array_str = hostset_shift(hs);
	}
	hostset_destroy(hs);
	if (valid && (bit_set_count(job_desc->array_bitmap) == 0))
		valid = false;

	if (valid && (step > 1)) {
		int i, j = 0;
		i = bit_ffs(job_desc->array_bitmap);
		for ( ; i < max_array_size; i++) {
			if (!bit_test(job_desc->array_bitmap, i))
				continue;
			if (j % step != 0)
				bit_clear(job_desc->array_bitmap, i);
			j++;
		}
	}

	return valid;
}

/* Perform some size checks on strings we store to prevent
 * malicious user filling slurmctld's memory
 * RET 0 or error code */
extern int validate_job_create_req(job_desc_msg_t * job_desc)
{
	if (_test_strlen(job_desc->account, "account", 1024)		||
	    _test_strlen(job_desc->alloc_node, "alloc_node", 1024)	||
	    _test_strlen(job_desc->array_inx, "array_inx", 1024 * 4)	||
	    _test_strlen(job_desc->blrtsimage, "blrtsimage", 1024)	||
	    _test_strlen(job_desc->ckpt_dir, "ckpt_dir", 1024)		||
	    _test_strlen(job_desc->comment, "comment", 1024)		||
	    _test_strlen(job_desc->cpu_bind, "cpu_bind", 1024)		||
	    _test_strlen(job_desc->dependency, "dependency", 1024)	||
	    _test_strlen(job_desc->exc_nodes, "exc_nodes", 1024*64)	||
	    _test_strlen(job_desc->features, "features", 1024)		||
	    _test_strlen(job_desc->gres, "gres", 1024)			||
	    _test_strlen(job_desc->licenses, "licenses", 1024)		||
	    _test_strlen(job_desc->linuximage, "linuximage", 1024)	||
	    _test_strlen(job_desc->mail_user, "mail_user", 1024)	||
	    _test_strlen(job_desc->mem_bind, "mem_bind", 1024)		||
	    _test_strlen(job_desc->mloaderimage, "mloaderimage", 1024)	||
	    _test_strlen(job_desc->name, "name", 1024)			||
	    _test_strlen(job_desc->network, "network", 1024)		||
	    _test_strlen(job_desc->partition, "partition", 1024)	||
	    _test_strlen(job_desc->qos, "qos", 1024)			||
	    _test_strlen(job_desc->ramdiskimage, "ramdiskimage", 1024)	||
	    _test_strlen(job_desc->req_nodes, "req_nodes", 1024*64)	||
	    _test_strlen(job_desc->reservation, "reservation", 1024)	||
	    _test_strlen(job_desc->script, "script", 1024 * 1024 * 4)	||
	    _test_strlen(job_desc->std_err, "std_err", 1024)		||
	    _test_strlen(job_desc->std_in, "std_in", 1024)		||
	    _test_strlen(job_desc->std_out, "std_out", 1024)		||
	    _test_strlen(job_desc->wckey, "wckey", 1024)		||
	    _test_strlen(job_desc->work_dir, "work_dir", 1024))
		return ESLURM_PATHNAME_TOO_LONG;

	if (!_valid_array_inx(job_desc))
		return ESLURM_INVALID_ARRAY;

	if (job_desc->array_bitmap) {
		int i = bit_set_count(job_desc->array_bitmap);
		if ((job_count + i) >= slurmctld_conf.max_job_cnt) {
			error("create_job_record: job_count exceeds "
			      "MaxJobCount limit configured (%d + %d >= %u)",
			      job_count, i, slurmctld_conf.max_job_cnt);
			return EAGAIN;
		}
	}

	/* Make sure anything that may be put in the database will be
	 * lower case */
	xstrtolower(job_desc->account);
	xstrtolower(job_desc->wckey);

	return SLURM_SUCCESS;
}

/* _copy_job_desc_to_file - copy the job script and environment from the RPC
 *	structure into a file */
static int
_copy_job_desc_to_file(job_desc_msg_t * job_desc, uint32_t job_id)
{
	int error_code = 0;
	char *dir_name, job_dir[32], *file_name;
	DEF_TIMERS;

	START_TIMER;
	/* Create state_save_location directory */
	dir_name = slurm_get_state_save_location();

	/* Create job_id specific directory */
	sprintf(job_dir, "/job.%u", job_id);
	xstrcat(dir_name, job_dir);
	if (mkdir(dir_name, 0700)) {
		error("mkdir(%s) error %m", dir_name);
		xfree(dir_name);
		return ESLURM_WRITING_TO_FILE;
	}

	/* Create environment file, and write data to it */
	file_name = xstrdup(dir_name);
	xstrcat(file_name, "/environment");
	error_code = _write_data_array_to_file(file_name,
					       job_desc->environment,
					       job_desc->env_size);
	xfree(file_name);

	if (error_code == 0) {
		/* Create script file */
		file_name = xstrdup(dir_name);
		xstrcat(file_name, "/script");
		error_code = _write_data_to_file(file_name, job_desc->script);
		xfree(file_name);
	}

	xfree(dir_name);
	END_TIMER2("_copy_job_desc_to_file");
	return error_code;
}

/* _copy_job_desc_files - create copies of a job script and environment files */
static int
_copy_job_desc_files(uint32_t job_id_src, uint32_t job_id_dest)
{
	int error_code = 0;
	char *dir_name_src, *dir_name_dest, job_dir[32];
	char *file_name_src, *file_name_dest;

	/* Create state_save_location directory */
	dir_name_src  = slurm_get_state_save_location();
	dir_name_dest = xstrdup(dir_name_src);

	/* Create job_id_dest specific directory */
	sprintf(job_dir, "/job.%u", job_id_dest);
	xstrcat(dir_name_dest, job_dir);
	if (mkdir(dir_name_dest, 0700)) {
		error("mkdir(%s) error %m", dir_name_dest);
		xfree(dir_name_src);
		xfree(dir_name_dest);
		return ESLURM_WRITING_TO_FILE;
	}

	/* Identify job_id_src specific directory */
	sprintf(job_dir, "/job.%u", job_id_src);
	xstrcat(dir_name_src, job_dir);

	file_name_src  = xstrdup(dir_name_src);
	file_name_dest = xstrdup(dir_name_dest);
	xstrcat(file_name_src,  "/environment");
	xstrcat(file_name_dest, "/environment");
	error_code = link(file_name_src, file_name_dest);
	xfree(file_name_src);
	xfree(file_name_dest);

	if (error_code == 0) {
		file_name_src  = xstrdup(dir_name_src);
		file_name_dest = xstrdup(dir_name_dest);
		xstrcat(file_name_src,  "/script");
		xstrcat(file_name_dest, "/script");
		error_code = link(file_name_src, file_name_dest);
		xfree(file_name_src);
		xfree(file_name_dest);
	}

	xfree(dir_name_src);
	xfree(dir_name_dest);
	return error_code;
}

/*
 * Create file with specified name and write the supplied data array to it
 * IN file_name - file to create and write to
 * IN data - array of pointers to strings (e.g. env)
 * IN size - number of elements in data
 */
static int
_write_data_array_to_file(char *file_name, char **data, uint32_t size)
{
	int fd, i, pos, nwrite, amount;

	fd = creat(file_name, 0600);
	if (fd < 0) {
		error("Error creating file %s, %m", file_name);
		return ESLURM_WRITING_TO_FILE;
	}

	amount = write(fd, &size, sizeof(uint32_t));
	if (amount < sizeof(uint32_t)) {
		error("Error writing file %s, %m", file_name);
		close(fd);
		return ESLURM_WRITING_TO_FILE;
	}

	if (data == NULL) {
		close(fd);
		return SLURM_SUCCESS;
	}

	for (i = 0; i < size; i++) {
		nwrite = strlen(data[i]) + 1;
		pos = 0;
		while (nwrite > 0) {
			amount = write(fd, &data[i][pos], nwrite);
			if ((amount < 0) && (errno != EINTR)) {
				error("Error writing file %s, %m",
				      file_name);
				close(fd);
				return ESLURM_WRITING_TO_FILE;
			}
			nwrite -= amount;
			pos    += amount;
		}
	}

	close(fd);
	return SLURM_SUCCESS;
}

/*
 * Create file with specified name and write the supplied data array to it
 * IN file_name - file to create and write to
 * IN data - pointer to string
 */
static int _write_data_to_file(char *file_name, char *data)
{
	int fd, pos, nwrite, amount;

	if (data == NULL) {
		(void) unlink(file_name);
		return SLURM_SUCCESS;
	}

	fd = creat(file_name, 0700);
	if (fd < 0) {
		error("Error creating file %s, %m", file_name);
		return ESLURM_WRITING_TO_FILE;
	}

	nwrite = strlen(data) + 1;
	pos = 0;
	while (nwrite > 0) {
		amount = write(fd, &data[pos], nwrite);
		if ((amount < 0) && (errno != EINTR)) {
			error("Error writing file %s, %m", file_name);
			close(fd);
			return ESLURM_WRITING_TO_FILE;
		}
		nwrite -= amount;
		pos    += amount;
	}
	close(fd);
	return SLURM_SUCCESS;
}

/*
 * get_job_env - return the environment variables and their count for a
 *	given job
 * IN job_ptr - pointer to job for which data is required
 * OUT env_size - number of elements to read
 * RET point to array of string pointers containing environment variables
 */
char **get_job_env(struct job_record *job_ptr, uint32_t * env_size)
{
	char job_dir[30], *file_name, **environment = NULL;

	file_name = slurm_get_state_save_location();
	sprintf(job_dir, "/job.%d/environment", job_ptr->job_id);
	xstrcat(file_name, job_dir);

	_read_data_array_from_file(file_name, &environment, env_size, job_ptr);

	xfree(file_name);
	return environment;
}

/*
 * get_job_script - return the script for a given job
 * IN job_ptr - pointer to job for which data is required
 * RET point to string containing job script
 */
char *get_job_script(struct job_record *job_ptr)
{
	char *script = NULL;

	if (job_ptr->batch_flag) {
		char *file_name = slurm_get_state_save_location();
		char job_dir[30];

		sprintf(job_dir, "/job.%d/script", job_ptr->job_id);
		xstrcat(file_name, job_dir);

		_read_data_from_file(file_name, &script);

		xfree(file_name);
	}
	return script;
}

/*
 * Read a collection of strings from a file
 * IN file_name - file to read from
 * OUT data - pointer to array of pointers to strings (e.g. env),
 *	must be xfreed when no longer needed
 * OUT size - number of elements in data
 * IN job_ptr - job
 * NOTE: The output format of this must be identical with _xduparray2()
 */
static void
_read_data_array_from_file(char *file_name, char ***data, uint32_t * size,
			   struct job_record *job_ptr)
{
	int fd, pos, buf_size, amount, i, j;
	char *buffer, **array_ptr;
	uint32_t rec_cnt;

	xassert(file_name);
	xassert(data);
	xassert(size);
	*data = NULL;
	*size = 0;

	fd = open(file_name, 0);
	if (fd < 0) {
		error("Error opening file %s, %m", file_name);
		return;
	}

	amount = read(fd, &rec_cnt, sizeof(uint32_t));
	if (amount < sizeof(uint32_t)) {
		if (amount != 0)	/* incomplete write */
			error("Error reading file %s, %m", file_name);
		else
			verbose("File %s has zero size", file_name);
		close(fd);
		return;
	}

	if (rec_cnt == 0) {
		*data = NULL;
		*size = 0;
		close(fd);
		return;
	}

	pos = 0;
	buf_size = BUF_SIZE;
	buffer = xmalloc(buf_size);
	while (1) {
		amount = read(fd, &buffer[pos], BUF_SIZE);
		if (amount < 0) {
			error("Error reading file %s, %m", file_name);
			xfree(buffer);
			close(fd);
			return;
		}
		pos += amount;
		if (amount < BUF_SIZE)	/* end of file */
			break;
		buf_size += amount;
		xrealloc(buffer, buf_size);
	}
	close(fd);

	/* Allocate extra space for supplemental environment variables
	 * as set by Moab */
	if (job_ptr->details->env_cnt) {
		for (j = 0; j < job_ptr->details->env_cnt; j++)
			pos += (strlen(job_ptr->details->env_sup[j]) + 1);
		xrealloc(buffer, pos);
	}

	/* We have all the data, now let's compute the pointers */
	array_ptr = xmalloc(sizeof(char *) *
			    (rec_cnt + job_ptr->details->env_cnt));
	for (i = 0, pos = 0; i < rec_cnt; i++) {
		array_ptr[i] = &buffer[pos];
		pos += strlen(&buffer[pos]) + 1;
		if ((pos > buf_size) && ((i + 1) < rec_cnt)) {
			error("Bad environment file %s", file_name);
			rec_cnt = i;
			break;
		}
	}

	/* Add supplemental environment variables for Moab */
	if (job_ptr->details->env_cnt) {
		char *tmp_chr;
		int env_len, name_len;
		for (j = 0; j < job_ptr->details->env_cnt; j++) {
			tmp_chr = strchr(job_ptr->details->env_sup[j], '=');
			if (tmp_chr == NULL) {
				error("Invalid supplemental environment "
				      "variable: %s",
				      job_ptr->details->env_sup[j]);
				continue;
			}
			env_len  = strlen(job_ptr->details->env_sup[j]) + 1;
			name_len = tmp_chr - job_ptr->details->env_sup[j] + 1;
			/* search for duplicate */
			for (i = 0; i < rec_cnt; i++) {
				if (strncmp(array_ptr[i],
					    job_ptr->details->env_sup[j],
					    name_len)) {
					continue;
				}
				/* over-write duplicate */
				memcpy(&buffer[pos],
				       job_ptr->details->env_sup[j], env_len);
				array_ptr[i] = &buffer[pos];
				pos += env_len;
				break;
			}
			if (i >= rec_cnt) {	/* add env to array end */
				memcpy(&buffer[pos],
				       job_ptr->details->env_sup[j], env_len);
				array_ptr[rec_cnt++] = &buffer[pos];
				pos += env_len;
			}
		}
	}

	*size = rec_cnt;
	*data = array_ptr;
	return;
}

/*
 * Read a string from a file
 * IN file_name - file to read from
 * OUT data - pointer to  string
 *	must be xfreed when no longer needed
 */
void _read_data_from_file(char *file_name, char **data)
{
	int fd, pos, buf_size, amount;
	char *buffer;

	xassert(file_name);
	xassert(data);
	*data = NULL;

	fd = open(file_name, 0);
	if (fd < 0) {
		error("Error opening file %s, %m", file_name);
		return;
	}

	pos = 0;
	buf_size = BUF_SIZE;
	buffer = xmalloc(buf_size);
	while (1) {
		amount = read(fd, &buffer[pos], BUF_SIZE);
		if (amount < 0) {
			error("Error reading file %s, %m", file_name);
			xfree(buffer);
			close(fd);
			return;
		}
		if (amount < BUF_SIZE)	/* end of file */
			break;
		pos += amount;
		buf_size += amount;
		xrealloc(buffer, buf_size);
	}

	*data = buffer;
	close(fd);
	return;
}

/* Given a job request, return a multi_core_data struct.
 * Returns NULL if no values set in the job/step request */
static multi_core_data_t *
_set_multi_core_data(job_desc_msg_t * job_desc)
{
	multi_core_data_t * mc_ptr;

	if ((job_desc->sockets_per_node  == (uint16_t) NO_VAL)	&&
	    (job_desc->cores_per_socket  == (uint16_t) NO_VAL)	&&
	    (job_desc->threads_per_core  == (uint16_t) NO_VAL)	&&
	    (job_desc->ntasks_per_socket == (uint16_t) NO_VAL)	&&
	    (job_desc->ntasks_per_core   == (uint16_t) NO_VAL)	&&
	    (job_desc->plane_size        == (uint16_t) NO_VAL))
		return NULL;

	mc_ptr = xmalloc(sizeof(multi_core_data_t));
	mc_ptr->sockets_per_node = job_desc->sockets_per_node;
	mc_ptr->cores_per_socket = job_desc->cores_per_socket;
	mc_ptr->threads_per_core = job_desc->threads_per_core;
	if (job_desc->ntasks_per_socket != (uint16_t) NO_VAL)
		mc_ptr->ntasks_per_socket  = job_desc->ntasks_per_socket;
	else
		mc_ptr->ntasks_per_socket  = (uint16_t) INFINITE;
	if (job_desc->ntasks_per_core != (uint16_t) NO_VAL)
		mc_ptr->ntasks_per_core    = job_desc->ntasks_per_core;
	else if (slurmctld_conf.select_type_param & CR_ONE_TASK_PER_CORE)
		mc_ptr->ntasks_per_core    = 1;
	else
		mc_ptr->ntasks_per_core    = (uint16_t) INFINITE;
	if (job_desc->plane_size != (uint16_t) NO_VAL)
		mc_ptr->plane_size         = job_desc->plane_size;
	else
		mc_ptr->plane_size         = 0;

	return mc_ptr;
}

/* _copy_job_desc_to_job_record - copy the job descriptor from the RPC
 *	structure into the actual slurmctld job record */
static int
_copy_job_desc_to_job_record(job_desc_msg_t * job_desc,
			     struct job_record **job_rec_ptr,
			     bitstr_t ** req_bitmap,
			     bitstr_t ** exc_bitmap)
{
	int error_code;
	struct job_details *detail_ptr;
	struct job_record *job_ptr;

	if (slurm_get_track_wckey()) {
		if (!job_desc->wckey) {
			/* get the default wckey for this user since none was
			 * given */
			slurmdb_user_rec_t user_rec;
			memset(&user_rec, 0, sizeof(slurmdb_user_rec_t));
			user_rec.uid = job_desc->user_id;
			assoc_mgr_fill_in_user(acct_db_conn, &user_rec,
					       accounting_enforce, NULL);
			if (user_rec.default_wckey)
				job_desc->wckey = xstrdup_printf(
					"*%s", user_rec.default_wckey);
			else if (!(accounting_enforce &
				   ACCOUNTING_ENFORCE_WCKEYS))
				job_desc->wckey = xstrdup("*");
			else {
				error("Job didn't specify wckey and user "
				      "%d has no default.", job_desc->user_id);
				return ESLURM_INVALID_WCKEY;
			}
		} else if (job_desc->wckey) {
			slurmdb_wckey_rec_t wckey_rec, *wckey_ptr = NULL;

			memset(&wckey_rec, 0, sizeof(slurmdb_wckey_rec_t));
			wckey_rec.uid       = job_desc->user_id;
			wckey_rec.name      = job_desc->wckey;

			if (assoc_mgr_fill_in_wckey(acct_db_conn, &wckey_rec,
						    accounting_enforce,
						    &wckey_ptr)) {
				if (accounting_enforce &
				    ACCOUNTING_ENFORCE_WCKEYS) {
					error("_copy_job_desc_to_job_record: "
					      "invalid wckey '%s' for user %u.",
					      wckey_rec.name,
					      job_desc->user_id);
					return ESLURM_INVALID_WCKEY;
				}
			}
		} else if (accounting_enforce & ACCOUNTING_ENFORCE_WCKEYS) {
			/* This should never happen */
			info("_copy_job_desc_to_job_record: no wckey was given "
			     "for job submit.");
			return ESLURM_INVALID_WCKEY;
		}
	}

	job_ptr = create_job_record(&error_code);
	if (error_code)
		return error_code;

	job_ptr->partition = xstrdup(job_desc->partition);
	if (job_desc->profile != ACCT_GATHER_PROFILE_NOT_SET)
		job_ptr->profile = job_desc->profile;

	if (job_desc->job_id != NO_VAL) {	/* already confirmed unique */
		job_ptr->job_id = job_desc->job_id;
	} else {
		error_code = _set_job_id(job_ptr);
		if (error_code)
			return error_code;
	}

	if (job_desc->name)
		job_ptr->name = xstrdup(job_desc->name);
	if (job_desc->wckey)
		job_ptr->wckey = xstrdup(job_desc->wckey);

	_add_job_hash(job_ptr);

	job_ptr->user_id    = (uid_t) job_desc->user_id;
	job_ptr->group_id   = (gid_t) job_desc->group_id;
	job_ptr->job_state  = JOB_PENDING;
	job_ptr->time_limit = job_desc->time_limit;
	if (job_desc->time_min != NO_VAL)
		job_ptr->time_min = job_desc->time_min;
	job_ptr->alloc_sid  = job_desc->alloc_sid;
	job_ptr->alloc_node = xstrdup(job_desc->alloc_node);
	job_ptr->account    = xstrdup(job_desc->account);
	job_ptr->gres       = xstrdup(job_desc->gres);
	job_ptr->network    = xstrdup(job_desc->network);
	job_ptr->resv_name  = xstrdup(job_desc->reservation);
	job_ptr->comment    = xstrdup(job_desc->comment);
	if (!wiki_sched_test) {
		char *sched_type = slurm_get_sched_type();
		if (strcmp(sched_type, "sched/wiki") == 0)
			wiki_sched  = true;
		if (strcmp(sched_type, "sched/wiki2") == 0) {
			wiki_sched  = true;
			wiki2_sched = true;
		}
		xfree(sched_type);
		wiki_sched_test = true;
	}

	if (job_desc->kill_on_node_fail != (uint16_t) NO_VAL)
		job_ptr->kill_on_node_fail = job_desc->kill_on_node_fail;

	job_ptr->resp_host = xstrdup(job_desc->resp_host);
	job_ptr->alloc_resp_port = job_desc->alloc_resp_port;
	job_ptr->other_port = job_desc->other_port;
	job_ptr->time_last_active = time(NULL);
	job_ptr->cr_enabled = 0;
	job_ptr->derived_ec = 0;

	job_ptr->licenses  = xstrdup(job_desc->licenses);
	job_ptr->mail_type = job_desc->mail_type;
	job_ptr->mail_user = xstrdup(job_desc->mail_user);

	job_ptr->ckpt_interval = job_desc->ckpt_interval;
	job_ptr->spank_job_env = job_desc->spank_job_env;
	job_ptr->spank_job_env_size = job_desc->spank_job_env_size;
	job_desc->spank_job_env = (char **) NULL; /* nothing left to free */
	job_desc->spank_job_env_size = 0;         /* nothing left to free */

	if (job_desc->wait_all_nodes == (uint16_t) NO_VAL)
		job_ptr->wait_all_nodes = DEFAULT_WAIT_ALL_NODES;
	else
		job_ptr->wait_all_nodes = job_desc->wait_all_nodes;
	job_ptr->warn_flags  = job_desc->warn_flags;
	job_ptr->warn_signal = job_desc->warn_signal;
	job_ptr->warn_time   = job_desc->warn_time;

	detail_ptr = job_ptr->details;
	detail_ptr->argc = job_desc->argc;
	detail_ptr->argv = job_desc->argv;
	job_desc->argv   = (char **) NULL; /* nothing left to free */
	job_desc->argc   = 0;		   /* nothing left to free */
	detail_ptr->acctg_freq = xstrdup(job_desc->acctg_freq);
	detail_ptr->nice       = job_desc->nice;
	detail_ptr->open_mode  = job_desc->open_mode;
	detail_ptr->min_cpus   = job_desc->min_cpus;
 	detail_ptr->max_cpus   = job_desc->max_cpus;
   	detail_ptr->min_nodes  = job_desc->min_nodes;
	detail_ptr->max_nodes  = job_desc->max_nodes;
	if (job_desc->req_nodes) {
		detail_ptr->req_nodes =
			_copy_nodelist_no_dup(job_desc->req_nodes);
		detail_ptr->req_node_bitmap = *req_bitmap;
		detail_ptr->req_node_layout = NULL; /* Layout specified at
						     * start time */
		*req_bitmap = NULL;	/* Reused nothing left to free */
	}
	if (job_desc->exc_nodes) {
		detail_ptr->exc_nodes =
			_copy_nodelist_no_dup(job_desc->exc_nodes);
		detail_ptr->exc_node_bitmap = *exc_bitmap;
		*exc_bitmap = NULL;	/* Reused nothing left to free */
	}
	if (job_desc->features)
		detail_ptr->features = xstrdup(job_desc->features);
	detail_ptr->shared = job_desc->shared;
	if (job_desc->contiguous != (uint16_t) NO_VAL)
		detail_ptr->contiguous = job_desc->contiguous;
	if (job_desc->task_dist != (uint16_t) NO_VAL)
		detail_ptr->task_dist = job_desc->task_dist;
	if (job_desc->cpus_per_task != (uint16_t) NO_VAL)
		detail_ptr->cpus_per_task = MAX(job_desc->cpus_per_task, 1);
	else
		detail_ptr->cpus_per_task = 1;
	if (job_desc->pn_min_cpus != (uint16_t) NO_VAL)
		detail_ptr->pn_min_cpus = job_desc->pn_min_cpus;
	if (job_desc->overcommit != (uint8_t) NO_VAL)
		detail_ptr->overcommit = job_desc->overcommit;
	if (job_desc->ntasks_per_node != (uint16_t) NO_VAL) {
		detail_ptr->ntasks_per_node = job_desc->ntasks_per_node;
		if (detail_ptr->overcommit == 0) {
			detail_ptr->pn_min_cpus =
				MAX(detail_ptr->pn_min_cpus,
				    (detail_ptr->cpus_per_task *
				     detail_ptr->ntasks_per_node));
		}
	} else {
		detail_ptr->pn_min_cpus = MAX(detail_ptr->pn_min_cpus,
					      detail_ptr->cpus_per_task);
	}
	if (job_desc->requeue != (uint16_t) NO_VAL)
		detail_ptr->requeue = MIN(job_desc->requeue, 1);
	else
		detail_ptr->requeue = slurmctld_conf.job_requeue;
	if (job_desc->pn_min_memory != NO_VAL)
		detail_ptr->pn_min_memory = job_desc->pn_min_memory;
	if (job_desc->pn_min_tmp_disk != NO_VAL)
		detail_ptr->pn_min_tmp_disk = job_desc->pn_min_tmp_disk;
	if (job_desc->num_tasks != NO_VAL)
		detail_ptr->num_tasks = job_desc->num_tasks;
	if (job_desc->std_err)
		detail_ptr->std_err = xstrdup(job_desc->std_err);
	if (job_desc->std_in)
		detail_ptr->std_in = xstrdup(job_desc->std_in);
	if (job_desc->std_out)
		detail_ptr->std_out = xstrdup(job_desc->std_out);
	if (job_desc->work_dir)
		detail_ptr->work_dir = xstrdup(job_desc->work_dir);
	if (job_desc->begin_time > time(NULL))
		detail_ptr->begin_time = job_desc->begin_time;
	job_ptr->select_jobinfo =
		select_g_select_jobinfo_copy(job_desc->select_jobinfo);
	select_g_select_jobinfo_set(job_ptr->select_jobinfo,
				    SELECT_JOBDATA_USER_NAME,
				    &job_ptr->user_id);
	if (job_desc->ckpt_dir)
		detail_ptr->ckpt_dir = xstrdup(job_desc->ckpt_dir);
	else
		detail_ptr->ckpt_dir = xstrdup(detail_ptr->work_dir);

	/* The priority needs to be set after this since we don't have
	 * an association rec yet
	 */

	detail_ptr->mc_ptr = _set_multi_core_data(job_desc);
	*job_rec_ptr = job_ptr;
	return SLURM_SUCCESS;
}

/*
 * _copy_nodelist_no_dup - Take a node_list string and convert it to an
 *	expression without duplicate names. For example, we want to convert
 *	a users request for nodes "lx1,lx2,lx1,lx3" to "lx[1-3]"
 * node_list IN - string describing a list of nodes
 * RET a compact node expression, must be xfreed by the user
 */
static char *_copy_nodelist_no_dup(char *node_list)
{
	char *buf;

	hostlist_t hl = hostlist_create(node_list);
	if (hl == NULL)
		return NULL;
	hostlist_uniq(hl);
	buf = hostlist_ranged_string_xmalloc(hl);
	hostlist_destroy(hl);

	return buf;
}

static bool _valid_pn_min_mem(job_desc_msg_t * job_desc_msg,
			      struct part_record *part_ptr)
{
	uint32_t job_mem_limit = job_desc_msg->pn_min_memory;
	uint32_t sys_mem_limit;
	uint16_t cpus_per_node;

	if (part_ptr && part_ptr->max_mem_per_cpu)
		sys_mem_limit = part_ptr->max_mem_per_cpu;
	else
		sys_mem_limit = slurmctld_conf.max_mem_per_cpu;

	if ((sys_mem_limit == 0) || (sys_mem_limit == MEM_PER_CPU))
		return true;

	if ((job_mem_limit & MEM_PER_CPU) && (sys_mem_limit & MEM_PER_CPU)) {
		job_mem_limit &= (~MEM_PER_CPU);
		sys_mem_limit &= (~MEM_PER_CPU);
		if (job_mem_limit <= sys_mem_limit)
			return true;
		return false;
	}

	if (((job_mem_limit & MEM_PER_CPU) == 0) &&
	    ((sys_mem_limit & MEM_PER_CPU) == 0)) {
		if (job_mem_limit <= sys_mem_limit)
			return true;
		return false;
	}

	/* Our size is per CPU and limit per node or vice-versa.
	 * CPU count my vary by node, but we don't have a good
	 * way to identify specific nodes for the job at this
	 * point, so just pick the first node as a basis for enforcing
	 * MaxMemPerCPU and convert both numbers to per-node values. */
	if (slurmctld_conf.fast_schedule)
		cpus_per_node = node_record_table_ptr[0].config_ptr->cpus;
	else
		cpus_per_node = node_record_table_ptr[0].cpus;
	if (job_desc_msg->min_cpus != NO_VAL)
		cpus_per_node = MIN(cpus_per_node, job_desc_msg->min_cpus);
	if (job_mem_limit & MEM_PER_CPU) {
		job_mem_limit &= (~MEM_PER_CPU);
		job_mem_limit *= cpus_per_node;
	} else {
		uint32_t min_cpus;
		sys_mem_limit &= (~MEM_PER_CPU);
		min_cpus = (job_mem_limit + sys_mem_limit - 1) / sys_mem_limit;
		if ((job_desc_msg->pn_min_cpus == (uint16_t) NO_VAL) ||
		    (job_desc_msg->pn_min_cpus < min_cpus)) {
			debug("Setting job's pn_min_cpus to %u due to memory "
			      "limit", min_cpus);
			job_desc_msg->pn_min_cpus = min_cpus;
			sys_mem_limit *= min_cpus;
		} else {
			sys_mem_limit *= cpus_per_node;
		}
	}
	if (job_mem_limit <= sys_mem_limit)
		return true;
	return false;
}

/*
 * job_time_limit - terminate jobs which have exceeded their time limit
 * global: job_list - pointer global job list
 *	last_job_update - time of last job table update
 * NOTE: READ lock_slurmctld config before entry
 */
void job_time_limit(void)
{
	ListIterator job_iterator;
	struct job_record *job_ptr;
	time_t now = time(NULL);
	time_t old = now - ((slurmctld_conf.inactive_limit * 4 / 3) +
			    slurmctld_conf.msg_timeout + 1);
	time_t over_run;
	int resv_status = 0;

	if (slurmctld_conf.over_time_limit == (uint16_t) INFINITE)
		over_run = now - (365 * 24 * 60 * 60);	/* one year */
	else
		over_run = now - (slurmctld_conf.over_time_limit  * 60);

	begin_job_resv_check();
	job_iterator = list_iterator_create(job_list);
	while ((job_ptr =(struct job_record *) list_next(job_iterator))) {
		xassert (job_ptr->magic == JOB_MAGIC);

		if (IS_JOB_CONFIGURING(job_ptr)) {
			if (!IS_JOB_RUNNING(job_ptr) ||
			    ((bit_overlap(job_ptr->node_bitmap,
					  power_node_bitmap) == 0) &&
			     (bit_overlap(job_ptr->node_bitmap,
					  avail_node_bitmap) == 0))) {
				debug("Configuration for job %u is complete",
				      job_ptr->job_id);
				job_ptr->job_state &= (~JOB_CONFIGURING);
			}
		}

		/* This needs to be near the top of the loop, checks every
		 * running, suspended and pending job */
		resv_status = job_resv_check(job_ptr);

		if (!IS_JOB_RUNNING(job_ptr))
			continue;

		if (slurmctld_conf.inactive_limit &&
		    (job_ptr->batch_flag == 0)    &&
		    (job_ptr->time_last_active <= old) &&
		    (job_ptr->other_port) &&
		    (job_ptr->part_ptr) &&
		    (!(job_ptr->part_ptr->flags & PART_FLAG_ROOT_ONLY))) {
			/* job inactive, kill it */
			info("Inactivity time limit reached for JobId=%u",
			     job_ptr->job_id);
			_job_timed_out(job_ptr);
			job_ptr->state_reason = FAIL_INACTIVE_LIMIT;
			xfree(job_ptr->state_desc);
			continue;
		}
		if (job_ptr->time_limit != INFINITE) {
			if (job_ptr->end_time <= over_run) {
				last_job_update = now;
				info("Time limit exhausted for JobId=%u",
				     job_ptr->job_id);
				_job_timed_out(job_ptr);
				job_ptr->state_reason = FAIL_TIMEOUT;
				xfree(job_ptr->state_desc);
				continue;
			} else if ((job_ptr->warn_time) &&
				   (job_ptr->warn_time + PERIODIC_TIMEOUT +
				    now >= job_ptr->end_time)) {
				debug("Warning signal %u to job %u ",
				      job_ptr->warn_signal, job_ptr->job_id);
				(void) job_signal(job_ptr->job_id,
						  job_ptr->warn_signal,
						  job_ptr->warn_flags, 0,
						  false);
				job_ptr->warn_signal = 0;
				job_ptr->warn_time = 0;
			}
		}

		if (resv_status != SLURM_SUCCESS) {
			last_job_update = now;
			info("Reservation ended for JobId=%u",
			     job_ptr->job_id);
			_job_timed_out(job_ptr);
			job_ptr->state_reason = FAIL_TIMEOUT;
			xfree(job_ptr->state_desc);
			continue;
		}

		/* check if any individual job steps have exceeded
		 * their time limit */
		if (job_ptr->step_list &&
		    (list_count(job_ptr->step_list) > 0))
			check_job_step_time_limit(job_ptr, now);

		acct_policy_job_time_out(job_ptr);

		if (job_ptr->state_reason == FAIL_TIMEOUT) {
			last_job_update = now;
			_job_timed_out(job_ptr);
			xfree(job_ptr->state_desc);
			continue;
		}

		/* Give srun command warning message about pending timeout */
		if (job_ptr->end_time <= (now + PERIODIC_TIMEOUT * 2))
			srun_timeout (job_ptr);
	}
	list_iterator_destroy(job_iterator);
	fini_job_resv_check();
}

extern int job_update_cpu_cnt(struct job_record *job_ptr, int node_inx)
{
	int cnt, offset, rc = SLURM_SUCCESS;

	xassert(job_ptr);

#ifdef HAVE_BG
	/* This function doesn't apply to a bluegene system since the
	 * cpu count isn't set up on that system. */
	return SLURM_SUCCESS;
#endif
	if ((offset = job_resources_node_inx_to_cpu_inx(
		    job_ptr->job_resrcs, node_inx)) < 0) {
		error("job_update_cpu_cnt: problem getting offset of job %u",
		      job_ptr->job_id);
		job_ptr->cpu_cnt = 0;
		return SLURM_ERROR;
	}

	cnt = job_ptr->job_resrcs->cpus[offset];
	if (cnt > job_ptr->cpu_cnt) {
		error("job_update_cpu_cnt: cpu_cnt underflow on job_id %u",
		      job_ptr->job_id);
		job_ptr->cpu_cnt = 0;
		rc = SLURM_ERROR;
	} else
		job_ptr->cpu_cnt -= cnt;

	if (IS_JOB_RESIZING(job_ptr)) {
		if (cnt > job_ptr->total_cpus) {
			error("job_update_cpu_cnt: total_cpus "
			      "underflow on job_id %u",
			      job_ptr->job_id);
			job_ptr->total_cpus = 0;
			rc = SLURM_ERROR;
		} else
			job_ptr->total_cpus -= cnt;
	}
	return rc;
}

/* Terminate a job that has exhausted its time limit */
static void _job_timed_out(struct job_record *job_ptr)
{
	xassert(job_ptr);

	srun_timeout(job_ptr);
	if (job_ptr->details) {
		time_t now      = time(NULL);
		job_ptr->end_time           = now;
		job_ptr->time_last_active   = now;
		job_ptr->job_state          = JOB_TIMEOUT | JOB_COMPLETING;
		build_cg_bitmap(job_ptr);
		job_ptr->exit_code = MAX(job_ptr->exit_code, 1);
		job_completion_logger(job_ptr, false);
		deallocate_nodes(job_ptr, true, false, false);
	} else
		job_signal(job_ptr->job_id, SIGKILL, 0, 0, false);
	return;
}

/* _validate_job_desc - validate that a job descriptor for job submit or
 *	allocate has valid data, set values to defaults as required
 * IN/OUT job_desc_msg - pointer to job descriptor, modified as needed
 * IN allocate - if clear job to be queued, if set allocate for user now
 * IN submit_uid - who request originated
 */
static int _validate_job_desc(job_desc_msg_t * job_desc_msg, int allocate,
			      uid_t submit_uid, struct part_record *part_ptr)
{
	if ((job_desc_msg->min_cpus  == NO_VAL) &&
	    (job_desc_msg->min_nodes == NO_VAL) &&
	    (job_desc_msg->req_nodes == NULL)) {
		info("Job specified no min_cpus, min_nodes or req_nodes");
		return ESLURM_JOB_MISSING_SIZE_SPECIFICATION;
	}
	if ((allocate == SLURM_CREATE_JOB_FLAG_NO_ALLOCATE_0) &&
	    (job_desc_msg->script == NULL)) {
		info("_validate_job_desc: job failed to specify Script");
		return ESLURM_JOB_SCRIPT_MISSING;
	}
	if (job_desc_msg->user_id == NO_VAL) {
		info("_validate_job_desc: job failed to specify User");
		return ESLURM_USER_ID_MISSING;
	}
	if ( job_desc_msg->group_id == NO_VAL ) {
		debug("_validate_job_desc: job failed to specify group");
		job_desc_msg->group_id = 0;	/* uses user default */
	}
	if (job_desc_msg->contiguous == (uint16_t) NO_VAL)
		job_desc_msg->contiguous = 0;

	if (job_desc_msg->task_dist == (uint16_t) NO_VAL) {
		/* not typically set by salloc or sbatch */
		job_desc_msg->task_dist = SLURM_DIST_CYCLIC;
	}
	if (job_desc_msg->plane_size == (uint16_t) NO_VAL)
		job_desc_msg->plane_size = 0;

	if (job_desc_msg->kill_on_node_fail == (uint16_t) NO_VAL)
		job_desc_msg->kill_on_node_fail = 1;

	if (job_desc_msg->job_id != NO_VAL) {
		struct job_record *dup_job_ptr;
		if ((submit_uid != 0) &&
		    (submit_uid != slurmctld_conf.slurm_user_id)) {
			info("attempt by uid %u to set job_id", submit_uid);
			return ESLURM_INVALID_JOB_ID;
		}
		if (job_desc_msg->job_id == 0) {
			info("attempt by uid %u to set zero job_id",
			     submit_uid);
			return ESLURM_INVALID_JOB_ID;
		}
		dup_job_ptr = find_job_record((uint32_t) job_desc_msg->job_id);
		if (dup_job_ptr &&
		    (!(IS_JOB_COMPLETED(dup_job_ptr)))) {
			info("attempt re-use active job_id %u",
			     job_desc_msg->job_id);
			return ESLURM_DUPLICATE_JOB_ID;
		}
		if (dup_job_ptr)	/* Purge the record for re-use */
			_purge_job_record(job_desc_msg->job_id);
	}


	if (job_desc_msg->nice == (uint16_t) NO_VAL)
		job_desc_msg->nice = NICE_OFFSET;

	if (job_desc_msg->pn_min_memory == NO_VAL) {
		/* Default memory limit is DefMemPerCPU (if set) or no limit */
		if (part_ptr && part_ptr->def_mem_per_cpu) {
			job_desc_msg->pn_min_memory =
					part_ptr->def_mem_per_cpu;
		} else {
			job_desc_msg->pn_min_memory =
					slurmctld_conf.def_mem_per_cpu;
		}
	} else if (!_valid_pn_min_mem(job_desc_msg, part_ptr))
		return ESLURM_INVALID_TASK_MEMORY;

	if (job_desc_msg->min_nodes == NO_VAL)
		job_desc_msg->min_nodes = 1;	/* default node count of 1 */
	if (job_desc_msg->min_cpus == NO_VAL)
		job_desc_msg->min_cpus = job_desc_msg->min_nodes;

	if ((job_desc_msg->pn_min_cpus == (uint16_t) NO_VAL) ||
	    (job_desc_msg->pn_min_cpus == 0))
		job_desc_msg->pn_min_cpus = 1;   /* default 1 cpu per node */
	if (job_desc_msg->pn_min_tmp_disk == NO_VAL)
		job_desc_msg->pn_min_tmp_disk = 0;/* default 0MB disk per node */

	return SLURM_SUCCESS;
}

/*
 * _list_delete_job - delete a job record and its corresponding job_details,
 *	see common/list.h for documentation
 * IN job_entry - pointer to job_record to delete
 * global: job_list - pointer to global job list
 *	job_count - count of job list entries
 *	job_hash - hash table into job records
 */
static void _list_delete_job(void *job_entry)
{
	struct job_record *job_ptr = (struct job_record *) job_entry;
	struct job_record **job_pptr;
	int i;

	xassert(job_entry);
	xassert (job_ptr->magic == JOB_MAGIC);
	job_ptr->magic = 0;	/* make sure we don't delete record twice */

	/* Remove the record from the hash table */
	job_pptr = &job_hash[JOB_HASH_INX(job_ptr->job_id)];
	while ((job_pptr != NULL) &&
	       ((job_ptr = *job_pptr) != (struct job_record *) job_entry)) {
		job_pptr = &job_ptr->job_next;
	}
	if (job_pptr == NULL)
		fatal("job hash error");
	*job_pptr = job_ptr->job_next;

	delete_job_details(job_ptr);
	xfree(job_ptr->account);
	xfree(job_ptr->alias_list);
	xfree(job_ptr->alloc_node);
	xfree(job_ptr->batch_host);
	xfree(job_ptr->comment);
	xfree(job_ptr->gres);
	xfree(job_ptr->gres_alloc);
	xfree(job_ptr->gres_req);
	xfree(job_ptr->gres_used);
	FREE_NULL_LIST(job_ptr->gres_list);
	xfree(job_ptr->licenses);
	if (job_ptr->license_list)
		list_destroy(job_ptr->license_list);
	xfree(job_ptr->mail_user);
	xfree(job_ptr->name);
	xfree(job_ptr->network);
	xfree(job_ptr->node_addr);
	FREE_NULL_BITMAP(job_ptr->node_bitmap);
	FREE_NULL_BITMAP(job_ptr->node_bitmap_cg);
	xfree(job_ptr->nodes);
	xfree(job_ptr->nodes_completing);
	xfree(job_ptr->partition);
	FREE_NULL_LIST(job_ptr->part_ptr_list);
	xfree(job_ptr->priority_array);
	slurm_destroy_priority_factors_object(job_ptr->prio_factors);
	xfree(job_ptr->resp_host);
	xfree(job_ptr->resv_name);
	free_job_resources(&job_ptr->job_resrcs);
	select_g_select_jobinfo_free(job_ptr->select_jobinfo);
	for (i=0; i<job_ptr->spank_job_env_size; i++)
		xfree(job_ptr->spank_job_env[i]);
	xfree(job_ptr->spank_job_env);
	xfree(job_ptr->state_desc);
	if (job_ptr->step_list) {
		delete_step_records(job_ptr);
		list_destroy(job_ptr->step_list);
	}
	xfree(job_ptr->wckey);
	job_count--;
	xfree(job_ptr);
}


/*
 * _list_find_job_id - find specific job_id entry in the job list,
 *	see common/list.h for documentation, key is job_id_ptr
 * global- job_list - the global partition list
 */
static int _list_find_job_id(void *job_entry, void *key)
{
	uint32_t *job_id_ptr = (uint32_t *) key;

	if (((struct job_record *) job_entry)->job_id == *job_id_ptr)
		return 1;
	else
		return 0;
}


/*
 * _list_find_job_old - find old entries in the job list,
 *	see common/list.h for documentation, key is ignored
 * global- job_list - the global partition list
 */
static int _list_find_job_old(void *job_entry, void *key)
{
	time_t kill_age, min_age, now = time(NULL);;
	struct job_record *job_ptr = (struct job_record *)job_entry;
	uint16_t cleaning = 0;

	if (IS_JOB_COMPLETING(job_ptr)) {
		kill_age = now - (slurmctld_conf.kill_wait +
				  2 * slurm_get_msg_timeout());
		if (job_ptr->time_last_active < kill_age) {
			job_ptr->time_last_active = now;
			re_kill_job(job_ptr);
		}
		return 0;       /* Job still completing */
	}

	if (slurmctld_conf.min_job_age == 0)
		return 0;	/* No job record purging */

	min_age  = now - slurmctld_conf.min_job_age;
	if (job_ptr->end_time > min_age)
		return 0;	/* Too new to purge */

	if (!(IS_JOB_FINISHED(job_ptr)))
		return 0;	/* Job still active */

	select_g_select_jobinfo_get(job_ptr->select_jobinfo,
				    SELECT_JOBDATA_CLEANING,
				    &cleaning);
	if (cleaning)
		return 0;      /* Job hasn't finished yet */

	/* If we don't have a db_index by now and we are running with
	   the slurmdbd lets put it on the list to be handled later
	   when it comes back up since we won't get another chance.
	*/
	if (with_slurmdbd && !job_ptr->db_index)
		jobacct_storage_g_job_start(acct_db_conn, job_ptr);
	return 1;		/* Purge the job */
}


/*
 * pack_all_jobs - dump all job information for all jobs in
 *	machine independent form (for network transmission)
 * OUT buffer_ptr - the pointer is set to the allocated buffer.
 * OUT buffer_size - set to size of the buffer in bytes
 * IN show_flags - job filtering options
 * IN uid - uid of user making request (for partition filtering)
 * IN filter_uid - pack only jobs belonging to this user if not NO_VAL
 * global: job_list - global list of job records
 * NOTE: the buffer at *buffer_ptr must be xfreed by the caller
 * NOTE: change _unpack_job_desc_msg() in common/slurm_protocol_pack.c
 *	whenever the data format changes
 */
extern void pack_all_jobs(char **buffer_ptr, int *buffer_size,
			  uint16_t show_flags, uid_t uid, uint32_t filter_uid,
			  uint16_t protocol_version)
{
	ListIterator job_iterator;
	struct job_record *job_ptr;
	uint32_t jobs_packed = 0, tmp_offset;
	Buf buffer;
	time_t min_age = 0, now = time(NULL);

	buffer_ptr[0] = NULL;
	*buffer_size = 0;

	buffer = init_buf(BUF_SIZE);

	/* write message body header : size and time */
	/* put in a place holder job record count of 0 for now */
	pack32(jobs_packed, buffer);
	pack_time(now, buffer);

	if (slurmctld_conf.min_job_age > 0)
		min_age = now  - slurmctld_conf.min_job_age;

	/* write individual job records */
	part_filter_set(uid);
	job_iterator = list_iterator_create(job_list);
	while ((job_ptr = (struct job_record *) list_next(job_iterator))) {
		xassert (job_ptr->magic == JOB_MAGIC);

		if (((show_flags & SHOW_ALL) == 0) && (uid != 0) &&
		    (job_ptr->part_ptr) &&
		    (job_ptr->part_ptr->flags & PART_FLAG_HIDDEN))
			continue;

		if ((slurmctld_conf.private_data & PRIVATE_DATA_JOBS) &&
		    (job_ptr->user_id != uid) && !validate_operator(uid) &&
		    !assoc_mgr_is_user_acct_coord(acct_db_conn, uid,
						  job_ptr->account))
			continue;

		if ((min_age > 0) && (job_ptr->end_time < min_age) &&
		    (! IS_JOB_COMPLETING(job_ptr)) && IS_JOB_FINISHED(job_ptr))
			continue;	/* job ready for purging, don't dump */

		if ((filter_uid != NO_VAL) && (filter_uid != job_ptr->user_id))
			continue;

		pack_job(job_ptr, show_flags, buffer, protocol_version, uid);
		jobs_packed++;
	}
	part_filter_clear();
	list_iterator_destroy(job_iterator);

	/* put the real record count in the message body header */
	tmp_offset = get_buf_offset(buffer);
	set_buf_offset(buffer, 0);
	pack32(jobs_packed, buffer);
	set_buf_offset(buffer, tmp_offset);

	*buffer_size = get_buf_offset(buffer);
	buffer_ptr[0] = xfer_buf_data(buffer);
}

/*
 * pack_one_job - dump information for one jobs in
 *	machine independent form (for network transmission)
 * OUT buffer_ptr - the pointer is set to the allocated buffer.
 * OUT buffer_size - set to size of the buffer in bytes
 * IN job_id - ID of job that we want info for
 * IN show_flags - job filtering options
 * IN uid - uid of user making request (for partition filtering)
 * NOTE: the buffer at *buffer_ptr must be xfreed by the caller
 * NOTE: change _unpack_job_desc_msg() in common/slurm_protocol_pack.c
 *	whenever the data format changes
 */
extern int pack_one_job(char **buffer_ptr, int *buffer_size,
			uint32_t job_id, uint16_t show_flags, uid_t uid,
			uint16_t protocol_version)
{
	ListIterator job_iterator;
	struct job_record *job_ptr;
	uint32_t jobs_packed = 0, tmp_offset;
	Buf buffer;

	buffer_ptr[0] = NULL;
	*buffer_size = 0;

	buffer = init_buf(BUF_SIZE);

	/* write message body header : size and time */
	/* put in a place holder job record count of 0 for now */
	pack32(jobs_packed, buffer);
	pack_time(time(NULL), buffer);

	job_iterator = list_iterator_create(job_list);
	while ((job_ptr = (struct job_record *) list_next(job_iterator))) {
		if ((job_ptr->job_id != job_id) &&
		    ((job_ptr->array_task_id == (uint16_t) NO_VAL) ||
		     (job_ptr->array_job_id  != job_id)))
			continue;

		if ((slurmctld_conf.private_data & PRIVATE_DATA_JOBS) &&
		    (job_ptr->user_id != uid) && !validate_operator(uid) &&
		    !assoc_mgr_is_user_acct_coord(acct_db_conn, uid,
						  job_ptr->account))
			break;

		pack_job(job_ptr, show_flags, buffer, protocol_version, uid);
		jobs_packed++;
	}
	list_iterator_destroy(job_iterator);

	if (jobs_packed == 0) {
		free_buf(buffer);
		return ESLURM_INVALID_JOB_ID;
	}

	/* put the real record count in the message body header */
	tmp_offset = get_buf_offset(buffer);
	set_buf_offset(buffer, 0);
	pack32(jobs_packed, buffer);
	set_buf_offset(buffer, tmp_offset);

	*buffer_size = get_buf_offset(buffer);
	buffer_ptr[0] = xfer_buf_data(buffer);

	return SLURM_SUCCESS;
}

/*
 * pack_job - dump all configuration information about a specific job in
 *	machine independent form (for network transmission)
 * IN dump_job_ptr - pointer to job for which information is requested
 * IN show_flags - job filtering options
 * IN/OUT buffer - buffer in which data is placed, pointers automatically
 *	updated
 * IN uid - user requesting the data
 * NOTE: change _unpack_job_info_members() in common/slurm_protocol_pack.c
 *	  whenever the data format changes
 */
void pack_job(struct job_record *dump_job_ptr, uint16_t show_flags, Buf buffer,
	      uint16_t protocol_version, uid_t uid)
{
	struct job_details *detail_ptr;
	time_t begin_time = 0;
	char *nodelist = NULL;
	assoc_mgr_lock_t locks = { NO_LOCK, NO_LOCK,
				   READ_LOCK, NO_LOCK, NO_LOCK };

	if (protocol_version >= SLURM_13_12_PROTOCOL_VERSION) {
		detail_ptr = dump_job_ptr->details;
		pack32(dump_job_ptr->array_job_id, buffer);
		pack16(dump_job_ptr->array_task_id, buffer);
		pack32(dump_job_ptr->assoc_id, buffer);
		pack32(dump_job_ptr->job_id, buffer);
		pack32(dump_job_ptr->user_id, buffer);
		pack32(dump_job_ptr->group_id, buffer);
		pack32(dump_job_ptr->profile, buffer);

		pack16(dump_job_ptr->job_state,    buffer);
		pack16(dump_job_ptr->batch_flag,   buffer);
		pack16(dump_job_ptr->state_reason, buffer);
		pack16(dump_job_ptr->restart_cnt,  buffer);
		pack16(show_flags,  buffer);

		pack32(dump_job_ptr->alloc_sid, buffer);
		if ((dump_job_ptr->time_limit == NO_VAL)
		    && dump_job_ptr->part_ptr)
			pack32(dump_job_ptr->part_ptr->max_time, buffer);
		else
			pack32(dump_job_ptr->time_limit, buffer);
		pack32(dump_job_ptr->time_min, buffer);

		if (dump_job_ptr->details) {
			pack16(dump_job_ptr->details->nice,  buffer);
			pack_time(dump_job_ptr->details->submit_time, buffer);
			/* Earliest possible begin time */
			begin_time = dump_job_ptr->details->begin_time;
		} else {
			pack16(0, buffer);
			pack_time((time_t) 0, buffer);
		}

		pack_time(begin_time, buffer);
		/* Actual or expected start time */
		if ((dump_job_ptr->start_time) || (begin_time <= time(NULL)))
			pack_time(dump_job_ptr->start_time, buffer);
		else	/* earliest start time in the future */
			pack_time(begin_time, buffer);

		pack_time(dump_job_ptr->end_time, buffer);
		pack_time(dump_job_ptr->suspend_time, buffer);
		pack_time(dump_job_ptr->pre_sus_time, buffer);
		pack_time(dump_job_ptr->resize_time, buffer);
		pack_time(dump_job_ptr->preempt_time, buffer);
		pack32(dump_job_ptr->priority, buffer);

		/* Only send the allocated nodelist since we are only sending
		 * the number of cpus and nodes that are currently allocated. */
		if (!IS_JOB_COMPLETING(dump_job_ptr))
			packstr(dump_job_ptr->nodes, buffer);
		else {
			nodelist =
				bitmap2node_name(dump_job_ptr->node_bitmap_cg);
			packstr(nodelist, buffer);
			xfree(nodelist);
		}

		if (!IS_JOB_PENDING(dump_job_ptr) && dump_job_ptr->part_ptr)
			packstr(dump_job_ptr->part_ptr->name, buffer);
		else
			packstr(dump_job_ptr->partition, buffer);
		packstr(dump_job_ptr->account, buffer);
		packstr(dump_job_ptr->network, buffer);
		packstr(dump_job_ptr->comment, buffer);
		packstr(dump_job_ptr->gres, buffer);
		packstr(dump_job_ptr->batch_host, buffer);
		if (!IS_JOB_COMPLETED(dump_job_ptr) &&
		    (show_flags & SHOW_DETAIL2) &&
		    ((dump_job_ptr->user_id == (uint32_t) uid) ||
		     validate_slurm_user(uid))) {
			char *batch_script = get_job_script(dump_job_ptr);
			packstr(batch_script, buffer);
			xfree(batch_script);
		} else {
			packnull(buffer);
		}

		assoc_mgr_lock(&locks);
		if (assoc_mgr_qos_list) {
			packstr(slurmdb_qos_str(assoc_mgr_qos_list,
						dump_job_ptr->qos_id), buffer);
		} else
			packnull(buffer);
		assoc_mgr_unlock(&locks);

		packstr(dump_job_ptr->licenses, buffer);
		packstr(dump_job_ptr->state_desc, buffer);
		packstr(dump_job_ptr->resv_name, buffer);

		pack32(dump_job_ptr->exit_code, buffer);
		pack32(dump_job_ptr->derived_ec, buffer);

		if (show_flags & SHOW_DETAIL) {
			pack_job_resources(dump_job_ptr->job_resrcs, buffer,
					   protocol_version);
		} else {
			uint32_t empty = NO_VAL;
			pack32(empty, buffer);
		}

		packstr(dump_job_ptr->name, buffer);
		packstr(dump_job_ptr->wckey, buffer);
		pack32(dump_job_ptr->req_switch, buffer);
		pack32(dump_job_ptr->wait4switch, buffer);

		packstr(dump_job_ptr->alloc_node, buffer);
		if (!IS_JOB_COMPLETING(dump_job_ptr))
			pack_bit_fmt(dump_job_ptr->node_bitmap, buffer);
		else
			pack_bit_fmt(dump_job_ptr->node_bitmap_cg, buffer);

		select_g_select_jobinfo_pack(dump_job_ptr->select_jobinfo,
					     buffer, protocol_version);

		/* A few details are always dumped here */
		_pack_default_job_details(dump_job_ptr, buffer,
					  protocol_version);

		/* other job details are only dumped until the job starts
		 * running (at which time they become meaningless) */
		if (detail_ptr)
			_pack_pending_job_details(detail_ptr, buffer,
						  protocol_version);
		else
			_pack_pending_job_details(NULL, buffer,
						  protocol_version);
	} else if (protocol_version >= SLURM_2_6_PROTOCOL_VERSION) {
		pack32(dump_job_ptr->array_job_id, buffer);
		pack16(dump_job_ptr->array_task_id, buffer);
		pack32(dump_job_ptr->assoc_id, buffer);
		pack32(dump_job_ptr->job_id, buffer);
		pack32(dump_job_ptr->user_id, buffer);
		pack32(dump_job_ptr->group_id, buffer);
		pack32(dump_job_ptr->profile, buffer);

		pack16(dump_job_ptr->job_state,    buffer);
		pack16(dump_job_ptr->batch_flag,   buffer);
		pack16(dump_job_ptr->state_reason, buffer);
		pack16(dump_job_ptr->restart_cnt,  buffer);
		pack16(show_flags,  buffer);

		pack32(dump_job_ptr->alloc_sid, buffer);
		if ((dump_job_ptr->time_limit == NO_VAL)
		    && dump_job_ptr->part_ptr)
			pack32(dump_job_ptr->part_ptr->max_time, buffer);
		else
			pack32(dump_job_ptr->time_limit, buffer);
		pack32(dump_job_ptr->time_min, buffer);

		if (dump_job_ptr->details) {
			pack16(dump_job_ptr->details->nice,  buffer);
			pack_time(dump_job_ptr->details->submit_time, buffer);
			/* Earliest possible begin time */
			begin_time = dump_job_ptr->details->begin_time;
		} else {
			pack16(0, buffer);
			pack_time((time_t) 0, buffer);
		}

		pack_time(begin_time, buffer);
		/* Actual or expected start time */
		if ((dump_job_ptr->start_time) || (begin_time <= time(NULL)))
			pack_time(dump_job_ptr->start_time, buffer);
		else	/* earliest start time in the future */
			pack_time(begin_time, buffer);

		pack_time(dump_job_ptr->end_time, buffer);
		pack_time(dump_job_ptr->suspend_time, buffer);
		pack_time(dump_job_ptr->pre_sus_time, buffer);
		pack_time(dump_job_ptr->resize_time, buffer);
		pack_time(dump_job_ptr->preempt_time, buffer);
		pack32(dump_job_ptr->priority, buffer);

		/* Only send the allocated nodelist since we are only sending
		 * the number of cpus and nodes that are currently allocated. */
		if (!IS_JOB_COMPLETING(dump_job_ptr))
			packstr(dump_job_ptr->nodes, buffer);
		else {
			nodelist =
				bitmap2node_name(dump_job_ptr->node_bitmap_cg);
			packstr(nodelist, buffer);
			xfree(nodelist);
		}

		if (!IS_JOB_PENDING(dump_job_ptr) && dump_job_ptr->part_ptr)
			packstr(dump_job_ptr->part_ptr->name, buffer);
		else
			packstr(dump_job_ptr->partition, buffer);
		packstr(dump_job_ptr->account, buffer);
		packstr(dump_job_ptr->network, buffer);
		packstr(dump_job_ptr->comment, buffer);
		packstr(dump_job_ptr->gres, buffer);
		packstr(dump_job_ptr->batch_host, buffer);
		if (!IS_JOB_COMPLETED(dump_job_ptr) &&
		    (show_flags & SHOW_DETAIL2) &&
		    ((dump_job_ptr->user_id == (uint32_t) uid) ||
		     validate_slurm_user(uid))) {
			char *batch_script = get_job_script(dump_job_ptr);
			packstr(batch_script, buffer);
			xfree(batch_script);
		} else {
			packnull(buffer);
		}

		assoc_mgr_lock(&locks);
		if (assoc_mgr_qos_list) {
			packstr(slurmdb_qos_str(assoc_mgr_qos_list,
						dump_job_ptr->qos_id), buffer);
		} else
			packnull(buffer);
		assoc_mgr_unlock(&locks);

		packstr(dump_job_ptr->licenses, buffer);
		packstr(dump_job_ptr->state_desc, buffer);
		packstr(dump_job_ptr->resv_name, buffer);

		pack32(dump_job_ptr->exit_code, buffer);
		pack32(dump_job_ptr->derived_ec, buffer);

		if (show_flags & SHOW_DETAIL) {
			pack_job_resources(dump_job_ptr->job_resrcs, buffer,
					   protocol_version);
		} else {
			uint32_t empty = NO_VAL;
			pack32(empty, buffer);
		}

		packstr(dump_job_ptr->name, buffer);
		packstr(dump_job_ptr->wckey, buffer);
		pack32(dump_job_ptr->req_switch, buffer);
		pack32(dump_job_ptr->wait4switch, buffer);

		packstr(dump_job_ptr->alloc_node, buffer);
		if (!IS_JOB_COMPLETING(dump_job_ptr))
			pack_bit_fmt(dump_job_ptr->node_bitmap, buffer);
		else
			pack_bit_fmt(dump_job_ptr->node_bitmap_cg, buffer);

		select_g_select_jobinfo_pack(dump_job_ptr->select_jobinfo,
					     buffer, protocol_version);

		detail_ptr = dump_job_ptr->details;
		/* A few details are always dumped here */
		_pack_default_job_details(dump_job_ptr, buffer,
					  protocol_version);

		/* other job details are only dumped until the job starts
		 * running (at which time they become meaningless) */
		if (detail_ptr)
			_pack_pending_job_details(detail_ptr, buffer,
						  protocol_version);
		else
			_pack_pending_job_details(NULL, buffer,
						  protocol_version);
	} else if (protocol_version >= SLURM_2_5_PROTOCOL_VERSION) {
		pack32(dump_job_ptr->assoc_id, buffer);
		pack32(dump_job_ptr->job_id, buffer);
		pack32(dump_job_ptr->user_id, buffer);
		pack32(dump_job_ptr->group_id, buffer);

		pack16(dump_job_ptr->job_state,    buffer);
		pack16(dump_job_ptr->batch_flag,   buffer);
		pack16(dump_job_ptr->state_reason, buffer);
		pack16(dump_job_ptr->restart_cnt,  buffer);
		pack16(show_flags,  buffer);

		pack32(dump_job_ptr->alloc_sid, buffer);
		if ((dump_job_ptr->time_limit == NO_VAL)
		    && dump_job_ptr->part_ptr)
			pack32(dump_job_ptr->part_ptr->max_time, buffer);
		else
			pack32(dump_job_ptr->time_limit, buffer);
		pack32(dump_job_ptr->time_min, buffer);

		if (dump_job_ptr->details) {
			pack16(dump_job_ptr->details->nice,  buffer);
			pack_time(dump_job_ptr->details->submit_time, buffer);
			/* Earliest possible begin time */
			begin_time = dump_job_ptr->details->begin_time;
		} else {
			pack16(0, buffer);
			pack_time((time_t) 0, buffer);
		}

		pack_time(begin_time, buffer);
		/* Actual or expected start time */
		if ((dump_job_ptr->start_time) || (begin_time <= time(NULL)))
			pack_time(dump_job_ptr->start_time, buffer);
		else	/* earliest start time in the future */
			pack_time(begin_time, buffer);

		pack_time(dump_job_ptr->end_time, buffer);
		pack_time(dump_job_ptr->suspend_time, buffer);
		pack_time(dump_job_ptr->pre_sus_time, buffer);
		pack_time(dump_job_ptr->resize_time, buffer);
		pack_time(dump_job_ptr->preempt_time, buffer);
		pack32(dump_job_ptr->priority, buffer);

		/* Only send the allocated nodelist since we are only sending
		 * the number of cpus and nodes that are currently allocated. */
		if (!IS_JOB_COMPLETING(dump_job_ptr))
			packstr(dump_job_ptr->nodes, buffer);
		else {
			nodelist =
				bitmap2node_name(dump_job_ptr->node_bitmap_cg);
			packstr(nodelist, buffer);
			xfree(nodelist);
		}

		if (!IS_JOB_PENDING(dump_job_ptr) && dump_job_ptr->part_ptr)
			packstr(dump_job_ptr->part_ptr->name, buffer);
		else
			packstr(dump_job_ptr->partition, buffer);
		packstr(dump_job_ptr->account, buffer);
		packstr(dump_job_ptr->network, buffer);
		packstr(dump_job_ptr->comment, buffer);
		packstr(dump_job_ptr->gres, buffer);
		packstr(dump_job_ptr->batch_host, buffer);
		if (!IS_JOB_COMPLETED(dump_job_ptr) &&
		    (show_flags & SHOW_DETAIL2) &&
		    ((dump_job_ptr->user_id == (uint32_t) uid) ||
		     validate_slurm_user(uid))) {
			char *batch_script = get_job_script(dump_job_ptr);
			packstr(batch_script, buffer);
			xfree(batch_script);
		} else {
			packnull(buffer);
		}

		assoc_mgr_lock(&locks);
		if (assoc_mgr_qos_list) {
			packstr(slurmdb_qos_str(assoc_mgr_qos_list,
						dump_job_ptr->qos_id), buffer);
		} else
			packnull(buffer);
		assoc_mgr_unlock(&locks);

		packstr(dump_job_ptr->licenses, buffer);
		packstr(dump_job_ptr->state_desc, buffer);
		packstr(dump_job_ptr->resv_name, buffer);

		pack32(dump_job_ptr->exit_code, buffer);
		pack32(dump_job_ptr->derived_ec, buffer);

		if (show_flags & SHOW_DETAIL) {
			pack_job_resources(dump_job_ptr->job_resrcs, buffer,
					   protocol_version);
		} else {
			uint32_t empty = NO_VAL;
			pack32(empty, buffer);
		}

		packstr(dump_job_ptr->name, buffer);
		packstr(dump_job_ptr->wckey, buffer);
		pack32(dump_job_ptr->req_switch, buffer);
		pack32(dump_job_ptr->wait4switch, buffer);

		packstr(dump_job_ptr->alloc_node, buffer);
		if (!IS_JOB_COMPLETING(dump_job_ptr))
			pack_bit_fmt(dump_job_ptr->node_bitmap, buffer);
		else
			pack_bit_fmt(dump_job_ptr->node_bitmap_cg, buffer);

		select_g_select_jobinfo_pack(dump_job_ptr->select_jobinfo,
					     buffer, protocol_version);

		detail_ptr = dump_job_ptr->details;
		/* A few details are always dumped here */
		_pack_default_job_details(dump_job_ptr, buffer,
					  protocol_version);

		/* other job details are only dumped until the job starts
		 * running (at which time they become meaningless) */
		if (detail_ptr)
			_pack_pending_job_details(detail_ptr, buffer,
						  protocol_version);
		else
			_pack_pending_job_details(NULL, buffer,
						  protocol_version);
	} else {
		error("pack_job: protocol_version "
		      "%hu not supported", protocol_version);
	}
}

/* pack default job details for "get_job_info" RPC */
static void _pack_default_job_details(struct job_record *job_ptr,
				      Buf buffer, uint16_t protocol_version)
{
	int i;
	struct job_details *detail_ptr = job_ptr->details;
	char *cmd_line = NULL;
	char *tmp = NULL;
	uint32_t len = 0;

	if (protocol_version >= SLURM_2_6_PROTOCOL_VERSION) {
		if (detail_ptr) {
			packstr(detail_ptr->features,   buffer);
			packstr(detail_ptr->work_dir,   buffer);
			packstr(detail_ptr->dependency, buffer);

			if (detail_ptr->argv) {
				/* Determine size needed for a string
				 * containing all arguments */
				for (i=0; detail_ptr->argv[i]; i++) {
					len += strlen(detail_ptr->argv[i]);
				}
				len += i;

				cmd_line = xmalloc(len*sizeof(char));
				tmp = cmd_line;
				for (i=0; detail_ptr->argv[i]; i++) {
					if (i != 0) {
						*tmp = ' ';
						tmp++;
					}
					strcpy(tmp,detail_ptr->argv[i]);
					tmp += strlen(detail_ptr->argv[i]);
				}
				packstr(cmd_line, buffer);
				xfree(cmd_line);
			} else
				packnull(buffer);

			if (IS_JOB_COMPLETING(job_ptr) && job_ptr->cpu_cnt) {
				pack32(job_ptr->cpu_cnt, buffer);
				pack32((uint32_t) 0, buffer);
			} else if (job_ptr->total_cpus) {
				pack32(job_ptr->total_cpus, buffer);
				pack32((uint32_t) 0, buffer);
			} else {
				pack32(detail_ptr->min_cpus, buffer);
				if (detail_ptr->max_cpus != NO_VAL)
					pack32(detail_ptr->max_cpus, buffer);
				else
					pack32((uint32_t) 0, buffer);

			}
			if (IS_JOB_COMPLETING(job_ptr) && job_ptr->node_cnt) {
				pack32(job_ptr->node_cnt, buffer);
				pack32((uint32_t) 0, buffer);
			} else if (job_ptr->total_nodes) {
				pack32(job_ptr->total_nodes, buffer);
				pack32((uint32_t) 0, buffer);
			} else {
				pack32(detail_ptr->min_nodes, buffer);
				pack32(detail_ptr->max_nodes, buffer);
			}
			pack16(detail_ptr->requeue,   buffer);
			pack16(detail_ptr->ntasks_per_node, buffer);
		} else {
			packnull(buffer);
			packnull(buffer);
			packnull(buffer);
			packnull(buffer);

			if (job_ptr->total_cpus)
				pack32(job_ptr->total_cpus, buffer);
			else
				pack32(job_ptr->cpu_cnt, buffer);
			pack32((uint32_t) 0, buffer);

			pack32(job_ptr->node_cnt, buffer);
			pack32((uint32_t) 0, buffer);
			pack16((uint16_t) 0, buffer);
			pack16((uint16_t) 0, buffer);
		}
	} else if (protocol_version >= SLURM_2_5_PROTOCOL_VERSION) {
		if (detail_ptr) {
			packstr(detail_ptr->features,   buffer);
			packstr(detail_ptr->work_dir,   buffer);
			packstr(detail_ptr->dependency, buffer);

			if (detail_ptr->argv) {
				/* Determine size needed for a string
				 * containing all arguments */
				for (i=0; detail_ptr->argv[i]; i++) {
					len += strlen(detail_ptr->argv[i]);
				}
				len += i;

				cmd_line = xmalloc(len*sizeof(char));
				tmp = cmd_line;
				for (i=0; detail_ptr->argv[i]; i++) {
					if (i != 0) {
						*tmp = ' ';
						tmp++;
					}
					strcpy(tmp,detail_ptr->argv[i]);
					tmp += strlen(detail_ptr->argv[i]);
				}
				packstr(cmd_line, buffer);
				xfree(cmd_line);
			} else
				packnull(buffer);

			if (IS_JOB_COMPLETING(job_ptr) && job_ptr->cpu_cnt) {
				pack32(job_ptr->cpu_cnt, buffer);
				pack32((uint32_t) 0, buffer);
			} else if (job_ptr->total_cpus) {
				pack32(job_ptr->total_cpus, buffer);
				pack32((uint32_t) 0, buffer);
			} else {
				pack32(detail_ptr->min_cpus, buffer);
				if (detail_ptr->max_cpus != NO_VAL)
					pack32(detail_ptr->max_cpus, buffer);
				else
					pack32((uint32_t) 0, buffer);

			}
			if (IS_JOB_COMPLETING(job_ptr) && job_ptr->node_cnt) {
				pack32(job_ptr->node_cnt, buffer);
				pack32((uint32_t) 0, buffer);
			} else if (job_ptr->total_nodes) {
				pack32(job_ptr->total_nodes, buffer);
				pack32((uint32_t) 0, buffer);
			} else {
				pack32(detail_ptr->min_nodes, buffer);
				pack32(detail_ptr->max_nodes, buffer);
			}
			pack16(detail_ptr->requeue,   buffer);
		} else {
			packnull(buffer);
			packnull(buffer);
			packnull(buffer);
			packnull(buffer);

			if (job_ptr->total_cpus)
				pack32(job_ptr->total_cpus, buffer);
			else
				pack32(job_ptr->cpu_cnt, buffer);
			pack32((uint32_t) 0, buffer);

			pack32(job_ptr->node_cnt, buffer);
			pack32((uint32_t) 0, buffer);
			pack16((uint16_t) 0, buffer);
		}
	} else {
		error("_pack_default_job_details: protocol_version "
		      "%hu not supported", protocol_version);
	}
}

/* pack pending job details for "get_job_info" RPC */
static void _pack_pending_job_details(struct job_details *detail_ptr,
				      Buf buffer, uint16_t protocol_version)
{
	if (protocol_version >= SLURM_13_12_PROTOCOL_VERSION) {
		if (detail_ptr) {
			pack16(detail_ptr->shared, buffer);
			pack16(detail_ptr->contiguous, buffer);
			pack16(detail_ptr->cpus_per_task, buffer);
			pack16(detail_ptr->pn_min_cpus, buffer);

			pack32(detail_ptr->pn_min_memory, buffer);
			pack32(detail_ptr->pn_min_tmp_disk, buffer);

			packstr(detail_ptr->req_nodes, buffer);
			pack_bit_fmt(detail_ptr->req_node_bitmap, buffer);
			/* detail_ptr->req_node_layout is not packed */
			packstr(detail_ptr->exc_nodes, buffer);
			pack_bit_fmt(detail_ptr->exc_node_bitmap, buffer);

			packstr(detail_ptr->std_err, buffer);
			packstr(detail_ptr->std_in, buffer);
			packstr(detail_ptr->std_out, buffer);

			pack_multi_core_data(detail_ptr->mc_ptr, buffer,
					     protocol_version);
		} else {
			pack16((uint16_t) 0, buffer);
			pack16((uint16_t) 0, buffer);
			pack16((uint16_t) 0, buffer);
			pack16((uint16_t) 0, buffer);

			pack32((uint32_t) 0, buffer);
			pack32((uint32_t) 0, buffer);

			packnull(buffer);
			packnull(buffer);
			packnull(buffer);
			packnull(buffer);

			packnull(buffer);
			packnull(buffer);
			packnull(buffer);

			pack_multi_core_data(NULL, buffer, protocol_version);
		}
	} else if (protocol_version >= SLURM_2_5_PROTOCOL_VERSION) {
		if (detail_ptr) {
			pack16(detail_ptr->shared, buffer);
			pack16(detail_ptr->contiguous, buffer);
			pack16(detail_ptr->cpus_per_task, buffer);
			pack16(detail_ptr->pn_min_cpus, buffer);

			pack32(detail_ptr->pn_min_memory, buffer);
			pack32(detail_ptr->pn_min_tmp_disk, buffer);

			packstr(detail_ptr->req_nodes, buffer);
			pack_bit_fmt(detail_ptr->req_node_bitmap, buffer);
			/* detail_ptr->req_node_layout is not packed */
			packstr(detail_ptr->exc_nodes, buffer);
			pack_bit_fmt(detail_ptr->exc_node_bitmap, buffer);

			pack_multi_core_data(detail_ptr->mc_ptr, buffer,
					     protocol_version);
		} else {
			pack16((uint16_t) 0, buffer);
			pack16((uint16_t) 0, buffer);
			pack16((uint16_t) 0, buffer);
			pack16((uint16_t) 0, buffer);

			pack32((uint32_t) 0, buffer);
			pack32((uint32_t) 0, buffer);

			packnull(buffer);
			packnull(buffer);
			packnull(buffer);
			packnull(buffer);

			pack_multi_core_data(NULL, buffer, protocol_version);
		}
	} else {
		error("_pack_pending_job_details: protocol_version "
		      "%hu not supported", protocol_version);
	}
}

/*
 * purge_old_job - purge old job records.
 *	The jobs must have completed at least MIN_JOB_AGE minutes ago.
 *	Test job dependencies, handle after_ok, after_not_ok before
 *	purging any jobs.
 * NOTE: READ lock slurmctld config and WRITE lock jobs before entry
 */
void purge_old_job(void)
{
	ListIterator job_iterator;
	struct job_record  *job_ptr;
	time_t now = time(NULL);
	int i;

	job_iterator = list_iterator_create(job_list);
	while ((job_ptr = (struct job_record *) list_next(job_iterator))) {
		if (!IS_JOB_PENDING(job_ptr))
			continue;
		if (test_job_dependency(job_ptr) == 2) {
			info("Job dependency can't be satisfied, cancelling "
			     "job %u", job_ptr->job_id);
			job_ptr->job_state	= JOB_CANCELLED;
			xfree(job_ptr->state_desc);
			job_ptr->start_time	= now;
			job_ptr->end_time	= now;
			job_completion_logger(job_ptr, false);
			last_job_update		= now;
			srun_allocate_abort(job_ptr);
		}
	}
	list_iterator_destroy(job_iterator);

	i = list_delete_all(job_list, &_list_find_job_old, "");
	if (i) {
		debug2("purge_old_job: purged %d old job records", i);
/*		last_job_update = now;		don't worry about state save */
	}
}


/*
 * _purge_job_record - purge specific job record
 * IN job_id - job_id of job record to be purged
 * RET int - count of job's purged
 * global: job_list - global job table
 */
static int _purge_job_record(uint32_t job_id)
{
	return list_delete_all(job_list, &_list_find_job_id, (void *) &job_id);
}


/*
 * reset_job_bitmaps - reestablish bitmaps for existing jobs.
 *	this should be called after rebuilding node information,
 *	but before using any job entries.
 * global: last_job_update - time of last job table update
 *	job_list - pointer to global job list
 */
void reset_job_bitmaps(void)
{
	ListIterator job_iterator;
	struct job_record  *job_ptr;
	struct part_record *part_ptr;
	List part_ptr_list = NULL;
	bool job_fail = false;
	time_t now = time(NULL);
	bool gang_flag = false;
	static uint32_t cr_flag = NO_VAL;

	xassert(job_list);

	if (cr_flag == NO_VAL) {
		cr_flag = 0;  /* call is no-op for select/linear and bluegene */
		if (select_g_get_info_from_plugin(SELECT_CR_PLUGIN,
						  NULL, &cr_flag)) {
			cr_flag = NO_VAL;	/* error */
		}

	}
	if (slurm_get_preempt_mode() == PREEMPT_MODE_GANG)
		gang_flag = true;

	job_iterator = list_iterator_create(job_list);
	while ((job_ptr = (struct job_record *) list_next(job_iterator))) {
		xassert (job_ptr->magic == JOB_MAGIC);
		job_fail = false;

		if (job_ptr->partition == NULL) {
			error("No partition for job_id %u", job_ptr->job_id);
			part_ptr = NULL;
			job_fail = true;
		} else {
			part_ptr = find_part_record(job_ptr->partition);
			if (part_ptr == NULL) {
				part_ptr_list = get_part_list(job_ptr->
							      partition);
				if (part_ptr_list)
					part_ptr = list_peek(part_ptr_list);
			}
			if (part_ptr == NULL) {
				error("Invalid partition (%s) for job %u",
		    		      job_ptr->partition, job_ptr->job_id);
				job_fail = true;
			}
		}
		job_ptr->part_ptr = part_ptr;
		FREE_NULL_LIST(job_ptr->part_ptr_list);
		if (part_ptr_list) {
			job_ptr->part_ptr_list = part_ptr_list;
			part_ptr_list = NULL;	/* clear for next job */
		}

		FREE_NULL_BITMAP(job_ptr->node_bitmap_cg);
		if (job_ptr->nodes_completing &&
		    node_name2bitmap(job_ptr->nodes_completing,
				     false,  &job_ptr->node_bitmap_cg)) {
			error("Invalid nodes (%s) for job_id %u",
			      job_ptr->nodes_completing,
			      job_ptr->job_id);
			job_fail = true;
		}
		FREE_NULL_BITMAP(job_ptr->node_bitmap);
		if (job_ptr->nodes &&
		    node_name2bitmap(job_ptr->nodes, false,
				     &job_ptr->node_bitmap) && !job_fail) {
			error("Invalid nodes (%s) for job_id %u",
		    	      job_ptr->nodes, job_ptr->job_id);
			job_fail = true;
		}
		if (reset_node_bitmap(job_ptr->job_resrcs, job_ptr->job_id))
			job_fail = true;
		if (!job_fail && !IS_JOB_FINISHED(job_ptr) &&
		    job_ptr->job_resrcs && (cr_flag || gang_flag) &&
		    valid_job_resources(job_ptr->job_resrcs,
					node_record_table_ptr,
					slurmctld_conf.fast_schedule)) {
			error("Aborting JobID %u due to change in socket/core "
			      "configuration of allocated nodes",
			      job_ptr->job_id);
			job_fail = true;
		}
		_reset_step_bitmaps(job_ptr);
		build_node_details(job_ptr, false);	/* set node_addr */

		if (_reset_detail_bitmaps(job_ptr))
			job_fail = true;

		if (job_fail) {
			if (IS_JOB_PENDING(job_ptr)) {
				job_ptr->start_time =
					job_ptr->end_time = time(NULL);
				job_ptr->job_state = JOB_NODE_FAIL;
			} else if (IS_JOB_RUNNING(job_ptr)) {
				job_ptr->end_time = time(NULL);
				job_ptr->job_state = JOB_NODE_FAIL |
					JOB_COMPLETING;
				build_cg_bitmap(job_ptr);
			} else if (IS_JOB_SUSPENDED(job_ptr)) {
				job_ptr->end_time = job_ptr->suspend_time;
				job_ptr->job_state = JOB_NODE_FAIL |
					JOB_COMPLETING;
				build_cg_bitmap(job_ptr);
				job_ptr->tot_sus_time +=
					difftime(now, job_ptr->suspend_time);
				jobacct_storage_g_job_suspend(acct_db_conn,
							      job_ptr);
			}
			job_ptr->exit_code = MAX(job_ptr->exit_code, 1);
			job_ptr->state_reason = FAIL_DOWN_NODE;
			xfree(job_ptr->state_desc);
			job_completion_logger(job_ptr, false);
		}
	}

	list_iterator_reset(job_iterator);
	/* This will reinitialize the select plugin database, which
	 * we can only do after ALL job's states and bitmaps are set
	 * (i.e. it needs to be in this second loop) */
	while ((job_ptr = (struct job_record *) list_next(job_iterator))) {
		if (select_g_select_nodeinfo_set(job_ptr) != SLURM_SUCCESS) {
			error("select_g_select_nodeinfo_set(%u): %m",
			      job_ptr->job_id);
		}
	}
	list_iterator_destroy(job_iterator);

	last_job_update = now;
}

static int _reset_detail_bitmaps(struct job_record *job_ptr)
{
	if (job_ptr->details == NULL)
		return SLURM_SUCCESS;

	FREE_NULL_BITMAP(job_ptr->details->req_node_bitmap);
	xfree(job_ptr->details->req_node_layout); /* layout info is lost
						   * but should be re-generated
						   * at job start time */
	if ((job_ptr->details->req_nodes) &&
	    (node_name2bitmap(job_ptr->details->req_nodes, false,
			      &job_ptr->details->req_node_bitmap))) {
		error("Invalid req_nodes (%s) for job_id %u",
	    	      job_ptr->details->req_nodes, job_ptr->job_id);
		return SLURM_ERROR;
	}

	FREE_NULL_BITMAP(job_ptr->details->exc_node_bitmap);
	if ((job_ptr->details->exc_nodes) &&
	    (node_name2bitmap(job_ptr->details->exc_nodes, true,
			      &job_ptr->details->exc_node_bitmap))) {
		error("Invalid exc_nodes (%s) for job_id %u",
	    	      job_ptr->details->exc_nodes, job_ptr->job_id);
		return SLURM_ERROR;
	}

	return SLURM_SUCCESS;
}

static void _reset_step_bitmaps(struct job_record *job_ptr)
{
	ListIterator step_iterator;
	struct step_record *step_ptr;

	step_iterator = list_iterator_create (job_ptr->step_list);
	while ((step_ptr = (struct step_record *) list_next (step_iterator))) {
		if (step_ptr->state < JOB_RUNNING)
			continue;
		FREE_NULL_BITMAP(step_ptr->step_node_bitmap);
		if (step_ptr->step_layout &&
		    step_ptr->step_layout->node_list &&
		    (node_name2bitmap(step_ptr->step_layout->node_list, false,
				      &step_ptr->step_node_bitmap))) {
			error("Invalid step_node_list (%s) for step_id %u.%u",
	   	 	      step_ptr->step_layout->node_list,
			      job_ptr->job_id, step_ptr->step_id);
			delete_step_record (job_ptr, step_ptr->step_id);
		}
		if ((step_ptr->step_node_bitmap == NULL) &&
		    (step_ptr->batch_step == 0)) {
			error("Missing node_list for step_id %u.%u",
			      job_ptr->job_id, step_ptr->step_id);
			delete_step_record (job_ptr, step_ptr->step_id);
		}
	}

	list_iterator_destroy (step_iterator);
	return;
}

/* update first assigned job id as needed on reconfigure
 * NOTE: READ lock_slurmctld config before entry */
void reset_first_job_id(void)
{
	job_id_sequence = MAX(job_id_sequence, slurmctld_conf.first_job_id);
}

/*
 * get_next_job_id - return the job_id to be used by default for
 *	the next job
 */
extern uint32_t get_next_job_id(void)
{
	uint32_t next_id;

	job_id_sequence = MAX(job_id_sequence, slurmctld_conf.first_job_id);
	next_id = job_id_sequence + 1;
	if (next_id >= slurmctld_conf.max_job_id)
		next_id = slurmctld_conf.first_job_id;
	return next_id;
}

/*
 * _set_job_id - set a default job_id, insure that it is unique
 * IN job_ptr - pointer to the job_record
 */
static int _set_job_id(struct job_record *job_ptr)
{
	int i;
	uint32_t new_id;

	job_id_sequence = MAX(job_id_sequence, slurmctld_conf.first_job_id);

	xassert(job_ptr);
	xassert (job_ptr->magic == JOB_MAGIC);

	/* Insure no conflict in job id if we roll over 32 bits */
	for (i = 0; i < 1000; i++) {
		if (++job_id_sequence >= slurmctld_conf.max_job_id)
			job_id_sequence = slurmctld_conf.first_job_id;
		new_id = job_id_sequence;
		if (find_job_record(new_id) == NULL) {
			job_ptr->job_id = new_id;
			return SLURM_SUCCESS;
		}
	}
	error("We have exhausted our supply of valid job id values. "
	      "FirstJobId=%u MaxJobId=%u", slurmctld_conf.first_job_id,
	      slurmctld_conf.max_job_id);
	job_ptr->job_id = NO_VAL;
	return EAGAIN;
}


/*
 * set_job_prio - set a default job priority
 * IN job_ptr - pointer to the job_record
 */
extern void set_job_prio(struct job_record *job_ptr)
{
	xassert(job_ptr);
	xassert (job_ptr->magic == JOB_MAGIC);
	if (IS_JOB_FINISHED(job_ptr))
		return;
	job_ptr->priority = slurm_sched_initial_priority(lowest_prio,
							 job_ptr);
	if ((job_ptr->priority <= 1) ||
	    (job_ptr->direct_set_prio) ||
	    (job_ptr->details && (job_ptr->details->nice != NICE_OFFSET)))
		return;

	lowest_prio = MIN(job_ptr->priority, lowest_prio);
}

/* After recovering job state, if using priority/basic then we increment the
 * priorities of all jobs to avoid decrementing the base down to zero */
extern void sync_job_priorities(void)
{
	ListIterator job_iterator;
	struct job_record *job_ptr;
	uint32_t prio_boost = 0;

	if ((highest_prio != 0) && (highest_prio < TOP_PRIORITY))
		prio_boost = TOP_PRIORITY - highest_prio;
	if (strcmp(slurmctld_conf.priority_type, "priority/basic") ||
	    (prio_boost < 1000000))
		return;

	job_iterator = list_iterator_create(job_list);
	while ((job_ptr = (struct job_record *) list_next(job_iterator))) {
		if (job_ptr->priority)
			job_ptr->priority += prio_boost;
	}
	list_iterator_destroy(job_iterator);
	lowest_prio += prio_boost;
}

/*
 * _top_priority - determine if any other job has a higher priority than the
 *	specified job
 * IN job_ptr - pointer to selected job
 * RET true if selected job has highest priority
 */
static bool _top_priority(struct job_record *job_ptr)
{
	struct job_details *detail_ptr = job_ptr->details;
	bool top;

#ifdef HAVE_BG
	static uint16_t static_part = (uint16_t)NO_VAL;
	int rc = SLURM_SUCCESS;

	/* On BlueGene with static partitioning, we don't want to delay
	 * jobs based upon priority since jobs of different sizes can
	 * execute on different sets of nodes. While sched/backfill would
	 * eventually start the job if delayed here based upon priority,
	 * that could delay the initiation of a job by a few seconds. */
	if (static_part == (uint16_t)NO_VAL) {
		/* Since this never changes we can just set it once
		   and not look at it again. */
		rc = select_g_get_info_from_plugin(SELECT_STATIC_PART, job_ptr,
						   &static_part);
	}
	if ((rc == SLURM_SUCCESS) && (static_part == 1))
		return true;
#endif

	if (job_ptr->priority == 0)	/* user held */
		top = false;
	else {
		ListIterator job_iterator;
		struct job_record *job_ptr2;

		top = true;	/* assume top priority until found otherwise */
		job_iterator = list_iterator_create(job_list);
		while ((job_ptr2 = (struct job_record *)
					list_next(job_iterator))) {
			if (job_ptr2 == job_ptr)
				continue;
			if (!IS_JOB_PENDING(job_ptr2))
				continue;
			if (IS_JOB_COMPLETING(job_ptr2)) {
				/* Job is hung in pending & completing state,
				 * indicative of job requeue */
				continue;
			}
			if (!acct_policy_job_runnable_state(job_ptr2) ||
			    !misc_policy_job_runnable_state(job_ptr2) ||
			    !part_policy_job_runnable_state(job_ptr2) ||
			    !job_independent(job_ptr2, 0))
				continue;
			if ((job_ptr2->resv_name && (!job_ptr->resv_name)) ||
			    ((!job_ptr2->resv_name) && job_ptr->resv_name))
				continue;	/* different reservation */
			if (job_ptr2->resv_name && job_ptr->resv_name &&
			    (!strcmp(job_ptr2->resv_name,
				     job_ptr->resv_name))) {
				/* same reservation */
				if (job_ptr2->priority <= job_ptr->priority)
					continue;
				top = false;
				break;
			}
			if (job_ptr2->part_ptr == job_ptr->part_ptr) {
				/* same partition */
				if (job_ptr2->priority <= job_ptr->priority)
					continue;
				top = false;
				break;
			}
			if (bit_overlap(job_ptr->part_ptr->node_bitmap,
					job_ptr2->part_ptr->node_bitmap) == 0)
				continue;   /* no node overlap in partitions */
			if ((job_ptr2->part_ptr->priority >
			     job_ptr ->part_ptr->priority) ||
			    ((job_ptr2->part_ptr->priority ==
			      job_ptr ->part_ptr->priority) &&
			     (job_ptr2->priority >  job_ptr->priority))) {
				top = false;
				break;
			}
		}
		list_iterator_destroy(job_iterator);
	}

	if ((!top) && detail_ptr) {	/* not top prio */
		if (job_ptr->priority == 0) {		/* user/admin hold */
			if ((job_ptr->state_reason != WAIT_HELD) &&
			    (job_ptr->state_reason != WAIT_HELD_USER)) {
				job_ptr->state_reason = WAIT_HELD;
				xfree(job_ptr->state_desc);
			}
		} else if (job_ptr->state_reason == WAIT_NO_REASON) {
			job_ptr->state_reason = WAIT_PRIORITY;
			xfree(job_ptr->state_desc);
		}
	}
	return top;
}

static void _merge_job_licenses(struct job_record *shrink_job_ptr,
				struct job_record *expand_job_ptr)
{
	xassert(shrink_job_ptr);
	xassert(expand_job_ptr);

	if (!shrink_job_ptr->licenses)		/* No licenses to add */
		return;

	if (!expand_job_ptr->licenses) {	/* Just transfer licenses */
		expand_job_ptr->licenses = shrink_job_ptr->licenses;
		shrink_job_ptr->licenses = NULL;
		FREE_NULL_LIST(expand_job_ptr->license_list);
		expand_job_ptr->license_list = shrink_job_ptr->license_list;
		shrink_job_ptr->license_list = NULL;
		return;
	}

	/* Merge the license information into expanding job */
	xstrcat(expand_job_ptr->licenses, ",");
	xstrcat(expand_job_ptr->licenses, shrink_job_ptr->licenses);
	xfree(shrink_job_ptr->licenses);
	FREE_NULL_LIST(expand_job_ptr->license_list);
	FREE_NULL_LIST(shrink_job_ptr->license_list);
	license_job_merge(expand_job_ptr);
	return;
}

/*
 * update_job - update a job's parameters per the supplied specifications
 * IN job_specs - a job's specification
 * IN uid - uid of user issuing RPC
 * RET returns an error code from slurm_errno.h
 * global: job_list - global list of job entries
 *	last_job_update - time of last job table update
 */
int update_job(job_desc_msg_t * job_specs, uid_t uid)
{
	int error_code = SLURM_SUCCESS;
	enum job_state_reason fail_reason;
	bool authorized = false, admin = false;
	uint32_t save_min_nodes = 0, save_max_nodes = 0;
	uint32_t save_min_cpus = 0, save_max_cpus = 0;
	struct job_record *job_ptr;
	struct job_details *detail_ptr;
	struct part_record *tmp_part_ptr;
	bitstr_t *exc_bitmap = NULL, *req_bitmap = NULL;
	time_t now = time(NULL);
	multi_core_data_t *mc_ptr = NULL;
	bool update_accounting = false;
	acct_policy_limit_set_t acct_policy_limit_set;

#ifdef HAVE_BG
	uint16_t conn_type[SYSTEM_DIMENSIONS] = {(uint16_t) NO_VAL};
	uint16_t reboot = (uint16_t) NO_VAL;
	uint16_t rotate = (uint16_t) NO_VAL;
	uint16_t geometry[SYSTEM_DIMENSIONS] = {(uint16_t) NO_VAL};
	char *image = NULL;
	static uint32_t cpus_per_mp = 0;
	static uint16_t cpus_per_node = 0;

	if (!cpus_per_mp)
		select_g_alter_node_cnt(SELECT_GET_MP_CPU_CNT, &cpus_per_mp);
	if (!cpus_per_node)
		select_g_alter_node_cnt(SELECT_GET_NODE_CPU_CNT,
					&cpus_per_node);
#endif
	memset(&acct_policy_limit_set, 0, sizeof(acct_policy_limit_set_t));

	/* Make sure anything that may be put in the database will be
	 * lower case */
	xstrtolower(job_specs->account);
	xstrtolower(job_specs->wckey);

	job_ptr = find_job_record(job_specs->job_id);
	if (job_ptr == NULL) {
		error("update_job: job_id %u does not exist.",
		      job_specs->job_id);
		return ESLURM_INVALID_JOB_ID;
	}

	error_code = job_submit_plugin_modify(job_specs, job_ptr,
					      (uint32_t) uid);
	if (error_code != SLURM_SUCCESS)
		return error_code;

	admin = validate_operator(uid);
	authorized = admin || assoc_mgr_is_user_acct_coord(
		acct_db_conn, uid, job_ptr->account);
	if ((job_ptr->user_id != uid) && !authorized) {
		error("Security violation, JOB_UPDATE RPC from uid %d",
		      uid);
		return ESLURM_USER_ID_MISSING;
	}

	if (!wiki_sched_test) {
		char *sched_type = slurm_get_sched_type();
		if (strcmp(sched_type, "sched/wiki") == 0)
			wiki_sched  = true;
		if (strcmp(sched_type, "sched/wiki2") == 0) {
			wiki_sched  = true;
			wiki2_sched = true;
		}
		xfree(sched_type);
		wiki_sched_test = true;
	}
	detail_ptr = job_ptr->details;
	if (detail_ptr)
		mc_ptr = detail_ptr->mc_ptr;
	last_job_update = now;

	if (job_specs->account) {
		if (!IS_JOB_PENDING(job_ptr))
			error_code = ESLURM_DISABLED;
		else {
			int rc = update_job_account("update_job", job_ptr,
						    job_specs->account);
			if (rc != SLURM_SUCCESS)
				error_code = rc;
			else
				update_accounting = true;
		}
	}
	if (error_code != SLURM_SUCCESS)
		goto fini;

	if (job_specs->exc_nodes) {
		if ((!IS_JOB_PENDING(job_ptr)) || (detail_ptr == NULL))
			error_code = ESLURM_DISABLED;
		else if (job_specs->exc_nodes[0] == '\0') {
			xfree(detail_ptr->exc_nodes);
			FREE_NULL_BITMAP(detail_ptr->exc_node_bitmap);
		} else {
			if (node_name2bitmap(job_specs->exc_nodes, false,
					     &exc_bitmap)) {
				error("sched: Invalid node list for "
				      "job_update: %s",job_specs->exc_nodes);
				FREE_NULL_BITMAP(exc_bitmap);
				error_code = ESLURM_INVALID_NODE_NAME;
			}
			if (exc_bitmap) {
				xfree(detail_ptr->exc_nodes);
				detail_ptr->exc_nodes =
					job_specs->exc_nodes;
				FREE_NULL_BITMAP(detail_ptr->exc_node_bitmap);
				detail_ptr->exc_node_bitmap = exc_bitmap;
				info("sched: update_job: setting exc_nodes to "
				     "%s for job_id %u", job_specs->exc_nodes,
				     job_specs->job_id);
				job_specs->exc_nodes = NULL;
			}
		}
	}
	if (error_code != SLURM_SUCCESS)
		goto fini;

#ifndef HAVE_BG
	if (job_specs->req_nodes &&
	    (IS_JOB_RUNNING(job_ptr) || IS_JOB_SUSPENDED(job_ptr))) {
		/* Use req_nodes to change the nodes associated with a running
		 * for lack of other field in the job request to use */
		if ((job_specs->req_nodes[0] == '\0') ||
		    node_name2bitmap(job_specs->req_nodes,false, &req_bitmap) ||
		    !bit_super_set(req_bitmap, job_ptr->node_bitmap) ||
		    job_ptr->details->expanding_jobid) {
			info("sched: Invalid node list (%s) for job %u update",
			     job_specs->req_nodes, job_specs->job_id);
			error_code = ESLURM_INVALID_NODE_NAME;
			goto fini;
		} else if (req_bitmap) {
			int i, i_first, i_last;
			struct node_record *node_ptr;
			info("sched: update_job: setting nodes to %s for "
			     "job_id %u",
			     job_specs->req_nodes, job_specs->job_id);
			job_pre_resize_acctg(job_ptr);
			i_first = bit_ffs(job_ptr->node_bitmap);
			i_last  = bit_fls(job_ptr->node_bitmap);
			for (i=i_first; i<=i_last; i++) {
				if (bit_test(req_bitmap, i) ||
				    !bit_test(job_ptr->node_bitmap, i))
					continue;
				node_ptr = node_record_table_ptr + i;
				kill_step_on_node(job_ptr, node_ptr, false);
				excise_node_from_job(job_ptr, node_ptr);
			}
			job_post_resize_acctg(job_ptr);
			/* Since job_post_resize_acctg will restart
			 * things, don't do it again. */
			update_accounting = false;
		} else {
			update_accounting = true;
		}
		FREE_NULL_BITMAP(req_bitmap);
		xfree(job_specs->req_nodes);
	}
#endif

	if (job_specs->req_nodes) {
		if ((!IS_JOB_PENDING(job_ptr)) || (detail_ptr == NULL))
			error_code = ESLURM_DISABLED;
		else if (job_specs->req_nodes[0] == '\0') {
			xfree(detail_ptr->req_nodes);
			FREE_NULL_BITMAP(detail_ptr->req_node_bitmap);
			xfree(detail_ptr->req_node_layout);
		} else {
			if (node_name2bitmap(job_specs->req_nodes, false,
					     &req_bitmap)) {
				info("sched: Invalid node list for "
				     "job_update: %s", job_specs->req_nodes);
				FREE_NULL_BITMAP(req_bitmap);
				error_code = ESLURM_INVALID_NODE_NAME;
			}
			if (req_bitmap) {
				xfree(detail_ptr->req_nodes);
				detail_ptr->req_nodes =
					job_specs->req_nodes;
				FREE_NULL_BITMAP(detail_ptr->req_node_bitmap);
				xfree(detail_ptr->req_node_layout);
				detail_ptr->req_node_bitmap = req_bitmap;
				info("sched: update_job: setting req_nodes to "
				     "%s for job_id %u", job_specs->req_nodes,
				     job_specs->job_id);
				job_specs->req_nodes = NULL;
			}
		}
	}
	if (error_code != SLURM_SUCCESS)
		goto fini;

	if (job_specs->min_nodes == INFINITE) {
		/* Used by scontrol just to get current configuration info */
		job_specs->min_nodes = NO_VAL;
	}
#if defined(HAVE_BG) || defined(HAVE_ALPS_CRAY)
	if ((job_specs->min_nodes != NO_VAL) &&
	    (IS_JOB_RUNNING(job_ptr) || IS_JOB_SUSPENDED(job_ptr))) {
#else
	if ((job_specs->min_nodes != NO_VAL) &&
	    (job_specs->min_nodes > job_ptr->node_cnt) &&
	    !select_g_job_expand_allow() &&
	    (IS_JOB_RUNNING(job_ptr) || IS_JOB_SUSPENDED(job_ptr))) {
#endif
		info("Change of size for job %u not supported",
		     job_specs->job_id);
		error_code = ESLURM_NOT_SUPPORTED;
		goto fini;
	}

	if (job_specs->req_switch != NO_VAL) {
		job_ptr->req_switch = job_specs->req_switch;
		info("Change of switches to %u job %u",
		     job_specs->req_switch, job_specs->job_id);
	}
	if (job_specs->wait4switch != NO_VAL) {
		job_ptr->wait4switch = _max_switch_wait(job_specs->wait4switch);
		info("Change of switch wait to %u secs job %u",
		     job_ptr->wait4switch, job_specs->job_id);
	}

	if (job_specs->partition) {
		List part_ptr_list = NULL;
		bool old_res = false;

		if (!IS_JOB_PENDING(job_ptr)) {
			error_code = ESLURM_DISABLED;
			goto fini;
		}

		if (job_specs->min_nodes == NO_VAL) {
#ifdef HAVE_BG
			select_g_select_jobinfo_get(
				job_ptr->select_jobinfo,
				SELECT_JOBDATA_NODE_CNT,
				&job_specs->min_nodes);
#else
			job_specs->min_nodes = detail_ptr->min_nodes;
#endif
		}
		if ((job_specs->max_nodes == NO_VAL) &&
		    (detail_ptr->max_nodes != 0)) {
#ifdef HAVE_BG
			select_g_select_jobinfo_get(
				job_ptr->select_jobinfo,
				SELECT_JOBDATA_NODE_CNT,
				&job_specs->max_nodes);
#else
			job_specs->max_nodes = detail_ptr->max_nodes;
#endif
		}

		if ((job_specs->time_min == NO_VAL) &&
		    (job_ptr->time_min != 0))
			job_specs->time_min = job_ptr->time_min;
		if (job_specs->time_limit == NO_VAL)
			job_specs->time_limit = job_ptr->time_limit;
		if (!job_specs->reservation
		    || job_specs->reservation[0] == '\0') {
			/* just incase the reservation is '\0' */
			xfree(job_specs->reservation);
			job_specs->reservation = job_ptr->resv_name;
			old_res = true;
		}

		error_code = _valid_job_part(job_specs, uid,
					     job_ptr->details->req_node_bitmap,
					     &tmp_part_ptr, &part_ptr_list);

		if (old_res)
			job_specs->reservation = NULL;

		if (error_code != SLURM_SUCCESS)
			;
		else if ((tmp_part_ptr->state_up & PARTITION_SUBMIT) == 0)
			error_code = ESLURM_PARTITION_NOT_AVAIL;
		else {
			slurmdb_association_rec_t assoc_rec;
			memset(&assoc_rec, 0,
			       sizeof(slurmdb_association_rec_t));
			assoc_rec.acct      = job_ptr->account;
			assoc_rec.partition = tmp_part_ptr->name;
			assoc_rec.uid       = job_ptr->user_id;
			if (assoc_mgr_fill_in_assoc(
				    acct_db_conn, &assoc_rec,
				    accounting_enforce,
				    (slurmdb_association_rec_t **)
				    &job_ptr->assoc_ptr)) {
				info("job_update: invalid account %s "
				     "for job %u",
				     job_specs->account, job_ptr->job_id);
				error_code = ESLURM_INVALID_ACCOUNT;
				/* Let update proceed. Note there is an invalid
				 * association ID for accounting purposes */
			} else
				job_ptr->assoc_id = assoc_rec.id;

			xfree(job_ptr->partition);
			job_ptr->partition = xstrdup(job_specs->partition);
			job_ptr->part_ptr = tmp_part_ptr;
			xfree(job_ptr->priority_array);	/* Rebuilt in plugin */
			FREE_NULL_LIST(job_ptr->part_ptr_list);
			job_ptr->part_ptr_list = part_ptr_list;
			part_ptr_list = NULL;	/* nothing to free */
			info("update_job: setting partition to %s for "
			     "job_id %u", job_specs->partition,
			     job_specs->job_id);
			update_accounting = true;
		}
		FREE_NULL_LIST(part_ptr_list);	/* error clean-up */

		if (error_code != SLURM_SUCCESS)
			goto fini;
	}

	/* Always do this last just in case the assoc_ptr changed */
	if (job_specs->comment && wiki_sched && !validate_slurm_user(uid)) {
		/* User must use Moab command to change job comment */
		error("Attempt to change comment for job %u",
		      job_specs->job_id);
		error_code = ESLURM_ACCESS_DENIED;
	} else if (job_specs->comment) {
		xfree(job_ptr->comment);
		job_ptr->comment = job_specs->comment;
		job_specs->comment = NULL;	/* Nothing left to free */
		info("update_job: setting comment to %s for job_id %u",
		     job_ptr->comment, job_specs->job_id);

		if (wiki_sched && strstr(job_ptr->comment, "QOS:")) {
			if (!IS_JOB_PENDING(job_ptr))
				error_code = ESLURM_DISABLED;
			else {
				slurmdb_qos_rec_t qos_rec;
				slurmdb_qos_rec_t *new_qos_ptr;
				char *resv_name;
				if (job_specs->reservation
				    && job_specs->reservation[0] != '\0')
					resv_name = job_specs->reservation;
				else
					resv_name = job_ptr->resv_name;

				memset(&qos_rec, 0, sizeof(slurmdb_qos_rec_t));
				if (strstr(job_ptr->comment,
					   "FLAGS:PREEMPTOR"))
					qos_rec.name = "expedite";
				else if (strstr(job_ptr->comment,
						"FLAGS:PREEMPTEE"))
					qos_rec.name = "standby";

				new_qos_ptr = _determine_and_validate_qos(
					resv_name, job_ptr->assoc_ptr,
					authorized, &qos_rec, &error_code);
				if (error_code == SLURM_SUCCESS) {
					info("update_job: setting qos to %s "
					     "for job_id %u",
					     job_specs->qos, job_specs->job_id);
					if (job_ptr->qos_id != qos_rec.id) {
						job_ptr->qos_id = qos_rec.id;
						job_ptr->qos_ptr = new_qos_ptr;
						if (authorized)
							job_ptr->limit_set_qos =
								ADMIN_SET_LIMIT;
						else
							job_ptr->limit_set_qos
								= 0;
						update_accounting = true;
					}
				}
			}
		}
	}
	if (error_code != SLURM_SUCCESS)
		goto fini;

	if (job_specs->qos) {
		if (!authorized && !IS_JOB_PENDING(job_ptr))
			error_code = ESLURM_DISABLED;
		else {
			slurmdb_qos_rec_t qos_rec;
			slurmdb_qos_rec_t *new_qos_ptr;
			char *resv_name;

			if (job_specs->reservation
			    && job_specs->reservation[0] != '\0')
				resv_name = job_specs->reservation;
			else
				resv_name = job_ptr->resv_name;

			memset(&qos_rec, 0, sizeof(slurmdb_qos_rec_t));
			qos_rec.name = job_specs->qos;

			new_qos_ptr = _determine_and_validate_qos(
				resv_name, job_ptr->assoc_ptr,
				authorized, &qos_rec, &error_code);
			if (error_code == SLURM_SUCCESS) {
				info("update_job: setting qos to %s "
				     "for job_id %u",
				     job_specs->qos, job_specs->job_id);
				if (job_ptr->qos_id != qos_rec.id) {
					job_ptr->qos_id = qos_rec.id;
					job_ptr->qos_ptr = new_qos_ptr;
					if (authorized)
						job_ptr->limit_set_qos =
							ADMIN_SET_LIMIT;
					else
						job_ptr->limit_set_qos = 0;
					update_accounting = true;
				}
			}
		}
	}
	if (error_code != SLURM_SUCCESS)
		goto fini;

	if (!authorized && (accounting_enforce & ACCOUNTING_ENFORCE_LIMITS)) {
		if (!acct_policy_validate(job_specs, job_ptr->part_ptr,
					  job_ptr->assoc_ptr, job_ptr->qos_ptr,
					  NULL, &acct_policy_limit_set, 1)) {
			info("update_job: exceeded association's cpu, node, "
			     "memory or time limit for user %u",
			     job_specs->user_id);
			error_code = ESLURM_ACCOUNTING_POLICY;
			goto fini;
		}

		/* Perhaps the limit was removed, so we will remove it
		   since it was imposed previously.
		*/
		if (!acct_policy_limit_set.max_cpus
		    && (job_ptr->limit_set_max_cpus == 1))
			job_ptr->details->max_cpus = NO_VAL;

		if (!acct_policy_limit_set.max_nodes
		    && (job_ptr->limit_set_max_nodes == 1))
			job_ptr->details->max_nodes = NO_VAL;

		if (!acct_policy_limit_set.time
		    && (job_ptr->limit_set_time == 1))
			job_ptr->time_limit = NO_VAL;

		if (job_ptr->limit_set_max_cpus != ADMIN_SET_LIMIT)
			job_ptr->limit_set_max_cpus =
				acct_policy_limit_set.max_cpus;
		if (job_ptr->limit_set_max_nodes != ADMIN_SET_LIMIT)
			job_ptr->limit_set_max_nodes =
				acct_policy_limit_set.max_nodes;
		if (job_ptr->limit_set_time != ADMIN_SET_LIMIT)
			job_ptr->limit_set_time = acct_policy_limit_set.time;
	} else if (authorized) {
		acct_policy_limit_set.max_cpus = ADMIN_SET_LIMIT;
		acct_policy_limit_set.max_nodes = ADMIN_SET_LIMIT;
		acct_policy_limit_set.min_cpus = ADMIN_SET_LIMIT;
		acct_policy_limit_set.min_nodes = ADMIN_SET_LIMIT;
		acct_policy_limit_set.pn_min_memory = ADMIN_SET_LIMIT;
		acct_policy_limit_set.time = ADMIN_SET_LIMIT;
		acct_policy_limit_set.qos = ADMIN_SET_LIMIT;
	}


	/* This needs to be done after the association acct policy check since
	 * it looks at unaltered nodes for bluegene systems
	 */
	debug3("update before alteration asking for nodes %u-%u cpus %u-%u",
	       job_specs->min_nodes, job_specs->max_nodes,
	       job_specs->min_cpus, job_specs->max_cpus);
	if (select_g_alter_node_cnt(SELECT_SET_NODE_CNT, job_specs)
	    != SLURM_SUCCESS) {
		error_code = ESLURM_REQUESTED_NODE_CONFIG_UNAVAILABLE;
		goto fini;
	}
	debug3("update after alteration asking for nodes %u-%u cpus %u-%u",
	       job_specs->min_nodes, job_specs->max_nodes,
	       job_specs->min_cpus, job_specs->max_cpus);

	/* Reset min and max cpu counts as needed, insure consistency */
	if (job_specs->min_cpus != NO_VAL) {
		if ((!IS_JOB_PENDING(job_ptr)) || (detail_ptr == NULL))
			error_code = ESLURM_DISABLED;
		else if (job_specs->min_cpus < 1)
			error_code = ESLURM_INVALID_CPU_COUNT;
		else {
			save_min_cpus = detail_ptr->min_cpus;
			detail_ptr->min_cpus = job_specs->min_cpus;
		}
	}
	if (job_specs->max_cpus != NO_VAL) {
		if ((!IS_JOB_PENDING(job_ptr)) || (detail_ptr == NULL))
			error_code = ESLURM_DISABLED;
		else {
			save_max_cpus = detail_ptr->max_cpus;
			detail_ptr->max_cpus = job_specs->max_cpus;
		}
	}
	if ((save_min_cpus || save_max_cpus) && detail_ptr->max_cpus &&
	    (detail_ptr->max_cpus < detail_ptr->min_cpus)) {
		error_code = ESLURM_INVALID_CPU_COUNT;
		if (save_min_cpus) {
			detail_ptr->min_cpus = save_min_cpus;
			save_min_cpus = 0;
		}
		if (save_max_cpus) {
			detail_ptr->max_cpus = save_max_cpus;
			save_max_cpus = 0;
		}
	}
	if (error_code != SLURM_SUCCESS)
		goto fini;

	if (save_min_cpus && (detail_ptr->min_cpus != save_min_cpus)) {
#ifdef HAVE_BG
		uint32_t node_cnt = detail_ptr->min_cpus;
		if (cpus_per_node)
			node_cnt /= cpus_per_node;
		/* Ensure that accounting is set up correctly */
		select_g_select_jobinfo_set(job_ptr->select_jobinfo,
					    SELECT_JOBDATA_NODE_CNT,
					    &node_cnt);
		/* Reset geo since changing this makes any geo
		 * potentially invalid */
		select_g_select_jobinfo_set(job_ptr->select_jobinfo,
					    SELECT_JOBDATA_GEOMETRY,
					    geometry);
#endif
		info("update_job: setting min_cpus from "
		     "%u to %u for job_id %u",
		     save_min_cpus, detail_ptr->min_cpus, job_specs->job_id);
		job_ptr->limit_set_min_cpus = acct_policy_limit_set.min_cpus;
		update_accounting = true;
	}
	if (save_max_cpus && (detail_ptr->max_cpus != save_max_cpus)) {
		info("update_job: setting max_cpus from "
		     "%u to %u for job_id %u",
		     save_max_cpus, detail_ptr->max_cpus, job_specs->job_id);
		/* Always use the acct_policy_limit_set.* since if set by a
		 * super user it be set correctly */
		job_ptr->limit_set_max_cpus = acct_policy_limit_set.max_cpus;
		update_accounting = true;
	}

	if ((job_specs->pn_min_cpus != (uint16_t) NO_VAL) &&
	    (job_specs->pn_min_cpus != 0)) {
		if ((!IS_JOB_PENDING(job_ptr)) || (detail_ptr == NULL))
			error_code = ESLURM_DISABLED;
		else if (authorized
			 || (detail_ptr->pn_min_cpus
			     > job_specs->pn_min_cpus)) {
			detail_ptr->pn_min_cpus = job_specs->pn_min_cpus;
			info("update_job: setting pn_min_cpus to %u for "
			     "job_id %u", job_specs->pn_min_cpus,
			     job_specs->job_id);
		} else {
			error("Attempt to increase pn_min_cpus for job %u",
			      job_specs->job_id);
			error_code = ESLURM_ACCESS_DENIED;
		}
	}
	if (error_code != SLURM_SUCCESS)
		goto fini;

	if (job_specs->num_tasks != NO_VAL) {
		if (!IS_JOB_PENDING(job_ptr))
			error_code = ESLURM_DISABLED;
		else if (job_specs->num_tasks < 1)
			error_code = ESLURM_BAD_TASK_COUNT;
		else {
#ifdef HAVE_BG
			uint32_t node_cnt = job_specs->num_tasks;
			if (cpus_per_node)
				node_cnt /= cpus_per_node;
			/* This is only set up so accounting is set up
			   correctly */
			select_g_select_jobinfo_set(job_ptr->select_jobinfo,
						    SELECT_JOBDATA_NODE_CNT,
						    &node_cnt);
#endif
			detail_ptr->num_tasks = job_specs->num_tasks;
			info("update_job: setting num_tasks to %u for "
			     "job_id %u", job_specs->num_tasks,
			     job_specs->job_id);
			if (detail_ptr->cpus_per_task) {
				uint32_t new_cpus = detail_ptr->num_tasks
					/ detail_ptr->cpus_per_task;
				if ((new_cpus < detail_ptr->min_cpus) ||
				    (!detail_ptr->overcommit &&
				     (new_cpus > detail_ptr->min_cpus))) {
					detail_ptr->min_cpus = new_cpus;
					detail_ptr->max_cpus = new_cpus;
					info("update_job: setting "
					     "min_cpus to %u for "
					     "job_id %u", detail_ptr->min_cpus,
					     job_specs->job_id);
					/* Always use the
					 * acct_policy_limit_set.*
					 * since if set by a
					 * super user it be set correctly */
					job_ptr->limit_set_min_cpus =
						acct_policy_limit_set.min_cpus;
					job_ptr->limit_set_max_cpus =
						acct_policy_limit_set.max_cpus;
				}
			}
		}
	}
	if (error_code != SLURM_SUCCESS)
		goto fini;

	/* Reset min and max node counts as needed, insure consistency */
	if (job_specs->min_nodes != NO_VAL) {
		if (IS_JOB_RUNNING(job_ptr) || IS_JOB_SUSPENDED(job_ptr))
			;	/* shrink running job, processed later */
		else if ((!IS_JOB_PENDING(job_ptr)) || (detail_ptr == NULL))
			error_code = ESLURM_DISABLED;
		else if (job_specs->min_nodes < 1) {
			info("update_job: min_nodes < 1 for job %u",
			     job_specs->job_id);
			error_code = ESLURM_INVALID_NODE_COUNT;
		} else {
			/* Resize of pending job */
			save_min_nodes = detail_ptr->min_nodes;
			detail_ptr->min_nodes = job_specs->min_nodes;
		}
	}
	if (job_specs->max_nodes != NO_VAL) {
		if ((!IS_JOB_PENDING(job_ptr)) || (detail_ptr == NULL))
			error_code = ESLURM_DISABLED;
		else {
			save_max_nodes = detail_ptr->max_nodes;
			detail_ptr->max_nodes = job_specs->max_nodes;
		}
	}
	if ((save_min_nodes || save_max_nodes) && detail_ptr->max_nodes &&
	    (detail_ptr->max_nodes < detail_ptr->min_nodes)) {
		info("update_job: max_nodes < min_nodes (%u < %u) for job %u",
		     detail_ptr->max_nodes, detail_ptr->min_nodes,
		     job_specs->job_id);
		error_code = ESLURM_INVALID_NODE_COUNT;
		if (save_min_nodes) {
			detail_ptr->min_nodes = save_min_nodes;
			save_min_nodes = 0;
		}
		if (save_max_nodes) {
			detail_ptr->max_nodes = save_max_nodes;
			save_max_nodes = 0;
		}
	}
	if (error_code != SLURM_SUCCESS)
		goto fini;

	if (save_min_nodes && (save_min_nodes!= detail_ptr->min_nodes)) {
		info("update_job: setting min_nodes from "
		     "%u to %u for job_id %u",
		     save_min_nodes, detail_ptr->min_nodes, job_specs->job_id);
		job_ptr->limit_set_min_nodes = acct_policy_limit_set.min_nodes;
		update_accounting = true;
	}
	if (save_max_nodes && (save_max_nodes != detail_ptr->max_nodes)) {
		info("update_job: setting max_nodes from "
		     "%u to %u for job_id %u",
		     save_max_nodes, detail_ptr->max_nodes, job_specs->job_id);
		/* Always use the acct_policy_limit_set.* since if set by a
		 * super user it be set correctly */
		job_ptr->limit_set_max_nodes = acct_policy_limit_set.max_nodes;
		update_accounting = true;
	}

	if (job_specs->time_limit != NO_VAL) {
		if (IS_JOB_FINISHED(job_ptr) || job_ptr->preempt_time)
			error_code = ESLURM_DISABLED;
		else if (job_ptr->time_limit == job_specs->time_limit) {
			debug("sched: update_job: new time limit identical to "
			      "old time limit %u", job_specs->job_id);
		} else if (authorized ||
			   (job_ptr->time_limit > job_specs->time_limit)) {
			time_t old_time =  job_ptr->time_limit;
			if (old_time == INFINITE)	/* one year in mins */
				old_time = (365 * 24 * 60);
			job_ptr->time_limit = job_specs->time_limit;
			if (IS_JOB_RUNNING(job_ptr) ||
			    IS_JOB_SUSPENDED(job_ptr)) {
				if (job_ptr->time_limit == INFINITE) {
					/* Set end time in one year */
					job_ptr->end_time = now +
						(365 * 24 * 60 * 60);
				} else {
					/* Update end_time based upon change
					 * to preserve suspend time info */
					job_ptr->end_time = job_ptr->end_time +
						((job_ptr->time_limit -
						  old_time) * 60);
				}
				if (job_ptr->end_time < now)
					job_ptr->end_time = now;
				if (IS_JOB_RUNNING(job_ptr) &&
				    (list_is_empty(job_ptr->step_list) == 0)) {
					_xmit_new_end_time(job_ptr);
				}
			}
			info("sched: update_job: setting time_limit to %u for "
			     "job_id %u", job_specs->time_limit,
			     job_specs->job_id);
			/* Always use the acct_policy_limit_set.*
			 * since if set by a super user it be set correctly */
			job_ptr->limit_set_time = acct_policy_limit_set.time;
			update_accounting = true;
		} else if (IS_JOB_PENDING(job_ptr) && job_ptr->part_ptr &&
			   (job_ptr->part_ptr->max_time >=
			    job_specs->time_limit)) {
			job_ptr->time_limit = job_specs->time_limit;
			info("sched: update_job: setting time_limit to %u for "
			     "job_id %u", job_specs->time_limit,
			     job_specs->job_id);
			/* Always use the acct_policy_limit_set.*
			 * since if set by a super user it be set correctly */
			job_ptr->limit_set_time = acct_policy_limit_set.time;
			update_accounting = true;
		} else {
			info("sched: Attempt to increase time limit for job %u",
			     job_specs->job_id);
			error_code = ESLURM_ACCESS_DENIED;
		}
	}
	if (error_code != SLURM_SUCCESS)
		goto fini;

	if ((job_specs->time_min != NO_VAL) && IS_JOB_PENDING(job_ptr)) {
		if (job_specs->time_min > job_ptr->time_limit) {
			info("update_job: attempt to set TimeMin > TimeLimit "
			     "(%u > %u)",
			     job_specs->time_min, job_ptr->time_limit);
			error_code = ESLURM_INVALID_TIME_LIMIT;
		} else if (job_ptr->time_min != job_specs->time_min) {
			job_ptr->time_min = job_specs->time_min;
			info("update_job: setting TimeMin to %u for job_id %u",
			     job_specs->time_min, job_specs->job_id);
		}
	}
	if (error_code != SLURM_SUCCESS)
		goto fini;

	if (job_specs->end_time) {
		if (!IS_JOB_RUNNING(job_ptr)) {
			/* We may want to use this for deadline scheduling
			 * at some point in the future. For now only reset
			 * the time limit of running jobs. */
			error_code = ESLURM_DISABLED;
		} else if (job_specs->end_time < now) {
			error_code = ESLURM_INVALID_TIME_VALUE;
		} else if (authorized ||
			   (job_ptr->end_time > job_specs->end_time)) {
			int delta_t  = job_specs->end_time - job_ptr->end_time;
			job_ptr->end_time = job_specs->end_time;
			job_ptr->time_limit += (delta_t+30)/60; /* Sec->min */
			info("sched: update_job: setting time_limit to %u for "
			     "job_id %u", job_ptr->time_limit,
			     job_specs->job_id);
			/* Always use the acct_policy_limit_set.*
			 * since if set by a super user it be set correctly */
			job_ptr->limit_set_time = acct_policy_limit_set.time;
			update_accounting = true;
		} else {
			info("sched: Attempt to extend end time for job %u",
			     job_specs->job_id);
			error_code = ESLURM_ACCESS_DENIED;
		}
	}
	if (error_code != SLURM_SUCCESS)
		goto fini;

	/* this needs to be after partition and qos checks */
	if (job_specs->reservation) {
		if (!IS_JOB_PENDING(job_ptr) && !IS_JOB_RUNNING(job_ptr)) {
			error_code = ESLURM_DISABLED;
		} else {
			int rc;
			char *save_resv_name = job_ptr->resv_name;
			slurmctld_resv_t *save_resv_ptr = job_ptr->resv_ptr;

			job_ptr->resv_name = job_specs->reservation;
			job_specs->reservation = NULL;	/* Nothing to free */
			rc = validate_job_resv(job_ptr);
			/* Make sure this job isn't using a partition
			   or qos that requires it to be in a
			   reservation.
			*/
			if (rc == SLURM_SUCCESS && !job_ptr->resv_name) {
				struct part_record *part_ptr =
					job_ptr->part_ptr;
				slurmdb_qos_rec_t *qos_ptr =
					(slurmdb_qos_rec_t *)job_ptr->qos_ptr;

				if (part_ptr
				    && part_ptr->flags & PART_FLAG_REQ_RESV)
					rc = ESLURM_ACCESS_DENIED;

				if (qos_ptr
				    && qos_ptr->flags & QOS_FLAG_REQ_RESV)
					rc = ESLURM_INVALID_QOS;
			}

			if (rc == SLURM_SUCCESS) {
				info("sched: update_job: setting reservation "
				     "to %s for job_id %u", job_ptr->resv_name,
				     job_ptr->job_id);
				xfree(save_resv_name);
				update_accounting = true;
			} else {
				/* Restore reservation info */
				job_specs->reservation = job_ptr->resv_name;
				job_ptr->resv_name = save_resv_name;
				job_ptr->resv_ptr = save_resv_ptr;
				error_code = rc;
			}
		}
	}
	if (error_code != SLURM_SUCCESS)
		goto fini;

	if (job_specs->requeue != (uint16_t) NO_VAL) {
		detail_ptr->requeue = job_specs->requeue;
		info("sched: update_job: setting requeue to %u for job_id %u",
		     job_specs->requeue, job_specs->job_id);
	}

	if (job_specs->priority != NO_VAL) {
		/* If we are doing time slicing we could update the
		   priority of the job while running to give better
		   position (larger time slices) than competing jobs
		*/
		if (IS_JOB_FINISHED(job_ptr) || (detail_ptr == NULL))
			error_code = ESLURM_DISABLED;
		else if (job_ptr->priority == job_specs->priority) {
			debug("update_job: setting priority to current value");
			if ((job_ptr->priority == 0) &&
			    (job_ptr->user_id != uid) && authorized) {
				/* Authorized user can change from user hold
				 * to admin hold or admin hold to user hold */
				if (job_specs->alloc_sid == ALLOC_SID_USER_HOLD)
					job_ptr->state_reason = WAIT_HELD_USER;
				else
					job_ptr->state_reason = WAIT_HELD;
			}
		} else if ((job_ptr->priority == 0) &&
			   (job_ptr->state_reason == WAIT_HELD_USER)) {
			job_ptr->direct_set_prio = 0;
			set_job_prio(job_ptr);
			info("sched: update_job: releasing user hold "
			     "for job_id %u", job_specs->job_id);
			job_ptr->state_reason = WAIT_NO_REASON;
			xfree(job_ptr->state_desc);
		} else if (authorized ||
			 (job_ptr->priority > job_specs->priority)) {
			if (job_specs->priority != 0)
				job_ptr->details->nice = NICE_OFFSET;
			if (job_specs->priority == INFINITE) {
				job_ptr->direct_set_prio = 0;
				set_job_prio(job_ptr);
			} else {
				job_ptr->direct_set_prio = 1;
				job_ptr->priority = job_specs->priority;
			}
			info("sched: update_job: setting priority to %u for "
			     "job_id %u", job_ptr->priority,
			     job_specs->job_id);
			update_accounting = true;
			if (job_ptr->priority == 0) {
				if ((job_ptr->user_id == uid) ||
				    (job_specs->alloc_sid ==
				     ALLOC_SID_USER_HOLD)) {
					job_ptr->state_reason = WAIT_HELD_USER;
				} else
					job_ptr->state_reason = WAIT_HELD;
				xfree(job_ptr->state_desc);
			} else if ((job_ptr->state_reason == WAIT_HELD) ||
				   (job_ptr->state_reason == WAIT_HELD_USER)) {
				job_ptr->state_reason = WAIT_NO_REASON;
				xfree(job_ptr->state_desc);
			}
		} else {
			error("sched: Attempt to increase priority for job %u",
			      job_specs->job_id);
			error_code = ESLURM_ACCESS_DENIED;
		}
	}
	if (error_code != SLURM_SUCCESS)
		goto fini;

	if (job_specs->nice != (uint16_t) NO_VAL) {
		if (IS_JOB_FINISHED(job_ptr))
			error_code = ESLURM_DISABLED;
		else if (authorized || (job_specs->nice >= NICE_OFFSET)) {
			int64_t new_prio = job_ptr->priority;
			new_prio += job_ptr->details->nice;
			new_prio -= job_specs->nice;
			job_ptr->priority = MAX(new_prio, 2);
			job_ptr->details->nice = job_specs->nice;
			info("sched: update_job: setting priority to %u for "
			     "job_id %u", job_ptr->priority,
			     job_specs->job_id);
			update_accounting = true;
		} else {
			error("sched: Attempt to increase nice for "
			      "job %u", job_specs->job_id);
			error_code = ESLURM_ACCESS_DENIED;
		}
	}
	if (error_code != SLURM_SUCCESS)
		goto fini;

	if (job_specs->pn_min_memory != NO_VAL) {
		if ((!IS_JOB_PENDING(job_ptr)) || (detail_ptr == NULL))
			error_code = ESLURM_DISABLED;
		else if (job_specs->pn_min_memory
			 == detail_ptr->pn_min_memory)
			debug("sched: update_job: new memory limit identical "
			      "to old limit for job %u", job_specs->job_id);
		else if (authorized) {
			char *entity;
			if (job_specs->pn_min_memory & MEM_PER_CPU)
				entity = "cpu";
			else
				entity = "job";

			detail_ptr->pn_min_memory = job_specs->pn_min_memory;
			info("sched: update_job: setting min_memory_%s to %u "
			     "for job_id %u", entity,
			     (job_specs->pn_min_memory & (~MEM_PER_CPU)),
			     job_specs->job_id);
			/* Always use the acct_policy_limit_set.*
			 * since if set by a super user it be set correctly */
			job_ptr->limit_set_pn_min_memory =
				acct_policy_limit_set.pn_min_memory;
		} else {
			error("sched: Attempt to increase pn_min_memory for "
			      "job %u", job_specs->job_id);
			error_code = ESLURM_ACCESS_DENIED;
		}
	}
	if (error_code != SLURM_SUCCESS)
		goto fini;

	if (job_specs->pn_min_tmp_disk != NO_VAL) {
		if ((!IS_JOB_PENDING(job_ptr)) || (detail_ptr == NULL))
			error_code = ESLURM_DISABLED;
		else if (authorized
			 || (detail_ptr->pn_min_tmp_disk
			     > job_specs->pn_min_tmp_disk)) {
			detail_ptr->pn_min_tmp_disk =
				job_specs->pn_min_tmp_disk;
			info("sched: update_job: setting job_min_tmp_disk to "
			     "%u for job_id %u", job_specs->pn_min_tmp_disk,
			     job_specs->job_id);
		} else {

			error("sched: Attempt to increase pn_min_tmp_disk "
			      "for job %u",
			      job_specs->job_id);
			error_code = ESLURM_ACCESS_DENIED;
		}
	}
	if (error_code != SLURM_SUCCESS)
		goto fini;

	if (job_specs->sockets_per_node != (uint16_t) NO_VAL) {
		if ((!IS_JOB_PENDING(job_ptr)) || (mc_ptr == NULL)) {
			error_code = ESLURM_DISABLED;
			goto fini;
		} else {
			mc_ptr->sockets_per_node = job_specs->sockets_per_node;
			info("sched: update_job: setting sockets_per_node to "
			     "%u for job_id %u", job_specs->sockets_per_node,
			     job_specs->job_id);
		}
	}

	if (job_specs->cores_per_socket != (uint16_t) NO_VAL) {
		if ((!IS_JOB_PENDING(job_ptr)) || (mc_ptr == NULL)) {
			error_code = ESLURM_DISABLED;
			goto fini;
		} else {
			mc_ptr->cores_per_socket = job_specs->cores_per_socket;
			info("sched: update_job: setting cores_per_socket to "
			     "%u for job_id %u", job_specs->cores_per_socket,
			     job_specs->job_id);
		}
	}

	if ((job_specs->threads_per_core != (uint16_t) NO_VAL)) {
		if ((!IS_JOB_PENDING(job_ptr)) || (mc_ptr == NULL)) {
			error_code = ESLURM_DISABLED;
			goto fini;
		} else {
			mc_ptr->threads_per_core = job_specs->threads_per_core;
			info("sched: update_job: setting threads_per_core to "
			     "%u for job_id %u", job_specs->threads_per_core,
			     job_specs->job_id);
		}
	}

	if (job_specs->shared != (uint16_t) NO_VAL) {
		if ((!IS_JOB_PENDING(job_ptr)) || (detail_ptr == NULL))
			error_code = ESLURM_DISABLED;
		else if (authorized
			 ||       (detail_ptr->shared > job_specs->shared)) {
			detail_ptr->shared = job_specs->shared;
			info("sched: update_job: setting shared to %u for "
			     "job_id %u",
			     job_specs->shared, job_specs->job_id);
		} else {
			error("sched: Attempt to remove sharing for job %u",
			      job_specs->job_id);
			error_code = ESLURM_ACCESS_DENIED;
		}
	}
	if (error_code != SLURM_SUCCESS)
		goto fini;

	if (job_specs->contiguous != (uint16_t) NO_VAL) {
		if ((!IS_JOB_PENDING(job_ptr)) || (detail_ptr == NULL))
			error_code = ESLURM_DISABLED;
		else if (authorized
			 || (detail_ptr->contiguous > job_specs->contiguous)) {
			detail_ptr->contiguous = job_specs->contiguous;
			info("sched: update_job: setting contiguous to %u "
			     "for job_id %u", job_specs->contiguous,
			     job_specs->job_id);
		} else {
			error("sched: Attempt to add contiguous for job %u",
			      job_specs->job_id);
			error_code = ESLURM_ACCESS_DENIED;
		}
	}
	if (error_code != SLURM_SUCCESS)
		goto fini;

	if (job_specs->features) {
		if ((!IS_JOB_PENDING(job_ptr)) || (detail_ptr == NULL))
			error_code = ESLURM_DISABLED;
		else if (job_specs->features[0] != '\0') {
			char *old_features = detail_ptr->features;
			List old_list = detail_ptr->feature_list;
			detail_ptr->features = job_specs->features;
			detail_ptr->feature_list = NULL;
			if (build_feature_list(job_ptr)) {
				info("sched: update_job: invalid features"
			 	     "(%s) for job_id %u",
				     job_specs->features, job_specs->job_id);
				if (detail_ptr->feature_list)
					list_destroy(detail_ptr->feature_list);
				detail_ptr->features = old_features;
				detail_ptr->feature_list = old_list;
				error_code = ESLURM_INVALID_FEATURE;
			} else {
				info("sched: update_job: setting features to "
			 	     "%s for job_id %u",
				     job_specs->features, job_specs->job_id);
				xfree(old_features);
				if (old_list)
					list_destroy(old_list);
				job_specs->features = NULL;
			}
		} else {
			info("sched: update_job: cleared features for job %u",
			     job_specs->job_id);
			xfree(detail_ptr->features);
			if (detail_ptr->feature_list) {
				list_destroy(detail_ptr->feature_list);
				detail_ptr->feature_list = NULL;
			}
		}
	}
	if (error_code != SLURM_SUCCESS)
		goto fini;

	if (job_specs->gres) {
		List tmp_gres_list = NULL;
		if ((!IS_JOB_PENDING(job_ptr)) || (detail_ptr == NULL) ||
		    (detail_ptr->expanding_jobid != 0)) {
			error_code = ESLURM_DISABLED;
		} else if (job_specs->gres[0] == '\0') {
			info("sched: update_job: cleared gres for job %u",
			     job_specs->job_id);
			xfree(job_ptr->gres);
			FREE_NULL_LIST(job_ptr->gres_list);
		} else if (gres_plugin_job_state_validate(job_specs->gres,
							  &tmp_gres_list)) {
			info("sched: update_job: invalid gres %s for job %u",
			     job_specs->gres, job_specs->job_id);
			error_code = ESLURM_INVALID_GRES;
			FREE_NULL_LIST(tmp_gres_list);
		} else {
			info("sched: update_job: setting gres to "
			     "%s for job_id %u",
			     job_specs->gres, job_specs->job_id);
			xfree(job_ptr->gres);
			job_ptr->gres = job_specs->gres;
			job_specs->gres = NULL;
			FREE_NULL_LIST(job_ptr->gres_list);
			job_ptr->gres_list = tmp_gres_list;
		}
	}
	if (error_code != SLURM_SUCCESS)
		goto fini;

	if (job_specs->name) {
		if (!IS_JOB_PENDING(job_ptr)) {
			error_code = ESLURM_DISABLED;
			goto fini;
		} else {
			job_ptr->name = job_specs->name;
			job_specs->name = NULL;

			info("sched: update_job: setting name to %s for "
			     "job_id %u", job_ptr->name, job_specs->job_id);
			update_accounting = true;
		}
	}

	if (job_specs->wckey) {
		if (!IS_JOB_PENDING(job_ptr))
			error_code = ESLURM_DISABLED;
		else {
			int rc = update_job_wckey("update_job",
						  job_ptr,
						  job_specs->wckey);
			if (rc != SLURM_SUCCESS)
				error_code = rc;
			else
				update_accounting = true;
		}
	}
	if (error_code != SLURM_SUCCESS)
		goto fini;

	if ((job_specs->min_nodes != NO_VAL) &&
	    (IS_JOB_RUNNING(job_ptr) || IS_JOB_SUSPENDED(job_ptr))) {
		/* Use req_nodes to change the nodes associated with a running
		 * for lack of other field in the job request to use */
		if ((job_specs->min_nodes == 0) && (job_ptr->node_cnt > 0) &&
		    job_ptr->details && job_ptr->details->expanding_jobid) {
			struct job_record *expand_job_ptr;
			bitstr_t *orig_job_node_bitmap;

			expand_job_ptr = find_job_record(job_ptr->details->
							 expanding_jobid);
			if (expand_job_ptr == NULL) {
				info("Invalid node count (%u) for job %u "
				     "update, job %u to expand not found",
				     job_specs->min_nodes, job_specs->job_id,
				     job_ptr->details->expanding_jobid);
				error_code = ESLURM_INVALID_JOB_ID;
				goto fini;
			}
			if (IS_JOB_SUSPENDED(job_ptr) ||
			    IS_JOB_SUSPENDED(expand_job_ptr)) {
				info("Can not expand job %u from job %u, "
				     "job is suspended",
				     expand_job_ptr->job_id, job_ptr->job_id);
				error_code = ESLURM_JOB_SUSPENDED;
				goto fini;
			}
			if ((job_ptr->step_list != NULL) &&
			    (list_count(job_ptr->step_list) != 0)) {
				info("Attempt to merge job %u with active "
				     "steps into job %u",
				     job_specs->job_id,
				     job_ptr->details->expanding_jobid);
				error_code = ESLURMD_STEP_EXISTS;
				goto fini;
			}
			info("sched: killing job %u and moving all resources "
			     "to job %u", job_specs->job_id,
			     expand_job_ptr->job_id);
			job_pre_resize_acctg(job_ptr);
			job_pre_resize_acctg(expand_job_ptr);
			_send_job_kill(job_ptr);

			xassert(job_ptr->job_resrcs);
			xassert(job_ptr->job_resrcs->node_bitmap);
			orig_job_node_bitmap = bit_copy(expand_job_ptr->
							job_resrcs->
							node_bitmap);
			error_code = select_g_job_expand(job_ptr,
							 expand_job_ptr);
			if (error_code == SLURM_SUCCESS) {
				_merge_job_licenses(job_ptr, expand_job_ptr);
				rebuild_step_bitmaps(expand_job_ptr,
						     orig_job_node_bitmap);
			}
			bit_free(orig_job_node_bitmap);
			job_post_resize_acctg(job_ptr);
			job_post_resize_acctg(expand_job_ptr);
			/* Since job_post_resize_acctg will restart things,
			 * don't do it again. */
			update_accounting = false;
			if (error_code)
				goto fini;
		} else if ((job_specs->min_nodes == 0) ||
			   (job_specs->min_nodes > job_ptr->node_cnt) ||
			   job_ptr->details->expanding_jobid) {
			info("sched: Invalid node count (%u) for job %u update",
			     job_specs->min_nodes, job_specs->job_id);
			error_code = ESLURM_INVALID_NODE_COUNT;
			goto fini;
		} else if (job_specs->min_nodes == job_ptr->node_cnt) {
			debug2("No change in node count update for job %u",
			       job_specs->job_id);
		} else {
			int i, i_first, i_last, total;
			struct node_record *node_ptr;
			info("sched: update_job: set node count to %u for "
			     "job_id %u",
			     job_specs->min_nodes, job_specs->job_id);
			job_pre_resize_acctg(job_ptr);
			i_first = bit_ffs(job_ptr->node_bitmap);
			i_last  = bit_fls(job_ptr->node_bitmap);
			for (i=i_first, total=0; i<=i_last; i++) {
				if (!bit_test(job_ptr->node_bitmap, i))
					continue;
				if (++total <= job_specs->min_nodes)
					continue;
				node_ptr = node_record_table_ptr + i;
				kill_step_on_node(job_ptr, node_ptr, false);
				excise_node_from_job(job_ptr, node_ptr);
			}
			job_post_resize_acctg(job_ptr);
			info("sched: update_job: set nodes to %s for "
			     "job_id %u",
			     job_ptr->nodes, job_specs->job_id);
			/* Since job_post_resize_acctg will restart
			 * things don't do it again. */
			update_accounting = false;
		}
	}

	if (job_specs->ntasks_per_node != (uint16_t) NO_VAL) {
		if ((!IS_JOB_PENDING(job_ptr)) || (detail_ptr == NULL))
			error_code = ESLURM_DISABLED;
		else if (authorized) {
			detail_ptr->ntasks_per_node =
				job_specs->ntasks_per_node;
			info("sched: update_job: setting ntasks_per_node to %u"
			     " for job_id %u", job_specs->ntasks_per_node,
			     job_specs->job_id);
		} else {
			error("sched: Not super user: ignore ntasks_oper_node "
			      "change for job %u", job_specs->job_id);
			error_code = ESLURM_ACCESS_DENIED;
		}
	}
	if (error_code != SLURM_SUCCESS)
		goto fini;

	if (job_specs->dependency) {
		if ((!IS_JOB_PENDING(job_ptr)) || (job_ptr->details == NULL))
			error_code = ESLURM_DISABLED;
		else {
			int rc;
			rc = update_job_dependency(job_ptr,
						   job_specs->dependency);
			if (rc != SLURM_SUCCESS)
				error_code = rc;
			else {
				job_ptr->details->orig_dependency =
					xstrdup(job_ptr->details->dependency);
				info("sched: update_job: setting dependency to "
				     "%s for job_id %u",
				     job_ptr->details->dependency,
				     job_ptr->job_id);
			}
		}
	}
	if (error_code != SLURM_SUCCESS)
		goto fini;

	if (job_specs->begin_time) {
		if (IS_JOB_PENDING(job_ptr) && detail_ptr) {
			char time_str[32];
			/* Make sure this time is current, it does no good for
			 * accounting to say this job could have started before
			 * now */
			if (job_specs->begin_time < now)
				job_specs->begin_time = now;

			detail_ptr->begin_time = job_specs->begin_time;
			update_accounting = true;
			if ((job_ptr->priority == 1) &&
			    (detail_ptr->begin_time <= now))
				set_job_prio(job_ptr);
			slurm_make_time_str(&detail_ptr->begin_time, time_str,
					    sizeof(time_str));
			info("sched: update_job: setting begin to %s for "
			     "job_id %u",
			     time_str, job_ptr->job_id);
		} else {
			error_code = ESLURM_DISABLED;
			goto fini;
		}
	}

	if (job_specs->licenses) {
		List license_list;
		bool valid;

		license_list = license_validate(job_specs->licenses, &valid);
		if (!valid) {
			info("sched: update_job: invalid licenses: %s",
			     job_specs->licenses);
			error_code = ESLURM_INVALID_LICENSES;
		} else if (IS_JOB_PENDING(job_ptr)) {
			FREE_NULL_LIST(job_ptr->license_list);
			job_ptr->license_list = license_list;
			info("sched: update_job: changing licenses from '%s' "
			     "to '%s' for pending job %u",
			     job_ptr->licenses, job_specs->licenses,
			     job_ptr->job_id);
			xfree(job_ptr->licenses);
			job_ptr->licenses = job_specs->licenses;
			job_specs->licenses = NULL; /* nothing to free */
		} else if (IS_JOB_RUNNING(job_ptr) &&
			   (authorized || (license_list == NULL))) {
			/* NOTE: This can result in oversubscription of
			 * licenses */
			license_job_return(job_ptr);
			FREE_NULL_LIST(job_ptr->license_list);
			job_ptr->license_list = license_list;
			info("sched: update_job: changing licenses from '%s' "
			     "to '%s' for running job %u",
			     job_ptr->licenses, job_specs->licenses,
			     job_ptr->job_id);
			xfree(job_ptr->licenses);
			job_ptr->licenses = job_specs->licenses;
			job_specs->licenses = NULL; /* nothing to free */
			license_job_get(job_ptr);
		} else {
			/* licenses are valid, but job state or user not
			 * allowed to make changes */
			info("sched: update_job: could not change licenses "
			     "for job %u", job_ptr->job_id);
			error_code = ESLURM_DISABLED;
			FREE_NULL_LIST(license_list);
		}
	}
	if (error_code != SLURM_SUCCESS)
		goto fini;

	fail_reason = job_limits_check(&job_ptr, false);
	if (fail_reason != WAIT_NO_REASON) {
		if (fail_reason == WAIT_QOS_THRES)
			error_code = ESLURM_QOS_THRES;
		else if ((fail_reason == WAIT_PART_TIME_LIMIT) ||
			 (fail_reason == WAIT_PART_NODE_LIMIT) ||
			 (fail_reason == WAIT_HELD))
			error_code = SLURM_SUCCESS;
		else
			error_code = ESLURM_REQUESTED_PART_CONFIG_UNAVAILABLE;
		job_ptr->state_reason = fail_reason;
		xfree(job_ptr->state_desc);
		return error_code;
	} else if ((job_ptr->state_reason != WAIT_HELD) &&
		   (job_ptr->state_reason != WAIT_HELD_USER)) {
		job_ptr->state_reason = WAIT_NO_REASON;
	}

#ifdef HAVE_BG
	select_g_select_jobinfo_get(job_specs->select_jobinfo,
				    SELECT_JOBDATA_CONN_TYPE, &conn_type);
	if (conn_type[0] != (uint16_t) NO_VAL) {
		if ((!IS_JOB_PENDING(job_ptr)) || (detail_ptr == NULL))
			error_code = ESLURM_DISABLED;
		else {
			char *conn_type_char = conn_type_string_full(conn_type);
			if ((conn_type[0] >= SELECT_SMALL)
			   && (detail_ptr->min_cpus >= cpus_per_mp)) {
				info("update_job: could not change "
				     "conn_type to '%s' because cpu "
				     "count is %u for job %u making "
				     "the conn_type invalid.",
				     conn_type_char,
				     detail_ptr->min_cpus,
				     job_ptr->job_id);
				error_code = ESLURM_INVALID_NODE_COUNT;
			} else if (((conn_type[0] == SELECT_TORUS)
				   || (conn_type[0] == SELECT_MESH))
				  && (detail_ptr->min_cpus < cpus_per_mp)) {
				info("update_job: could not change "
				     "conn_type to '%s' because cpu "
				     "count is %u for job %u making "
				     "the conn_type invalid.",
				     conn_type_char,
				     detail_ptr->min_cpus,
				     job_ptr->job_id);
				error_code = ESLURM_INVALID_NODE_COUNT;
			} else {
				info("update_job: setting conn_type to '%s' "
				     "for jobid %u",
				     conn_type_char,
				     job_ptr->job_id);
				select_g_select_jobinfo_set(
					job_ptr->select_jobinfo,
					SELECT_JOBDATA_CONN_TYPE, &conn_type);
			}
			xfree(conn_type_char);
		}
	}

	if (error_code != SLURM_SUCCESS)
		goto fini;

	/* check to make sure we didn't mess up with the proc count */
	select_g_select_jobinfo_get(job_ptr->select_jobinfo,
				    SELECT_JOBDATA_CONN_TYPE, &conn_type);
	if (detail_ptr &&
	   (((conn_type[0] >= SELECT_SMALL)
	     && (detail_ptr->min_cpus >= cpus_per_mp))
	    || (((conn_type[0] == SELECT_TORUS)|| (conn_type[0] == SELECT_MESH))
		&& (detail_ptr->min_cpus < cpus_per_mp)))) {
		char *conn_type_char = conn_type_string_full(conn_type);
		info("update_job: With cpu count at %u our conn_type "
		     "of '%s' is invalid for job %u.",
		     detail_ptr->min_cpus,
		     conn_type_char,
		     job_ptr->job_id);
		xfree(conn_type_char);
		error_code = ESLURM_INVALID_NODE_COUNT;
		goto fini;
	}

	select_g_select_jobinfo_get(job_specs->select_jobinfo,
				    SELECT_JOBDATA_ROTATE, &rotate);
	if (rotate != (uint16_t) NO_VAL) {
		if (!IS_JOB_PENDING(job_ptr)) {
			error_code = ESLURM_DISABLED;
			goto fini;
		} else {
			info("sched: update_job: setting rotate to %u for "
			     "jobid %u", rotate, job_ptr->job_id);
			select_g_select_jobinfo_set(
				job_ptr->select_jobinfo,
				SELECT_JOBDATA_ROTATE, &rotate);
		}
	}

	select_g_select_jobinfo_get(job_specs->select_jobinfo,
				    SELECT_JOBDATA_REBOOT, &reboot);
	if (reboot != (uint16_t) NO_VAL) {
		if (!IS_JOB_PENDING(job_ptr)) {
			error_code = ESLURM_DISABLED;
			goto fini;
		} else {
			info("sched: update_job: setting reboot to %u for "
			     "jobid %u", reboot, job_ptr->job_id);
			select_g_select_jobinfo_set(
				job_ptr->select_jobinfo,
				SELECT_JOBDATA_REBOOT, &reboot);
		}
	}

	select_g_select_jobinfo_get(job_specs->select_jobinfo,
				    SELECT_JOBDATA_GEOMETRY, geometry);
	if (geometry[0] != (uint16_t) NO_VAL) {
		if (!IS_JOB_PENDING(job_ptr))
			error_code = ESLURM_DISABLED;
		else if (authorized) {
			uint32_t i, tot = 1;
			for (i=0; i<SYSTEM_DIMENSIONS; i++)
				tot *= geometry[i];
			info("sched: update_job: setting geometry to %ux%ux%u"
			     " min_nodes=%u for jobid %u",
			     geometry[0], geometry[1],
			     geometry[2], tot, job_ptr->job_id);
			select_g_select_jobinfo_set(job_ptr->select_jobinfo,
						    SELECT_JOBDATA_GEOMETRY,
						    geometry);
			detail_ptr->min_nodes = tot;
		} else {
			error("sched: Attempt to change geometry for job %u",
			      job_specs->job_id);
			error_code = ESLURM_ACCESS_DENIED;
		}
	}
	if (error_code != SLURM_SUCCESS)
		goto fini;

	select_g_select_jobinfo_get(job_specs->select_jobinfo,
				    SELECT_JOBDATA_BLRTS_IMAGE, &image);
	if (image) {
		if (!IS_JOB_PENDING(job_ptr)) {
			xfree(image);
			error_code = ESLURM_DISABLED;
			goto fini;
		} else {
			info("sched: update_job: setting BlrtsImage to %s "
			     "for jobid %u", image, job_ptr->job_id);
			select_g_select_jobinfo_set(
				job_ptr->select_jobinfo,
				SELECT_JOBDATA_BLRTS_IMAGE,
				image);
		}
		xfree(image);
	}
	select_g_select_jobinfo_get(job_specs->select_jobinfo,
				    SELECT_JOBDATA_LINUX_IMAGE, &image);
	if (image) {
		if (!IS_JOB_PENDING(job_ptr)) {
			error_code = ESLURM_DISABLED;
			xfree(image);
			goto fini;
		} else {
			info("sched: update_job: setting LinuxImage to %s "
			     "for jobid %u", image, job_ptr->job_id);
			select_g_select_jobinfo_set(
				job_ptr->select_jobinfo,
				SELECT_JOBDATA_LINUX_IMAGE, image);
		}
		xfree(image);
	}
	select_g_select_jobinfo_get(job_specs->select_jobinfo,
				    SELECT_JOBDATA_MLOADER_IMAGE, &image);
	if (image) {
		if (!IS_JOB_PENDING(job_ptr)) {
			error_code = ESLURM_DISABLED;
			xfree(image);
			goto fini;
		} else {
			info("sched: update_job: setting MloaderImage to %s "
			     "for jobid %u", image, job_ptr->job_id);
			select_g_select_jobinfo_set(
				job_ptr->select_jobinfo,
				SELECT_JOBDATA_MLOADER_IMAGE,
				image);
		}
		xfree(image);
	}
	select_g_select_jobinfo_get(job_specs->select_jobinfo,
				    SELECT_JOBDATA_RAMDISK_IMAGE, &image);
	if (image) {
		if (!IS_JOB_PENDING(job_ptr)) {
			error_code = ESLURM_DISABLED;
			xfree(image);
			goto fini;
		} else {
			info("sched: update_job: setting RamdiskImage to %s "
			     "for jobid %u", image, job_ptr->job_id);
			select_g_select_jobinfo_set(
				job_ptr->select_jobinfo,
				SELECT_JOBDATA_RAMDISK_IMAGE,
				image);
		}
		xfree(image);
	}
#endif

fini:
	if (update_accounting) {
		info("updating accounting");
		if (job_ptr->details && job_ptr->details->begin_time) {
			/* Update job record in accounting to reflect
			 * changes */
			jobacct_storage_g_job_start(acct_db_conn,
						    job_ptr);
		}
	}

	/* If job update is successful and priority is calculated (not only
	 * based upon job submit order), recalculate the job priority, since
	 * many factors of an update may affect priority considerations.
	 * If job has a hold then do nothing */
	if ((error_code == SLURM_SUCCESS) && (job_ptr->priority > 1) &&
	    strcmp(slurmctld_conf.priority_type, "priority/basic"))
		set_job_prio(job_ptr);

	return error_code;
}

static void _send_job_kill(struct job_record *job_ptr)
{
	static int select_serial = -1;
	kill_job_msg_t *kill_job = NULL;
	agent_arg_t *agent_args = NULL;
#ifdef HAVE_FRONT_END
	front_end_record_t *front_end_ptr;
#else
	int i;
	struct node_record *node_ptr;
#endif

	if (select_serial == -1) {
		if (strcmp(slurmctld_conf.select_type, "select/serial"))
			select_serial = 0;
		else
			select_serial = 1;
	}

	xassert(job_ptr);
	xassert(job_ptr->details);

	agent_args = xmalloc(sizeof(agent_arg_t));
	agent_args->msg_type = REQUEST_TERMINATE_JOB;
	agent_args->retry = 0;	/* re_kill_job() resends as needed */
	agent_args->hostlist = hostlist_create("");
	kill_job = xmalloc(sizeof(kill_job_msg_t));
	last_node_update    = time(NULL);
	kill_job->job_id    = job_ptr->job_id;
	kill_job->step_id   = NO_VAL;
	kill_job->job_state = job_ptr->job_state;
	kill_job->job_uid   = job_ptr->user_id;
	kill_job->nodes     = xstrdup(job_ptr->nodes);
	kill_job->time      = time(NULL);
	kill_job->start_time = job_ptr->start_time;
	kill_job->select_jobinfo = select_g_select_jobinfo_copy(
			job_ptr->select_jobinfo);
	kill_job->spank_job_env = xduparray(job_ptr->spank_job_env_size,
					    job_ptr->spank_job_env);
	kill_job->spank_job_env_size = job_ptr->spank_job_env_size;

#ifdef HAVE_FRONT_END
	if (job_ptr->batch_host &&
	    (front_end_ptr = job_ptr->front_end_ptr)) {
		hostlist_push(agent_args->hostlist, job_ptr->batch_host);
		agent_args->node_count++;
	}
#else
	if (!job_ptr->node_bitmap_cg)
		build_cg_bitmap(job_ptr);
	for (i = 0, node_ptr = node_record_table_ptr;
	     i < node_record_count; i++, node_ptr++) {
		if (!bit_test(job_ptr->node_bitmap_cg, i))
			continue;
		hostlist_push(agent_args->hostlist, node_ptr->name);
		agent_args->node_count++;
	}
#endif
	if (agent_args->node_count == 0) {
		if ((job_ptr->details->expanding_jobid == 0) &&
		    (select_serial == 0)) {
			error("Job %u allocated no nodes to be killed on",
			      job_ptr->job_id);
		}
		xfree(kill_job->nodes);
		xfree(kill_job);
		hostlist_destroy(agent_args->hostlist);
		xfree(agent_args);
		return;
	}

	agent_args->msg_args = kill_job;
	agent_queue_request(agent_args);
	return;
}

/* Record accounting information for a job immediately before changing size */
extern void job_pre_resize_acctg(struct job_record *job_ptr)
{
	/* if we don't have a db_index go a start this one up since if
	   running with the slurmDBD the job may not have started yet.
	*/
	if (!job_ptr->db_index)
		jobacct_storage_g_job_start(acct_db_conn, job_ptr);

	job_ptr->job_state |= JOB_RESIZING;
	job_ptr->resize_time = time(NULL);
	/* NOTE: job_completion_logger() calls
	 *	 acct_policy_remove_job_submit() */
	job_completion_logger(job_ptr, false);

	/* This doesn't happen in job_completion_logger, but gets
	 * added back in with job_post_resize_acctg so remove it here. */
	acct_policy_job_fini(job_ptr);

	/* NOTE: The RESIZING FLAG needed to be cleared with
	   job_post_resize_acctg */
}

/* Record accounting information for a job immediately after changing size */
extern void job_post_resize_acctg(struct job_record *job_ptr)
{
	/* NOTE: The RESIZING FLAG needed to be set with
	   job_pre_resize_acctg the assert is here to make sure we
	   code it that way. */
	xassert(IS_JOB_RESIZING(job_ptr));
	acct_policy_add_job_submit(job_ptr);
	acct_policy_job_begin(job_ptr);
	jobacct_storage_g_job_start(acct_db_conn, job_ptr);
	job_ptr->job_state &= (~JOB_RESIZING);
}

/*
 * validate_jobs_on_node - validate that any jobs that should be on the node
 *	are actually running, if not clean up the job records and/or node
 *	records, call this function after validate_node_specs() sets the node
 *	state properly
 * IN reg_msg - node registration message
 */
extern void
validate_jobs_on_node(slurm_node_registration_status_msg_t *reg_msg)
{
	int i, node_inx, jobs_on_node;
	struct node_record *node_ptr;
	struct job_record *job_ptr;
	struct step_record *step_ptr;
	time_t now = time(NULL);

	node_ptr = find_node_record(reg_msg->node_name);
	if (node_ptr == NULL) {
		error("slurmd registered on unknown node %s",
			reg_msg->node_name);
		return;
	}

	if (reg_msg->energy)
		memcpy(node_ptr->energy, reg_msg->energy,
		       sizeof(acct_gather_energy_t));

	if (node_ptr->up_time > reg_msg->up_time) {
		verbose("Node %s rebooted %u secs ago",
			reg_msg->node_name, reg_msg->up_time);
	}

	if (reg_msg->up_time <= now) {
		node_ptr->up_time = reg_msg->up_time;
		node_ptr->boot_time = now - reg_msg->up_time;
		node_ptr->slurmd_start_time = reg_msg->slurmd_start_time;
	} else {
		error("Node up_time is invalid: %u>%u", reg_msg->up_time,
		      (uint32_t) now);
	}

	node_inx = node_ptr - node_record_table_ptr;

	/* Check that jobs running are really supposed to be there */
	for (i = 0; i < reg_msg->job_count; i++) {
		if ( (reg_msg->job_id[i] >= MIN_NOALLOC_JOBID) &&
		     (reg_msg->job_id[i] <= MAX_NOALLOC_JOBID) ) {
			info("NoAllocate job %u.%u reported on node %s",
			     reg_msg->job_id[i], reg_msg->step_id[i],
			     reg_msg->node_name);
			continue;
		}

		job_ptr = find_job_record(reg_msg->job_id[i]);
		if (job_ptr == NULL) {
			error("Orphan job %u.%u reported on node %s",
			      reg_msg->job_id[i], reg_msg->step_id[i],
			      reg_msg->node_name);
			abort_job_on_node(reg_msg->job_id[i],
					  job_ptr, node_ptr->name);
		}

		else if (IS_JOB_RUNNING(job_ptr) ||
			 IS_JOB_SUSPENDED(job_ptr)) {
			if (bit_test(job_ptr->node_bitmap, node_inx)) {
				debug3("Registered job %u.%u on node %s ",
				       reg_msg->job_id[i],
				       reg_msg->step_id[i],
				       reg_msg->node_name);
				if ((job_ptr->batch_flag) &&
				    (node_inx == bit_ffs(
						job_ptr->node_bitmap))) {
					/* NOTE: Used for purging defunct
					 * batch jobs */
					job_ptr->time_last_active = now;
				}
				step_ptr = find_step_record(job_ptr,
							    reg_msg->
							    step_id[i]);
				if (step_ptr)
					step_ptr->time_last_active = now;
			} else {
				/* Typically indicates a job requeue and
				 * restart on another nodes. A node from the
				 * original allocation just responded here. */
				error("Registered job %u.%u on wrong node %s ",
				      reg_msg->job_id[i],
				      reg_msg->step_id[i],
				      reg_msg->node_name);
				abort_job_on_node(reg_msg->job_id[i], job_ptr,
						node_ptr->name);
			}
		}

		else if (IS_JOB_COMPLETING(job_ptr)) {
			/* Re-send kill request as needed,
			 * not necessarily an error */
			kill_job_on_node(reg_msg->job_id[i], job_ptr,
					 node_ptr);
		}


		else if (IS_JOB_PENDING(job_ptr)) {
			/* Typically indicates a job requeue and the hung
			 * slurmd that went DOWN is now responding */
			error("Registered PENDING job %u.%u on node %s ",
			      reg_msg->job_id[i], reg_msg->step_id[i],
			      reg_msg->node_name);
			abort_job_on_node(reg_msg->job_id[i],
					  job_ptr, node_ptr->name);
		}

		else {		/* else job is supposed to be done */
			error("Registered job %u.%u in state %s on node %s ",
			      reg_msg->job_id[i], reg_msg->step_id[i],
			      job_state_string(job_ptr->job_state),
			      reg_msg->node_name);
			kill_job_on_node(reg_msg->job_id[i], job_ptr,
					 node_ptr);
		}
	}

	jobs_on_node = node_ptr->run_job_cnt + node_ptr->comp_job_cnt;
	if (jobs_on_node)
		_purge_missing_jobs(node_inx, now);

	if (jobs_on_node != reg_msg->job_count) {
		/* slurmd will not know of a job unless the job has
		 * steps active at registration time, so this is not
		 * an error condition, slurmd is also reporting steps
		 * rather than jobs */
		debug3("resetting job_count on node %s from %d to %d",
			reg_msg->node_name, reg_msg->job_count, jobs_on_node);
		reg_msg->job_count = jobs_on_node;
	}

	return;
}

/* Purge any batch job that should have its script running on node
 * node_inx, but is not. Allow BatchStartTimeout + ResumeTimeout seconds
 * for startup.
 *
 * Purge all job steps that were started before the node was last booted.
 *
 * Also notify srun if any job steps should be active on this node
 * but are not found. */
static void _purge_missing_jobs(int node_inx, time_t now)
{
	ListIterator job_iterator;
	struct job_record *job_ptr;
	struct node_record *node_ptr = node_record_table_ptr + node_inx;
	uint16_t batch_start_timeout	= slurm_get_batch_start_timeout();
	uint16_t msg_timeout		= slurm_get_msg_timeout();
	uint16_t resume_timeout		= slurm_get_resume_timeout();
	uint32_t suspend_time		= slurm_get_suspend_time();
	time_t batch_startup_time, node_boot_time = (time_t) 0, startup_time;

	if (node_ptr->boot_time > (msg_timeout + 5)) {
		/* allow for message timeout and other delays */
		node_boot_time = node_ptr->boot_time - (msg_timeout + 5);
	}
	batch_startup_time  = now - batch_start_timeout;
	batch_startup_time -= msg_timeout;

	job_iterator = list_iterator_create(job_list);
	while ((job_ptr = (struct job_record *) list_next(job_iterator))) {
		bool job_active = IS_JOB_RUNNING(job_ptr) ||
				  IS_JOB_SUSPENDED(job_ptr);

		if ((!job_active) ||
		    (!bit_test(job_ptr->node_bitmap, node_inx)))
			continue;
		if ((job_ptr->batch_flag != 0)			&&
		    (suspend_time != 0) /* power mgmt on */	&&
		    (job_ptr->start_time < node_boot_time)) {
			startup_time = batch_startup_time - resume_timeout;
		} else
			startup_time = batch_startup_time;

		if ((job_ptr->batch_flag != 0)			&&
		    (job_ptr->time_last_active < startup_time)	&&
		    (job_ptr->start_time       < startup_time)	&&
		    (node_inx == bit_ffs(job_ptr->node_bitmap))) {
			bool requeue = false;
			if (job_ptr->start_time < node_ptr->boot_time)
				requeue = true;
			info("Batch JobId=%u missing from node 0",
			     job_ptr->job_id);
			job_complete(job_ptr->job_id, 0, requeue, true, NO_VAL);
		} else {
			_notify_srun_missing_step(job_ptr, node_inx,
						  now, node_boot_time);
		}
	}
	list_iterator_destroy(job_iterator);
}

static void _notify_srun_missing_step(struct job_record *job_ptr, int node_inx,
				      time_t now, time_t node_boot_time)
{
	ListIterator step_iterator;
	struct step_record *step_ptr;
	char *node_name = node_record_table_ptr[node_inx].name;

	xassert(job_ptr);
	step_iterator = list_iterator_create (job_ptr->step_list);
	while ((step_ptr = (struct step_record *) list_next (step_iterator))) {
		if (step_ptr->state != JOB_RUNNING)
			continue;
		if (!bit_test(step_ptr->step_node_bitmap, node_inx))
			continue;
		if (step_ptr->time_last_active >= now) {
			/* Back up timer in case more than one node
			 * registration happens at this same time.
			 * We don't want this node's registration
			 * to count toward a different node's
			 * registration message. */
			step_ptr->time_last_active = now - 1;
		} else if (step_ptr->host && step_ptr->port) {
			/* srun may be able to verify step exists on
			 * this node using I/O sockets and kill the
			 * job as needed */
			srun_step_missing(step_ptr, node_name);
		} else if ((step_ptr->start_time < node_boot_time) &&
			   (step_ptr->no_kill == 0)) {
			/* There is a risk that the job step's tasks completed
			 * on this node before its reboot, but that should be
			 * very rare and there is no srun to work with (POE) */
			info("Node %s rebooted, killing missing step %u.%u",
			     node_name, job_ptr->job_id, step_ptr->step_id);
			signal_step_tasks_on_node(node_name, step_ptr, SIGKILL,
						  REQUEST_TERMINATE_TASKS);
		}
	}
	list_iterator_destroy (step_iterator);
}

/*
 * abort_job_on_node - Kill the specific job_id on a specific node,
 *	the request is not processed immediately, but queued.
 *	This is to prevent a flood of pthreads if slurmctld restarts
 *	without saved state and slurmd daemons register with a
 *	multitude of running jobs. Slurmctld will not recognize
 *	these jobs and use this function to kill them - one
 *	agent request per node as they register.
 * IN job_id - id of the job to be killed
 * IN job_ptr - pointer to terminating job (NULL if unknown, e.g. orphaned)
 * IN node_name - name of the node on which the job resides
 */
extern void
abort_job_on_node(uint32_t job_id, struct job_record *job_ptr, char *node_name)
{
	agent_arg_t *agent_info;
	kill_job_msg_t *kill_req;

	kill_req = xmalloc(sizeof(kill_job_msg_t));
	kill_req->job_id	= job_id;
	kill_req->step_id	= NO_VAL;
	kill_req->time          = time(NULL);
	kill_req->nodes		= xstrdup(node_name);
	if (job_ptr) {  /* NULL if unknown */
		kill_req->start_time = job_ptr->start_time;
		kill_req->select_jobinfo =
			select_g_select_jobinfo_copy(job_ptr->select_jobinfo);
		kill_req->spank_job_env = xduparray(job_ptr->spank_job_env_size,
						    job_ptr->spank_job_env);
		kill_req->spank_job_env_size = job_ptr->spank_job_env_size;
	} else {
		/* kill_req->start_time = 0;  Default value */
	}

	agent_info = xmalloc(sizeof(agent_arg_t));
	agent_info->node_count	= 1;
	agent_info->retry	= 0;
	agent_info->hostlist	= hostlist_create(node_name);
#ifdef HAVE_FRONT_END
	debug("Aborting job %u on front end node %s", job_id, node_name);
#else

	debug("Aborting job %u on node %s", job_id, node_name);
#endif
	agent_info->msg_type	= REQUEST_ABORT_JOB;
	agent_info->msg_args	= kill_req;

	agent_queue_request(agent_info);
}

/*
 * kill_job_on_node - Kill the specific job_id on a specific node.
 * IN job_id - id of the job to be killed
 * IN job_ptr - pointer to terminating job (NULL if unknown, e.g. orphaned)
 * IN node_ptr - pointer to the node on which the job resides
 */
extern void
kill_job_on_node(uint32_t job_id, struct job_record *job_ptr,
		struct node_record *node_ptr)
{
	agent_arg_t *agent_info;
	kill_job_msg_t *kill_req;

	kill_req = xmalloc(sizeof(kill_job_msg_t));
	kill_req->job_id	= job_id;
	kill_req->step_id	= NO_VAL;
	kill_req->time          = time(NULL);
	kill_req->start_time	= job_ptr->start_time;
	kill_req->nodes		= xstrdup(node_ptr->name);
	if (job_ptr) {  /* NULL if unknown */
		kill_req->select_jobinfo =
			select_g_select_jobinfo_copy(job_ptr->select_jobinfo);
		kill_req->job_state = job_ptr->job_state;
	}
	kill_req->spank_job_env = xduparray(job_ptr->spank_job_env_size,
					    job_ptr->spank_job_env);
	kill_req->spank_job_env_size = job_ptr->spank_job_env_size;

	agent_info = xmalloc(sizeof(agent_arg_t));
	agent_info->node_count	= 1;
	agent_info->retry	= 0;
#ifdef HAVE_FRONT_END
	xassert(job_ptr->batch_host);
	agent_info->hostlist	= hostlist_create(job_ptr->batch_host);
	debug("Killing job %u on front end node %s", job_id,
	      job_ptr->batch_host);
#else
	agent_info->hostlist	= hostlist_create(node_ptr->name);
	debug("Killing job %u on node %s", job_id, node_ptr->name);
#endif
	agent_info->msg_type	= REQUEST_TERMINATE_JOB;
	agent_info->msg_args	= kill_req;

	agent_queue_request(agent_info);
}


/*
 * job_alloc_info - get details about an existing job allocation
 * IN uid - job issuing the code
 * IN job_id - ID of job for which info is requested
 * OUT job_pptr - set to pointer to job record
 */
extern int
job_alloc_info(uint32_t uid, uint32_t job_id, struct job_record **job_pptr)
{
	struct job_record *job_ptr;

	job_ptr = find_job_record(job_id);
	if (job_ptr == NULL)
		return ESLURM_INVALID_JOB_ID;
	if ((slurmctld_conf.private_data & PRIVATE_DATA_JOBS) &&
	    (job_ptr->user_id != uid) && !validate_operator(uid) &&
	    !assoc_mgr_is_user_acct_coord(acct_db_conn, uid, job_ptr->account))
		return ESLURM_ACCESS_DENIED;
	if (IS_JOB_PENDING(job_ptr))
		return ESLURM_JOB_PENDING;
	if (IS_JOB_FINISHED(job_ptr))
		return ESLURM_ALREADY_DONE;

	if (job_ptr->alias_list && !strcmp(job_ptr->alias_list, "TBD") &&
	    job_ptr->node_bitmap &&
	    (bit_overlap(power_node_bitmap, job_ptr->node_bitmap) == 0)) {
		set_job_alias_list(job_ptr);
	}

	*job_pptr = job_ptr;
	return SLURM_SUCCESS;
}

/*
 * Synchronize the batch job in the system with their files.
 * All pending batch jobs must have script and environment files
 * No other jobs should have such files
 * NOTE: READ lock_slurmctld config before entry
 */
int sync_job_files(void)
{
	List batch_dirs;

	batch_dirs = list_create(_del_batch_list_rec);
	_get_batch_job_dir_ids(batch_dirs);
	_validate_job_files(batch_dirs);
	_remove_defunct_batch_dirs(batch_dirs);
	list_destroy(batch_dirs);
	return SLURM_SUCCESS;
}

/* Append to the batch_dirs list the job_id's associated with
 *	every batch job directory in existence
 * NOTE: READ lock_slurmctld config before entry
 */
static void _get_batch_job_dir_ids(List batch_dirs)
{
	DIR *f_dir;
	struct dirent *dir_ent;
	long long_job_id;
	uint32_t *job_id_ptr;
	char *endptr;

	xassert(slurmctld_conf.state_save_location);
	f_dir = opendir(slurmctld_conf.state_save_location);
	if (!f_dir) {
		error("opendir(%s): %m",
		      slurmctld_conf.state_save_location);
		return;
	}

	while ((dir_ent = readdir(f_dir))) {
		if (strncmp("job.#", dir_ent->d_name, 4))
			continue;
		long_job_id = strtol(&dir_ent->d_name[4], &endptr, 10);
		if ((long_job_id == 0) || (endptr[0] != '\0'))
			continue;
		debug3("found batch directory for job_id %ld", long_job_id);
		job_id_ptr = xmalloc(sizeof(uint32_t));
		*job_id_ptr = long_job_id;
		list_append (batch_dirs, job_id_ptr);
	}

	closedir(f_dir);
}

/* All pending batch jobs must have a batch_dir entry,
 *	otherwise we flag it as FAILED and don't schedule
 * If the batch_dir entry exists for a PENDING or RUNNING batch job,
 *	remove it the list (of directories to be deleted) */
static void _validate_job_files(List batch_dirs)
{
	ListIterator job_iterator;
	struct job_record *job_ptr;
	int del_cnt;

	job_iterator = list_iterator_create(job_list);
	while ((job_ptr = (struct job_record *) list_next(job_iterator))) {
		if (!job_ptr->batch_flag)
			continue;
		if (IS_JOB_FINISHED(job_ptr))
			continue;
		/* Want to keep this job's files */
		del_cnt = list_delete_all(batch_dirs, _find_batch_dir,
					  &(job_ptr->job_id));
		if ((del_cnt == 0) && IS_JOB_PENDING(job_ptr)) {
			error("Script for job %u lost, state set to FAILED",
			      job_ptr->job_id);
			job_ptr->job_state = JOB_FAILED;
			job_ptr->exit_code = 1;
			job_ptr->state_reason = FAIL_SYSTEM;
			xfree(job_ptr->state_desc);
			job_ptr->start_time = job_ptr->end_time = time(NULL);
			job_completion_logger(job_ptr, false);
		}
	}
	list_iterator_destroy(job_iterator);
}

/* List matching function, see common/list.h */
static int _find_batch_dir(void *x, void *key)
{
	uint32_t *key1 = x;
	uint32_t *key2 = key;
	return (int)(*key1 == *key2);
}
/* List entry deletion function, see common/list.h */
static void _del_batch_list_rec(void *x)
{
	xfree(x);
}

/* Remove all batch_dir entries in the list
 * NOTE: READ lock_slurmctld config before entry */
static void _remove_defunct_batch_dirs(List batch_dirs)
{
	ListIterator batch_dir_inx;
	uint32_t *job_id_ptr;

	batch_dir_inx = list_iterator_create(batch_dirs);
	while ((job_id_ptr = list_next(batch_dir_inx))) {
		info("Purging files for defunct batch job %u",
		     *job_id_ptr);
		_delete_job_desc_files(*job_id_ptr);
	}
	list_iterator_destroy(batch_dir_inx);
}

/*
 *  _xmit_new_end_time
 *	Tell all slurmd's associated with a job of its new end time
 * IN job_ptr - pointer to terminating job
 * globals: node_record_count - number of nodes in the system
 *	node_record_table_ptr - pointer to global node table
 */
static void
_xmit_new_end_time(struct job_record *job_ptr)
{
#ifndef HAVE_FRONT_END
	int i;
#endif
	job_time_msg_t *job_time_msg_ptr;
	agent_arg_t *agent_args;

	agent_args = xmalloc(sizeof(agent_arg_t));
	agent_args->msg_type = REQUEST_UPDATE_JOB_TIME;
	agent_args->retry = 1;
	agent_args->hostlist = hostlist_create("");
	job_time_msg_ptr = xmalloc(sizeof(job_time_msg_t));
	job_time_msg_ptr->job_id          = job_ptr->job_id;
	job_time_msg_ptr->expiration_time = job_ptr->end_time;

#ifdef HAVE_FRONT_END
	xassert(job_ptr->batch_host);
	hostlist_push(agent_args->hostlist, job_ptr->batch_host);
	agent_args->node_count  = 1;
#else
	for (i = 0; i < node_record_count; i++) {
		if (bit_test(job_ptr->node_bitmap, i) == 0)
			continue;
		hostlist_push(agent_args->hostlist,
			      node_record_table_ptr[i].name);
		agent_args->node_count++;
	}
#endif

	agent_args->msg_args = job_time_msg_ptr;
	agent_queue_request(agent_args);
	return;
}


/*
 * job_epilog_complete - Note the completion of the epilog script for a
 *	given job
 * IN job_id      - id of the job for which the epilog was executed
 * IN node_name   - name of the node on which the epilog was executed
 * IN return_code - return code from epilog script
 * RET true if job is COMPLETED, otherwise false
 */
extern bool job_epilog_complete(uint32_t job_id, char *node_name,
		uint32_t return_code)
{
#ifdef HAVE_FRONT_END
	int i;
#endif
	struct job_record  *job_ptr = find_job_record(job_id);
	struct node_record *node_ptr;

	if (job_ptr == NULL)
		return true;

	/* There is a potential race condition this handles.
	 * If slurmctld cold-starts while slurmd keeps running,
	 * slurmd could notify slurmctld of a job epilog completion
	 * before getting synced up with slurmctld state. If
	 * a new job arrives and the job_id is reused, we
	 * could try to note the termination of a job that
	 * hasn't really started. Very rare obviously. */
	if ((IS_JOB_PENDING(job_ptr) && (!IS_JOB_COMPLETING(job_ptr))) ||
	    (job_ptr->node_bitmap == NULL)) {
#ifndef HAVE_FRONT_END
		uint16_t base_state = NODE_STATE_UNKNOWN;
		node_ptr = find_node_record(node_name);
		if (node_ptr)
			base_state = node_ptr->node_state & NODE_STATE_BASE;
		if (base_state == NODE_STATE_DOWN) {
			debug("Epilog complete response for job %u from DOWN "
			      "node %s", job_id, node_name);
		} else if (job_ptr->restart_cnt) {
			/* Duplicate epilog complete can be due to race
			 * condition, especially with select/serial */
			debug("Duplicate epilog complete response for job %u",
			      job_id);
		} else {

			error("Epilog complete response for non-running job "
			      "%u, slurmctld and slurmd out of sync", job_id);
		}
#endif
		return false;
	}

#ifdef HAVE_FRONT_END
	xassert(job_ptr->batch_host);
	/* If there is a bad epilog error don't down the frontend
	   node.  If needed (not on a bluegene) the nodes in use by
	   the job will be downed below.
	*/
	if (return_code)
		error("Epilog error for job %u on %s",
		      job_ptr->job_id, job_ptr->batch_host);

	if (job_ptr->front_end_ptr && IS_JOB_COMPLETING(job_ptr)) {
		front_end_record_t *front_end_ptr = job_ptr->front_end_ptr;
		if (front_end_ptr->job_cnt_comp)
			front_end_ptr->job_cnt_comp--;
		else {
			error("job_cnt_comp underflow for for job %u on "
			      "front end %s",
			      job_ptr->job_id, front_end_ptr->name);
		}
		if (front_end_ptr->job_cnt_comp == 0)
			front_end_ptr->node_state &= (~NODE_STATE_COMPLETING);
	}

	if ((job_ptr->total_nodes == 0) && IS_JOB_COMPLETING(job_ptr)) {
		/* Job resources moved into another job and
		 *  tasks already killed */
		front_end_record_t *front_end_ptr = job_ptr->front_end_ptr;
		if (front_end_ptr)
			front_end_ptr->node_state &= (~NODE_STATE_COMPLETING);
	} else {
		for (i = 0; i < node_record_count; i++) {
			if (!bit_test(job_ptr->node_bitmap, i))
				continue;
			node_ptr = &node_record_table_ptr[i];
#ifndef HAVE_BG
			/* If this is a bluegene system we do not want to mark
			 * the entire midplane down if we have an epilog error.
			 * This would most likely kill other jobs sharing that
			 * midplane and that is not what we want. */
			if (return_code) {
				static uint32_t slurm_user_id = NO_VAL;
				if (slurm_user_id == NO_VAL)
					slurm_user_id=slurm_get_slurm_user_id();
				drain_nodes(node_ptr->name, "Epilog error",
					    slurm_user_id);
			}
#endif
			/* Change job from completing to completed */
			make_node_idle(node_ptr, job_ptr);
		}
	}
#else
	if (return_code) {
		error("Epilog error on %s, draining the node", node_name);
		drain_nodes(node_name, "Epilog error",
			    slurm_get_slurm_user_id());
	}
	/* Change job from completing to completed */
	node_ptr = find_node_record(node_name);
	if (node_ptr)
		make_node_idle(node_ptr, job_ptr);
#endif

	step_epilog_complete(job_ptr, node_name);
	/* nodes_completing is out of date, rebuild when next saved */
	xfree(job_ptr->nodes_completing);
	if (!IS_JOB_COMPLETING(job_ptr)) {	/* COMPLETED */
		if (IS_JOB_PENDING(job_ptr) && (job_ptr->batch_flag)) {
			info("requeue batch job %u", job_ptr->job_id);
			/* Clear everything so this appears to be a new job
			 * and then restart it in accounting. */
			job_ptr->start_time = job_ptr->end_time = 0;
			job_ptr->total_cpus = 0;
			/* Current code (<= 2.1) has it so we start the new
			 * job with the next step id.  This could be used
			 * when restarting to figure out which step the
			 * previous run of this job stopped on. */

			//job_ptr->next_step_id = 0;
			job_ptr->node_cnt = 0;
#ifdef HAVE_BG
			select_g_select_jobinfo_set(
				job_ptr->select_jobinfo,
				SELECT_JOBDATA_BLOCK_ID,
				"unassigned");
#endif
			xfree(job_ptr->nodes);
			xfree(job_ptr->nodes_completing);
			FREE_NULL_BITMAP(job_ptr->node_bitmap);
			if (job_ptr->details) {
				/* the time stamp on the new batch launch
				 * credential must be larger than the time
				 * stamp on the revoke request. Also the
				 * I/O must be all cleared out and the
				 * named socket purged, so delay for at
				 * least ten seconds. */
				job_ptr->details->begin_time = time(NULL) + 10;
				if (!with_slurmdbd)
					jobacct_storage_g_job_start(
						acct_db_conn, job_ptr);
			}
		}
		return true;
	} else
		return false;
}

/* job_fini - free all memory associated with job records */
void job_fini (void)
{
	if (job_list) {
		list_destroy(job_list);
		job_list = NULL;
	}
	xfree(job_hash);
}

/* log the completion of the specified job */
extern void job_completion_logger(struct job_record  *job_ptr, bool requeue)
{
	int base_state;

	xassert(job_ptr);

#ifdef HAVE_BG
	/* If on a bluegene system we want to remove the job_resrcs so
	 * we don't get an error message about them already existing
	 * when the job goes to run again. */
	if (requeue)
		free_job_resources(&job_ptr->job_resrcs);
#endif
	acct_policy_remove_job_submit(job_ptr);

	if (!IS_JOB_RESIZING(job_ptr)) {
		/* Remove configuring state just to make sure it isn't there
		 * since it will throw off displays of the job. */
		job_ptr->job_state &= (~JOB_CONFIGURING);

		/* make sure all parts of the job are notified */
		srun_job_complete(job_ptr);

		/* mail out notifications of completion */
		base_state = job_ptr->job_state & JOB_STATE_BASE;
		if ((base_state == JOB_COMPLETE) ||
		    (base_state == JOB_CANCELLED)) {
			if (requeue && (job_ptr->mail_type & MAIL_JOB_REQUEUE))
				mail_job_info(job_ptr, MAIL_JOB_REQUEUE);
			if (!requeue && (job_ptr->mail_type & MAIL_JOB_END))
				mail_job_info(job_ptr, MAIL_JOB_END);
		} else {	/* JOB_FAILED, JOB_TIMEOUT, etc. */
			if (job_ptr->mail_type & MAIL_JOB_FAIL)
				mail_job_info(job_ptr, MAIL_JOB_FAIL);
			else if (job_ptr->mail_type & MAIL_JOB_END)
				mail_job_info(job_ptr, MAIL_JOB_END);
		}
	}

	g_slurm_jobcomp_write(job_ptr);

	/* When starting the resized job everything is taken care of
	 * elsewhere, so don't call it here. */
	if (IS_JOB_RESIZING(job_ptr))
		return;

	if (!job_ptr->assoc_id) {
		slurmdb_association_rec_t assoc_rec;
		/* In case accounting enabled after starting the job */
		memset(&assoc_rec, 0, sizeof(slurmdb_association_rec_t));
		assoc_rec.acct      = job_ptr->account;
		if (job_ptr->part_ptr)
			assoc_rec.partition = job_ptr->part_ptr->name;
		assoc_rec.uid       = job_ptr->user_id;

		if (!(assoc_mgr_fill_in_assoc(acct_db_conn, &assoc_rec,
					      accounting_enforce,
					      (slurmdb_association_rec_t **)
					      &job_ptr->assoc_ptr))) {
			job_ptr->assoc_id = assoc_rec.id;
			/* we have to call job start again because the
			 * associd does not get updated in job complete */
			jobacct_storage_g_job_start(acct_db_conn, job_ptr);
		}
	}

	if (!with_slurmdbd && !job_ptr->db_index)
		jobacct_storage_g_job_start(acct_db_conn, job_ptr);

	jobacct_storage_g_job_complete(acct_db_conn, job_ptr);
}

/*
 * job_independent - determine if this job has a dependent job pending
 *	or if the job's scheduled begin time is in the future
 * IN job_ptr - pointer to job being tested
 * RET - true if job no longer must be deferred for another job
 */
extern bool job_independent(struct job_record *job_ptr, int will_run)
{
	struct job_details *detail_ptr = job_ptr->details;
	time_t now = time(NULL);
	int depend_rc;

	/* Test dependencies first so we can cancel jobs before dependent
	 * job records get purged (e.g. afterok, afternotok) */
	depend_rc = test_job_dependency(job_ptr);
	if (depend_rc == 1) {
		if ((job_ptr->state_reason != WAIT_HELD) &&
		    (job_ptr->state_reason != WAIT_HELD_USER)) {
			job_ptr->state_reason = WAIT_DEPENDENCY;
			xfree(job_ptr->state_desc);
		}
		return false;
	} else if (depend_rc == 2) {
		time_t now = time(NULL);
		info("Job dependency can't be satisfied, cancelling job %u",
		     job_ptr->job_id);
		job_ptr->job_state	= JOB_CANCELLED;
		xfree(job_ptr->state_desc);
		job_ptr->start_time	= now;
		job_ptr->end_time	= now;
		srun_allocate_abort(job_ptr);
		job_completion_logger(job_ptr, false);
		srun_allocate_abort(job_ptr);
		return false;
	}

	if (detail_ptr && (detail_ptr->begin_time > now)) {
		job_ptr->state_reason = WAIT_TIME;
		xfree(job_ptr->state_desc);
		return false;	/* not yet time */
	}

	if (job_test_resv_now(job_ptr) != SLURM_SUCCESS) {
		job_ptr->state_reason = WAIT_RESERVATION;
		xfree(job_ptr->state_desc);
		return false;	/* not yet time */
	}

	/* Job is eligible to start now */
	if (job_ptr->state_reason == WAIT_DEPENDENCY) {
		job_ptr->state_reason = WAIT_NO_REASON;
		xfree(job_ptr->state_desc);
	}
	if ((detail_ptr && (detail_ptr->begin_time == 0) &&
	    (job_ptr->priority != 0))) {
		detail_ptr->begin_time = now;
	} else if (job_ptr->state_reason == WAIT_TIME) {
		job_ptr->state_reason = WAIT_NO_REASON;
		xfree(job_ptr->state_desc);
	}
	return true;
}

/*
 * determine if job is ready to execute per the node select plugin
 * IN job_id - job to test
 * OUT ready - 1 if job is ready to execute 0 otherwise
 * RET SLURM error code
 */
extern int job_node_ready(uint32_t job_id, int *ready)
{
	int rc;
	struct job_record *job_ptr;
	xassert(ready);

	*ready = 0;
	job_ptr = find_job_record(job_id);
	if (job_ptr == NULL)
		return ESLURM_INVALID_JOB_ID;

	/* Always call select_g_job_ready() so that select/bluegene can
	 * test and update block state information. */
	rc = select_g_job_ready(job_ptr);
	if (rc == READY_JOB_FATAL)
		return ESLURM_INVALID_PARTITION_NAME;
	if (rc == READY_JOB_ERROR)
		return EAGAIN;
	if (rc)
		rc = READY_NODE_STATE;

	if (job_ptr->details && job_ptr->details->prolog_running)
		rc &= (~READY_NODE_STATE);

	if (IS_JOB_RUNNING(job_ptr) || IS_JOB_SUSPENDED(job_ptr))
		rc |= READY_JOB_STATE;
	if ((rc == (READY_NODE_STATE | READY_JOB_STATE)) &&
	    job_ptr->alias_list && !strcmp(job_ptr->alias_list, "TBD") &&
	    job_ptr->node_bitmap &&
	    (bit_overlap(power_node_bitmap, job_ptr->node_bitmap) == 0)) {
		set_job_alias_list(job_ptr);
	}

	*ready = rc;
	return SLURM_SUCCESS;
}

/* Send specified signal to all steps associated with a job */
static void _signal_job(struct job_record *job_ptr, int signal)
{
#ifndef HAVE_FRONT_END
	int i;
#endif
	agent_arg_t *agent_args = NULL;
	signal_job_msg_t *signal_job_msg = NULL;
	static int notify_srun_static = -1;
	int notify_srun = 0;

	if (notify_srun_static == -1) {
		char *launch_type = slurm_get_launch_type();
		/* do this for all but slurm (poe, aprun, etc...) */
		if (strcmp(launch_type, "launch/slurm"))
			notify_srun_static = 1;
		else
			notify_srun_static = 0;
		xfree(launch_type);
	}

#ifdef HAVE_FRONT_END
	/* On a front end system always notify_srun instead of slurmd */
	if (notify_srun_static)
		notify_srun = 1;
#else
	/* For launch/poe all signals are forwarded by srun to poe to tasks
	 * except SIGSTOP/SIGCONT, which are used for job preemption. In that
	 * case the slurmd must directly suspend tasks and switch resources. */
	if (notify_srun_static && (signal != SIGSTOP) && (signal != SIGCONT))
		notify_srun = 1;
#endif

	if (notify_srun) {
		ListIterator step_iterator;
		struct step_record *step_ptr;
		step_iterator = list_iterator_create(job_ptr->step_list);
		while ((step_ptr = list_next(step_iterator))) {
			/* Since we have already checked the uid,
			 * we can send this signal as uid 0. */
			job_step_signal(job_ptr->job_id, step_ptr->step_id,
					signal, 0);
		}
		list_iterator_destroy (step_iterator);

		return;
	}

	agent_args = xmalloc(sizeof(agent_arg_t));
	agent_args->msg_type = REQUEST_SIGNAL_JOB;
	agent_args->retry = 1;
	agent_args->hostlist = hostlist_create("");
	signal_job_msg = xmalloc(sizeof(kill_tasks_msg_t));
	signal_job_msg->job_id = job_ptr->job_id;
	signal_job_msg->signal = signal;

#ifdef HAVE_FRONT_END
	xassert(job_ptr->batch_host);
	hostlist_push(agent_args->hostlist, job_ptr->batch_host);
	agent_args->node_count = 1;
#else
	for (i = 0; i < node_record_count; i++) {
		if (bit_test(job_ptr->node_bitmap, i) == 0)
			continue;
		hostlist_push(agent_args->hostlist,
			      node_record_table_ptr[i].name);
		agent_args->node_count++;
	}
#endif

	if (agent_args->node_count == 0) {
		xfree(signal_job_msg);
		xfree(agent_args);
		return;
	}

	agent_args->msg_args = signal_job_msg;
	agent_queue_request(agent_args);
	return;
}

static void *_switch_suspend_info(struct job_record *job_ptr)
{
	ListIterator step_iterator;
	struct step_record *step_ptr;
	void *switch_suspend_info = NULL;

	step_iterator = list_iterator_create (job_ptr->step_list);
	while ((step_ptr = (struct step_record *) list_next (step_iterator))) {
		if (step_ptr->state != JOB_RUNNING)
			continue;
		switch_g_job_suspend_info_get(step_ptr->switch_job,
					      &switch_suspend_info);
	}
	list_iterator_destroy (step_iterator);

	return switch_suspend_info;
}

/* Send suspend request to slumrd of all nodes associated with a job
 * job_ptr IN - job to be suspended or resumed
 * op IN - SUSPEND_JOB or RESUME_JOB
 * indf_susp IN - set if job is being suspended indefinitely by user
 *                or admin, otherwise suspended for gang scheduling
 */
static void _suspend_job(struct job_record *job_ptr, uint16_t op,
			 bool indf_susp)
{
#ifndef HAVE_FRONT_END
	int i;
#endif
	agent_arg_t *agent_args;
	suspend_int_msg_t *sus_ptr;

	agent_args = xmalloc(sizeof(agent_arg_t));
	agent_args->msg_type = REQUEST_SUSPEND_INT;
	agent_args->retry = 0;	/* don't resend, gang scheduler
				 * sched/wiki or sched/wiki2 can
				 * quickly induce huge backlog
				 * of agent.c RPCs */
	agent_args->hostlist = hostlist_create("");
	sus_ptr = xmalloc(sizeof(suspend_int_msg_t));
	sus_ptr->job_id = job_ptr->job_id;
	sus_ptr->op = op;
	sus_ptr->indf_susp = indf_susp;
	sus_ptr->switch_info = _switch_suspend_info(job_ptr);

#ifdef HAVE_FRONT_END
	xassert(job_ptr->batch_host);
	hostlist_push(agent_args->hostlist, job_ptr->batch_host);
	agent_args->node_count = 1;
#else
	for (i = 0; i < node_record_count; i++) {
		if (bit_test(job_ptr->node_bitmap, i) == 0)
			continue;
		hostlist_push(agent_args->hostlist,
			      node_record_table_ptr[i].name);
		agent_args->node_count++;
	}
#endif

	if (agent_args->node_count == 0) {
		slurm_free_suspend_int_msg(sus_ptr);
		xfree(agent_args);
		return;
	}

	agent_args->msg_args = sus_ptr;
	agent_queue_request(agent_args);
	return;
}

/*
 * Specified job is being suspended, release allocated nodes
 * job_ptr IN - job to be suspended
 * indf_susp IN - set if job is being suspended indefinitely by user
 *                or admin, otherwise suspended for gang scheduling
 */
static int _suspend_job_nodes(struct job_record *job_ptr, bool indf_susp)
{
	int i, rc = SLURM_SUCCESS;
	struct node_record *node_ptr = node_record_table_ptr;
	uint16_t node_flags;
	time_t now = time(NULL);

	if ((rc = select_g_job_suspend(job_ptr, indf_susp)) != SLURM_SUCCESS)
		return rc;

	for (i=0; i<node_record_count; i++, node_ptr++) {
		if (bit_test(job_ptr->node_bitmap, i) == 0)
			continue;

		node_ptr->sus_job_cnt++;
		if (node_ptr->run_job_cnt)
			(node_ptr->run_job_cnt)--;
		else {
			error("Node %s run_job_cnt underflow",
				node_ptr->name);
		}
		if (job_ptr->details && (job_ptr->details->shared == 0)) {
			if (node_ptr->no_share_job_cnt)
				(node_ptr->no_share_job_cnt)--;
			else {
				error("Node %s no_share_job_cnt "
					"underflow", node_ptr->name);
			}
			if (node_ptr->no_share_job_cnt == 0)
				bit_set(share_node_bitmap, i);
		}
		node_flags = node_ptr->node_state & NODE_STATE_FLAGS;
		if ((node_ptr->run_job_cnt  == 0) &&
		    (node_ptr->comp_job_cnt == 0)) {
			bit_set(idle_node_bitmap, i);
		}
		if (IS_NODE_DOWN(node_ptr)) {
			debug3("_suspend_job_nodes: Node %s left DOWN",
				node_ptr->name);
		} else if (node_ptr->run_job_cnt) {
			node_ptr->node_state = NODE_STATE_ALLOCATED |
					       node_flags;
		} else {
			node_ptr->node_state = NODE_STATE_IDLE | node_flags;
			node_ptr->last_idle  = now;
		}
	}
	last_job_update = last_node_update = now;
	return rc;
}

/*
 * Specified job is being resumed, re-allocate the nodes
 * job_ptr IN - job to be resumed
 * indf_susp IN - set i f job is being resumed from indefinite suspend by user
 *                or admin, otherwise resume from gang scheduling
 */
static int _resume_job_nodes(struct job_record *job_ptr, bool indf_susp)
{
	int i, rc = SLURM_SUCCESS;
	struct node_record *node_ptr = node_record_table_ptr;
	uint16_t node_flags;

	if ((rc = select_g_job_resume(job_ptr, indf_susp)) != SLURM_SUCCESS)
		return rc;

	for (i=0; i<node_record_count; i++, node_ptr++) {
		if (bit_test(job_ptr->node_bitmap, i) == 0)
			continue;
		if (IS_NODE_DOWN(node_ptr))
			return SLURM_ERROR;
	}

	node_ptr = node_record_table_ptr;
	for (i=0; i<node_record_count; i++, node_ptr++) {
		if (bit_test(job_ptr->node_bitmap, i) == 0)
			continue;

		if (node_ptr->sus_job_cnt)
			(node_ptr->sus_job_cnt)--;
		else {
			error("Node %s sus_job_cnt underflow",
			      node_ptr->name);
		}
		node_ptr->run_job_cnt++;
		if (job_ptr->details &&
		    (job_ptr->details->shared == 0)) {
			node_ptr->no_share_job_cnt++;
			if (node_ptr->no_share_job_cnt)
				bit_clear(share_node_bitmap, i);
		}
		bit_clear(idle_node_bitmap, i);
		node_flags = node_ptr->node_state & NODE_STATE_FLAGS;
		node_ptr->node_state = NODE_STATE_ALLOCATED | node_flags;
	}
	last_job_update = last_node_update = time(NULL);
	return rc;
}

static int _job_suspend_switch_test(struct job_record *job_ptr)
{
	int rc = SLURM_SUCCESS;
	ListIterator step_iterator;
	struct step_record *step_ptr;

	step_iterator = list_iterator_create(job_ptr->step_list);
	while ((step_ptr = (struct step_record *) list_next (step_iterator))) {
		if (step_ptr->state != JOB_RUNNING)
			continue;
		rc = switch_g_job_suspend_test(step_ptr->switch_job);
		if (rc != SLURM_SUCCESS)
			break;
	}
	list_iterator_destroy (step_iterator);

	return rc;
}

/*
 * job_suspend - perform some suspend/resume operation
 * IN sus_ptr - suspend/resume request message
 * IN uid - user id of the user issuing the RPC
 * IN conn_fd - file descriptor on which to send reply,
 *              -1 if none
 * indf_susp IN - set if job is being suspended indefinitely by user or admin
 *                and we should clear it's priority, otherwise suspended
 *		  temporarily for gang scheduling
 * IN protocol_version - slurm protocol version of client
 * RET 0 on success, otherwise ESLURM error code
 */
extern int job_suspend(suspend_msg_t *sus_ptr, uid_t uid,
		       slurm_fd_t conn_fd, bool indf_susp,
		       uint16_t protocol_version)
{
	int rc = SLURM_SUCCESS;
	time_t now = time(NULL);
	struct job_record *job_ptr = NULL;
	slurm_msg_t resp_msg;
	return_code_msg_t rc_msg;
#ifdef HAVE_BG
	rc = ESLURM_NOT_SUPPORTED;
#endif
	if (rc)
		goto reply;

	/* find the job */
	job_ptr = find_job_record (sus_ptr->job_id);
	if (job_ptr == NULL) {
		rc = ESLURM_INVALID_JOB_ID;
		goto reply;
	}

	/* validate the request */
	if ((uid != 0) && (uid != getuid())) {
		rc = ESLURM_ACCESS_DENIED;
		goto reply;
	}
	if (IS_JOB_PENDING(job_ptr)) {
		rc = ESLURM_JOB_PENDING;
		goto reply;
	}
	if (IS_JOB_FINISHED(job_ptr)) {
		rc = ESLURM_ALREADY_DONE;
		goto reply;
	}
	if ((sus_ptr->op == SUSPEND_JOB) &&
	    (_job_suspend_switch_test(job_ptr) != SLURM_SUCCESS)) {
		rc = ESLURM_NOT_SUPPORTED;
		goto reply;
	}

	/* Notify salloc/srun of suspend/resume */
	srun_job_suspend(job_ptr, sus_ptr->op);

	/* perform the operation */
	if (sus_ptr->op == SUSPEND_JOB) {
		if (!IS_JOB_RUNNING(job_ptr)) {
			rc = ESLURM_DISABLED;
			goto reply;
		}
		rc = _suspend_job_nodes(job_ptr, indf_susp);
		if (rc != SLURM_SUCCESS)
			goto reply;
		_suspend_job(job_ptr, sus_ptr->op, indf_susp);
		job_ptr->job_state = JOB_SUSPENDED;
		if (indf_susp)
			job_ptr->priority = 0;
		if (job_ptr->suspend_time) {
			job_ptr->pre_sus_time +=
				difftime(now,
				job_ptr->suspend_time);
		} else {
			job_ptr->pre_sus_time +=
				difftime(now,
				job_ptr->start_time);
		}
		suspend_job_step(job_ptr);
	} else if (sus_ptr->op == RESUME_JOB) {
		if (!IS_JOB_SUSPENDED(job_ptr)) {
			rc = ESLURM_DISABLED;
			goto reply;
		}
		rc = _resume_job_nodes(job_ptr, indf_susp);
		if (rc != SLURM_SUCCESS)
			goto reply;
		_suspend_job(job_ptr, sus_ptr->op, indf_susp);
		job_ptr->job_state = JOB_RUNNING;
		job_ptr->tot_sus_time +=
			difftime(now, job_ptr->suspend_time);
		if (!wiki_sched_test) {
			char *sched_type = slurm_get_sched_type();
			if (strcmp(sched_type, "sched/wiki") == 0)
				wiki_sched  = true;
			if (strcmp(sched_type, "sched/wiki2") == 0) {
				wiki_sched  = true;
				wiki2_sched = true;
			}
			xfree(sched_type);
			wiki_sched_test = true;
		}
		if ((job_ptr->time_limit != INFINITE) && (!wiki2_sched)) {
 			debug3("Job %u resumed, updating end_time",
 			       job_ptr->job_id);
			job_ptr->end_time = now +
				(job_ptr->time_limit * 60)
				- job_ptr->pre_sus_time;
		}
		resume_job_step(job_ptr);
	}

	job_ptr->time_last_active = now;
	job_ptr->suspend_time = now;
	jobacct_storage_g_job_suspend(acct_db_conn, job_ptr);

    reply:
	if (conn_fd >= 0) {
		slurm_msg_t_init(&resp_msg);
		resp_msg.protocol_version = protocol_version;
		resp_msg.msg_type  = RESPONSE_SLURM_RC;
		rc_msg.return_code = rc;
		resp_msg.data      = &rc_msg;
		slurm_send_node_msg(conn_fd, &resp_msg);
	}
	return rc;
}

/*
 * job_requeue - Requeue a running or pending batch job
 * IN uid - user id of user issuing the RPC
 * IN job_id - id of the job to be requeued
 * IN conn_fd - file descriptor on which to send reply
 * IN protocol_version - slurm protocol version of client
 * IN preempt - true if job being preempted
 * RET 0 on success, otherwise ESLURM error code
 */
extern int job_requeue (uid_t uid, uint32_t job_id, slurm_fd_t conn_fd,
			uint16_t protocol_version, bool preempt)
{
	int rc = SLURM_SUCCESS;
	struct job_record *job_ptr = NULL;
	bool suspended = false;
	slurm_msg_t resp_msg;
	return_code_msg_t rc_msg;
	time_t now = time(NULL);

	/* find the job */
	job_ptr = find_job_record (job_id);
	if (job_ptr == NULL) {
		rc = ESLURM_INVALID_JOB_ID;
		goto reply;
	}

	/* validate the request */
	if ((uid != job_ptr->user_id) && !validate_operator(uid) &&
	    !assoc_mgr_is_user_acct_coord(acct_db_conn, uid,
					  job_ptr->account)) {
		rc = ESLURM_ACCESS_DENIED;
		goto reply;
	}
	if (IS_JOB_FINISHED(job_ptr)) {
		rc = ESLURM_ALREADY_DONE;
		goto reply;
	}
	if ((job_ptr->details == NULL) || (job_ptr->details->requeue == 0)) {
		rc = ESLURM_DISABLED;
		goto reply;
	}
	if (IS_JOB_COMPLETING(job_ptr)) {
		if (IS_JOB_PENDING(job_ptr))
			goto reply;	/* already requeued */
		rc = ESLURM_TRANSITION_STATE_NO_UPDATE;
		goto reply;
	}

	/* nothing else to do if pending */
	if (IS_JOB_PENDING(job_ptr))
		goto reply;

	if (job_ptr->batch_flag == 0) {
		debug("Job-requeue can only be done for batch jobs");
		rc = ESLURM_BATCH_ONLY;
		goto reply;
	}

	if (!IS_JOB_SUSPENDED(job_ptr) && !IS_JOB_RUNNING(job_ptr)) {
		error("job_requeue job %u state is bad %s", job_id,
			job_state_string(job_ptr->job_state));
		rc = EINVAL;
		goto reply;
	}

	slurm_sched_requeue(job_ptr, "Job requeued by user/admin");
	last_job_update = now;

	if (IS_JOB_SUSPENDED(job_ptr)) {
		enum job_states suspend_job_state = job_ptr->job_state;
		/* we can't have it as suspended when we call the
		 * accounting stuff.
		 */
		job_ptr->job_state = JOB_CANCELLED;
		jobacct_storage_g_job_suspend(acct_db_conn, job_ptr);
		job_ptr->job_state = suspend_job_state;
		suspended = true;
	}

	job_ptr->time_last_active  = now;
	if (suspended)
		job_ptr->end_time = job_ptr->suspend_time;
	else
		job_ptr->end_time = now;

	/* We want this job to look like it was cancelled in the
	 * accounting logs. Set a new submit time so the restarted
	 * job looks like a new job. */
	job_ptr->job_state  = JOB_CANCELLED;
	build_cg_bitmap(job_ptr);
	job_completion_logger(job_ptr, true);
	deallocate_nodes(job_ptr, false, suspended, preempt);
	xfree(job_ptr->details->req_node_layout);
	job_ptr->db_index = 0;
	job_ptr->job_state = JOB_PENDING;
	if (job_ptr->node_cnt)
		job_ptr->job_state |= JOB_COMPLETING;

	job_ptr->details->submit_time = now;
	job_ptr->pre_sus_time = (time_t) 0;
	job_ptr->suspend_time = (time_t) 0;
	job_ptr->tot_sus_time = (time_t) 0;
	job_ptr->restart_cnt++;
	/* Since the job completion logger removes the submit we need
	 * to add it again. */
	acct_policy_add_job_submit(job_ptr);

    reply:
	if (conn_fd >= 0) {
		slurm_msg_t_init(&resp_msg);
		resp_msg.protocol_version = protocol_version;
		resp_msg.msg_type  = RESPONSE_SLURM_RC;
		rc_msg.return_code = rc;
		resp_msg.data      = &rc_msg;
		slurm_send_node_msg(conn_fd, &resp_msg);
	}
	return rc;
}

/*
 * job_end_time - Process JOB_END_TIME
 * IN time_req_msg - job end time request
 * OUT timeout_msg - job timeout response to be sent
 * RET SLURM_SUCESS or an error code
 */
extern int job_end_time(job_alloc_info_msg_t *time_req_msg,
			srun_timeout_msg_t *timeout_msg)
{
	struct job_record *job_ptr;
	xassert(timeout_msg);

	job_ptr = find_job_record(time_req_msg->job_id);
	if (!job_ptr)
		return ESLURM_INVALID_JOB_ID;

	timeout_msg->job_id  = time_req_msg->job_id;
	timeout_msg->step_id = NO_VAL;
	timeout_msg->timeout = job_ptr->end_time;
	return SLURM_SUCCESS;
}

/* Reset nodes_completing field for all jobs.
 * Job write lock must be set before calling. */
extern void update_job_nodes_completing(void)
{
	ListIterator job_iterator;
	struct job_record *job_ptr;

	if (!job_list)
		return;

	job_iterator = list_iterator_create(job_list);
	while ((job_ptr = (struct job_record *) list_next(job_iterator))) {
		if ((!IS_JOB_COMPLETING(job_ptr)) ||
		    (job_ptr->node_bitmap == NULL))
			continue;
		xfree(job_ptr->nodes_completing);
		if (job_ptr->node_bitmap_cg) {
			job_ptr->nodes_completing =
				bitmap2node_name(job_ptr->node_bitmap_cg);
		} else {
			job_ptr->nodes_completing =
				bitmap2node_name(job_ptr->node_bitmap);
		}
	}
	list_iterator_destroy(job_iterator);
}

/*
 * job_hold_by_assoc_id - Hold all pending jobs with a given
 *	association ID. This happens when an association is deleted (e.g. when
 *	a user is removed from the association database).
 * RET count of held jobs
 */
extern int job_hold_by_assoc_id(uint32_t assoc_id)
{
	int cnt = 0;
	ListIterator job_iterator;
	struct job_record *job_ptr;
	/* Write lock on jobs */
	slurmctld_lock_t job_write_lock =
		{ NO_LOCK, WRITE_LOCK, NO_LOCK, NO_LOCK };

	if (!job_list)
		return cnt;

	lock_slurmctld(job_write_lock);
	job_iterator = list_iterator_create(job_list);
	while ((job_ptr = (struct job_record *) list_next(job_iterator))) {
		if (job_ptr->assoc_id != assoc_id)
			continue;

		/* move up to the parent that should still exist */
		if (job_ptr->assoc_ptr) {
			/* Force a start so the association doesn't
			   get lost.  Since there could be some delay
			   in the start of the job when running with
			   the slurmdbd.
			*/
			if (!job_ptr->db_index) {
				jobacct_storage_g_job_start(acct_db_conn,
							    job_ptr);
			}

			job_ptr->assoc_ptr =
				((slurmdb_association_rec_t *)
				 job_ptr->assoc_ptr)->usage->parent_assoc_ptr;
			if (job_ptr->assoc_ptr)
				job_ptr->assoc_id =
					((slurmdb_association_rec_t *)
					 job_ptr->assoc_ptr)->id;
		}

		if (IS_JOB_FINISHED(job_ptr))
			continue;

		info("Association deleted, holding job %u",
		     job_ptr->job_id);
		xfree(job_ptr->state_desc);
		job_ptr->state_reason = FAIL_ACCOUNT;
		cnt++;
	}
	list_iterator_destroy(job_iterator);
	unlock_slurmctld(job_write_lock);
	return cnt;
}

/*
 * job_hold_by_qos_id - Hold all pending jobs with a given
 *	QOS ID. This happens when a QOS is deleted (e.g. when
 *	a QOS is removed from the association database).
 * RET count of held jobs
 */
extern int job_hold_by_qos_id(uint32_t qos_id)
{
	int cnt = 0;
	ListIterator job_iterator;
	struct job_record *job_ptr;
	/* Write lock on jobs */
	slurmctld_lock_t job_write_lock =
		{ NO_LOCK, WRITE_LOCK, NO_LOCK, NO_LOCK };

	if (!job_list)
		return cnt;

	lock_slurmctld(job_write_lock);
	job_iterator = list_iterator_create(job_list);
	while ((job_ptr = (struct job_record *) list_next(job_iterator))) {
		if (job_ptr->qos_id != qos_id)
			continue;

		/* move up to the parent that should still exist */
		if (job_ptr->qos_ptr) {
			/* Force a start so the association doesn't
			   get lost.  Since there could be some delay
			   in the start of the job when running with
			   the slurmdbd.
			*/
			if (!job_ptr->db_index) {
				jobacct_storage_g_job_start(acct_db_conn,
							    job_ptr);
			}
			job_ptr->qos_ptr = NULL;
		}

		if (IS_JOB_FINISHED(job_ptr))
			continue;

		info("QOS deleted, holding job %u", job_ptr->job_id);
		xfree(job_ptr->state_desc);
		job_ptr->state_reason = FAIL_QOS;
		cnt++;
	}
	list_iterator_destroy(job_iterator);
	unlock_slurmctld(job_write_lock);
	return cnt;
}

/*
 * Modify the account associated with a pending job
 * IN module - where this is called from
 * IN job_ptr - pointer to job which should be modified
 * IN new_account - desired account name
 * RET SLURM_SUCCESS or error code
 */
extern int update_job_account(char *module, struct job_record *job_ptr,
			      char *new_account)
{
	slurmdb_association_rec_t assoc_rec;

	if ((!IS_JOB_PENDING(job_ptr)) || (job_ptr->details == NULL)) {
		info("%s: attempt to modify account for non-pending "
		     "job_id %u", module, job_ptr->job_id);
		return ESLURM_DISABLED;
	}


	memset(&assoc_rec, 0, sizeof(slurmdb_association_rec_t));
	assoc_rec.acct      = new_account;
	if (job_ptr->part_ptr)
		assoc_rec.partition = job_ptr->part_ptr->name;
	assoc_rec.uid       = job_ptr->user_id;
	if (assoc_mgr_fill_in_assoc(acct_db_conn, &assoc_rec,
				    accounting_enforce,
				    (slurmdb_association_rec_t **)
				    &job_ptr->assoc_ptr)) {
		info("%s: invalid account %s for job_id %u",
		     module, new_account, job_ptr->job_id);
		return ESLURM_INVALID_ACCOUNT;
	} else if (association_based_accounting &&
		   !job_ptr->assoc_ptr          &&
		   !(accounting_enforce & ACCOUNTING_ENFORCE_ASSOCS)) {
		/* if not enforcing associations we want to look for
		 * the default account and use it to avoid getting
		 * trash in the accounting records.
		 */
		assoc_rec.acct = NULL;
		assoc_mgr_fill_in_assoc(acct_db_conn, &assoc_rec,
					accounting_enforce,
					(slurmdb_association_rec_t **)
					&job_ptr->assoc_ptr);
		if (!job_ptr->assoc_ptr) {
			debug("%s: we didn't have an association for account "
			      "'%s' and user '%u', and we can't seem to find "
			      "a default one either.  Keeping new account "
			      "'%s'.  This will produce trash in accounting.  "
			      "If this is not what you desire please put "
			      "AccountStorageEnforce=associations "
			      "in your slurm.conf "
			      "file.", module, new_account,
			      job_ptr->user_id, new_account);
			assoc_rec.acct = new_account;
		}
	}

	xfree(job_ptr->account);
	if (assoc_rec.acct && assoc_rec.acct[0] != '\0') {
		job_ptr->account = xstrdup(assoc_rec.acct);
		info("%s: setting account to %s for job_id %u",
		     module, assoc_rec.acct, job_ptr->job_id);
	} else {
		info("%s: cleared account for job_id %u",
		     module, job_ptr->job_id);
	}
	job_ptr->assoc_id = assoc_rec.id;

	last_job_update = time(NULL);

	return SLURM_SUCCESS;
}

/*
 * Modify the account associated with a pending job
 * IN module - where this is called from
 * IN job_ptr - pointer to job which should be modified
 * IN new_wckey - desired wckey name
 * RET SLURM_SUCCESS or error code
 */
extern int update_job_wckey(char *module, struct job_record *job_ptr,
			    char *new_wckey)
{
	slurmdb_wckey_rec_t wckey_rec, *wckey_ptr;

	if ((!IS_JOB_PENDING(job_ptr)) || (job_ptr->details == NULL)) {
		info("%s: attempt to modify account for non-pending "
		     "job_id %u", module, job_ptr->job_id);
		return ESLURM_DISABLED;
	}

	memset(&wckey_rec, 0, sizeof(slurmdb_wckey_rec_t));
	wckey_rec.uid       = job_ptr->user_id;
	wckey_rec.name      = new_wckey;
	if (assoc_mgr_fill_in_wckey(acct_db_conn, &wckey_rec,
				    accounting_enforce, &wckey_ptr)) {
		info("%s: invalid wckey %s for job_id %u",
		     module, new_wckey, job_ptr->job_id);
		return ESLURM_INVALID_WCKEY;
	} else if (association_based_accounting
		  && !wckey_ptr
		  && !(accounting_enforce & ACCOUNTING_ENFORCE_WCKEYS)) {
		/* if not enforcing associations we want to look for
		   the default account and use it to avoid getting
		   trash in the accounting records.
		*/
		wckey_rec.name = NULL;
		assoc_mgr_fill_in_wckey(acct_db_conn, &wckey_rec,
					accounting_enforce, &wckey_ptr);
		if (!wckey_ptr) {
			debug("%s: we didn't have a wckey record for wckey "
			      "'%s' and user '%u', and we can't seem to find "
			      "a default one either.  Setting it anyway. "
			      "This will produce trash in accounting.  "
			      "If this is not what you desire please put "
			      "AccountStorageEnforce=wckeys in your slurm.conf "
			      "file.", module, new_wckey,
			      job_ptr->user_id);
			wckey_rec.name = new_wckey;
		}
	}

	xfree(job_ptr->wckey);
	if (wckey_rec.name && wckey_rec.name[0] != '\0') {
		job_ptr->wckey = xstrdup(wckey_rec.name);
		info("%s: setting wckey to %s for job_id %u",
		     module, wckey_rec.name, job_ptr->job_id);
	} else {
		info("%s: cleared wckey for job_id %u",
		     module, job_ptr->job_id);
	}

	last_job_update = time(NULL);

	return SLURM_SUCCESS;
}

extern int send_jobs_to_accounting(void)
{
	ListIterator itr = NULL;
	struct job_record *job_ptr;
	slurmctld_lock_t job_write_lock = {
		NO_LOCK, WRITE_LOCK, READ_LOCK, READ_LOCK };

	/* send jobs in pending or running state */
	lock_slurmctld(job_write_lock);
	itr = list_iterator_create(job_list);
	while ((job_ptr = list_next(itr))) {
		if (!job_ptr->assoc_id) {
			slurmdb_association_rec_t assoc_rec;
			memset(&assoc_rec, 0,
			       sizeof(slurmdb_association_rec_t));
			assoc_rec.acct      = job_ptr->account;
			if (job_ptr->part_ptr)
				assoc_rec.partition = job_ptr->part_ptr->name;
			assoc_rec.uid       = job_ptr->user_id;

			if (assoc_mgr_fill_in_assoc(
				   acct_db_conn, &assoc_rec,
				   accounting_enforce,
				   (slurmdb_association_rec_t **)
				   &job_ptr->assoc_ptr) &&
			    (accounting_enforce & ACCOUNTING_ENFORCE_ASSOCS)
			    && (!IS_JOB_FINISHED(job_ptr))) {
				info("Holding job %u with "
				     "invalid association",
				     job_ptr->job_id);
				xfree(job_ptr->state_desc);
				job_ptr->state_reason = FAIL_ACCOUNT;
				continue;
			} else
				job_ptr->assoc_id = assoc_rec.id;
		}

		/* we only want active, un accounted for jobs */
		if (job_ptr->db_index || IS_JOB_FINISHED(job_ptr))
			continue;

		debug("first reg: starting job %u in accounting",
		      job_ptr->job_id);
		jobacct_storage_g_job_start(acct_db_conn, job_ptr);

		if (IS_JOB_SUSPENDED(job_ptr))
			jobacct_storage_g_job_suspend(acct_db_conn, job_ptr);
	}
	list_iterator_destroy(itr);
	unlock_slurmctld(job_write_lock);

	return SLURM_SUCCESS;
}

/* Perform checkpoint operation on a job */
extern int job_checkpoint(checkpoint_msg_t *ckpt_ptr, uid_t uid,
			  slurm_fd_t conn_fd, uint16_t protocol_version)
{
	int rc = SLURM_SUCCESS;
	struct job_record *job_ptr;
	struct step_record *step_ptr;
	checkpoint_resp_msg_t resp_data;
	slurm_msg_t resp_msg;

	slurm_msg_t_init(&resp_msg);
	resp_msg.protocol_version = protocol_version;

	/* find the job */
	job_ptr = find_job_record (ckpt_ptr->job_id);
	if (job_ptr == NULL) {
		rc = ESLURM_INVALID_JOB_ID;
		goto reply;
	}
	if ((uid != job_ptr->user_id) && !validate_slurm_user(uid)) {
		rc = ESLURM_ACCESS_DENIED ;
		goto reply;
	}
	if (IS_JOB_PENDING(job_ptr)) {
		rc = ESLURM_JOB_PENDING;
		goto reply;
	} else if (IS_JOB_SUSPENDED(job_ptr)) {
		/* job can't get cycles for checkpoint
		 * if it is already suspended */
		rc = ESLURM_DISABLED;
		goto reply;
	} else if (!IS_JOB_RUNNING(job_ptr)) {
		rc = ESLURM_ALREADY_DONE;
		goto reply;
	}

	memset((void *)&resp_data, 0, sizeof(checkpoint_resp_msg_t));

	if (job_ptr->batch_flag) { /* operate on batch job */
		if ((ckpt_ptr->op == CHECK_CREATE)  ||
		    (ckpt_ptr->op == CHECK_REQUEUE) ||
		    (ckpt_ptr->op == CHECK_VACATE)) {
			if (job_ptr->details == NULL) {
				rc = ESLURM_DISABLED;
				goto reply;
			}
			if (ckpt_ptr->image_dir == NULL) {
				if (job_ptr->details->ckpt_dir == NULL) {
					rc = ESLURM_DISABLED;
					goto reply;
				}
				ckpt_ptr->image_dir = xstrdup(job_ptr->details
							      ->ckpt_dir);
			}

			rc = _checkpoint_job_record(job_ptr,
						    ckpt_ptr->image_dir);
			if (rc != SLURM_SUCCESS)
				goto reply;
		}
		/* append job id to ckpt image dir */
		xstrfmtcat(ckpt_ptr->image_dir, "/%u", job_ptr->job_id);
		rc = checkpoint_op(ckpt_ptr->job_id, ckpt_ptr->step_id, NULL,
				   ckpt_ptr->op, ckpt_ptr->data,
				   ckpt_ptr->image_dir, &resp_data.event_time,
				   &resp_data.error_code,
				   &resp_data.error_msg);
		info("checkpoint_op %u of %u.%u complete, rc=%d",
		     ckpt_ptr->op, ckpt_ptr->job_id, ckpt_ptr->step_id, rc);
		last_job_update = time(NULL);
	} else {		/* operate on all of a job's steps */
		int update_rc = -2;
		ListIterator step_iterator;

		step_iterator = list_iterator_create (job_ptr->step_list);
		while ((step_ptr = (struct step_record *)
					list_next (step_iterator))) {
			char *image_dir = NULL;
			if (step_ptr->state != JOB_RUNNING)
				continue;
			if (ckpt_ptr->image_dir) {
				image_dir = xstrdup(ckpt_ptr->image_dir);
			} else {
				image_dir = xstrdup(step_ptr->ckpt_dir);
			}
			xstrfmtcat(image_dir, "/%u.%u", job_ptr->job_id,
				   step_ptr->step_id);
			update_rc = checkpoint_op(ckpt_ptr->job_id,
						  step_ptr->step_id,
						  step_ptr,
						  ckpt_ptr->op,
						  ckpt_ptr->data,
						  image_dir,
						  &resp_data.event_time,
						  &resp_data.error_code,
						  &resp_data.error_msg);
			info("checkpoint_op %u of %u.%u complete, rc=%d",
			     ckpt_ptr->op, ckpt_ptr->job_id,
			     step_ptr->step_id, rc);
			rc = MAX(rc, update_rc);
			xfree(image_dir);
		}
		if (update_rc != -2)	/* some work done */
			last_job_update = time(NULL);
		list_iterator_destroy (step_iterator);
	}

    reply:
	if (conn_fd < 0)	/* periodic checkpoint */
		return rc;

	if ((rc == SLURM_SUCCESS) &&
	    ((ckpt_ptr->op == CHECK_ABLE) || (ckpt_ptr->op == CHECK_ERROR))) {
		resp_msg.msg_type = RESPONSE_CHECKPOINT;
		resp_msg.data = &resp_data;
		(void) slurm_send_node_msg(conn_fd, &resp_msg);
	} else {
		return_code_msg_t rc_msg;
		rc_msg.return_code = rc;
		resp_msg.msg_type  = RESPONSE_SLURM_RC;
		resp_msg.data      = &rc_msg;
		(void) slurm_send_node_msg(conn_fd, &resp_msg);
	}
	return rc;
}

/*
 * _checkpoint_job_record - save job to file for checkpoint
 *
 */
static int _checkpoint_job_record (struct job_record *job_ptr, char *image_dir)
{
	static int high_buffer_size = (1024*1024);
	char *ckpt_file = NULL, *old_file = NULL, *new_file = NULL;
	int ckpt_fd, error_code = SLURM_SUCCESS;
	Buf buffer = init_buf(high_buffer_size);

	ckpt_file = xstrdup(slurmctld_conf.job_ckpt_dir);
	xstrfmtcat(ckpt_file, "/%u.ckpt", job_ptr->job_id);

	debug("_checkpoint_job_record: checkpoint job record of %u to file %s",
	      job_ptr->job_id, ckpt_file);

	old_file = xstrdup(ckpt_file);
	xstrcat(old_file, ".old");

	new_file = xstrdup(ckpt_file);
	xstrcat(new_file, ".new");

	/* save version string */
	packstr(JOB_CKPT_VERSION, buffer);

	/* save checkpoint image directory */
	packstr(image_dir, buffer);

	_pack_job_for_ckpt(job_ptr, buffer);

	ckpt_fd = creat(new_file, 0600);
	if (ckpt_fd < 0) {
		error("Can't ckpt job, create file %s error: %m",
		      new_file);
		error_code = errno;
	} else {
		int pos = 0, nwrite = get_buf_offset(buffer), amount, rc;
		char *data = (char *)get_buf_data(buffer);
		while (nwrite > 0) {
			amount = write(ckpt_fd, &data[pos], nwrite);
			if ((amount < 0) && (errno != EINTR)) {
				error("Error writing file %s, %m", new_file);
				error_code = errno;
				break;
			} else if (amount >= 0) {
				nwrite -= amount;
				pos    += amount;
			}
		}

		rc = fsync_and_close(ckpt_fd, "checkpoint");
		if (rc && !error_code)
			error_code = rc;
	}
	if (error_code)
		(void) unlink(new_file);
	else {			/* file shuffle */
		(void) unlink(old_file);
		if (link(ckpt_file, old_file))
			debug4("unable to create link for %s -> %s: %m",
			       ckpt_file, old_file);
		(void) unlink(ckpt_file);
		if (link(new_file, ckpt_file))
			debug4("unable to create link for %s -> %s: %m",
			       new_file, ckpt_file);
		(void) unlink(new_file);
	}

	xfree(ckpt_file);
	xfree(old_file);
	xfree(new_file);
	free_buf(buffer);

	return error_code;
}

/*
 * _pack_job_for_ckpt - save RUNNING job to buffer for checkpoint
 *
 *   Just save enough information to restart it
 *
 * IN job_ptr - id of the job to be checkpointed
 * IN buffer - buffer to save the job state
 */
static void _pack_job_for_ckpt (struct job_record *job_ptr, Buf buffer)
{
	slurm_msg_t msg;
	job_desc_msg_t *job_desc;

	/* save allocated nodes */
	packstr(job_ptr->nodes, buffer);

	/* save job req */
	job_desc = _copy_job_record_to_job_desc(job_ptr);
	msg.msg_type = REQUEST_SUBMIT_BATCH_JOB;
	msg.protocol_version = SLURM_PROTOCOL_VERSION;
	msg.data = job_desc;
	pack_msg(&msg, buffer);

	/* free the environment since all strings are stored in one
	 * xmalloced buffer */
	if (job_desc->environment) {
		xfree(job_desc->environment[0]);
		xfree(job_desc->environment);
		job_desc->env_size = 0;
	}
	slurm_free_job_desc_msg(job_desc);
}

/*
 * _copy_job_record_to_job_desc - construct a job_desc_msg_t for a job.
 * IN job_ptr - the job record
 * RET the job_desc_msg_t, NULL on error
 */
static job_desc_msg_t *
_copy_job_record_to_job_desc(struct job_record *job_ptr)
{
	job_desc_msg_t *job_desc;
	struct job_details *details = job_ptr->details;
	multi_core_data_t *mc_ptr = details->mc_ptr;
	int i;

	/* construct a job_desc_msg_t from job */
	job_desc = xmalloc(sizeof(job_desc_msg_t));

	job_desc->account           = xstrdup(job_ptr->account);
	job_desc->acctg_freq        = xstrdup(details->acctg_freq);
	job_desc->alloc_node        = xstrdup(job_ptr->alloc_node);
	/* Since the allocating salloc or srun is not expected to exist
	 * when this checkpointed job is restarted, do not save these:
	 *
	 * job_desc->alloc_resp_port   = job_ptr->alloc_resp_port;
	 * job_desc->alloc_sid         = job_ptr->alloc_sid;
	 */
	job_desc->argc              = details->argc;
	job_desc->argv              = xmalloc(sizeof(char *) * job_desc->argc);
	for (i = 0; i < job_desc->argc; i ++)
		job_desc->argv[i]   = xstrdup(details->argv[i]);
	job_desc->begin_time        = details->begin_time;
	job_desc->ckpt_interval     = job_ptr->ckpt_interval;
	job_desc->ckpt_dir          = xstrdup(details->ckpt_dir);
	job_desc->comment           = xstrdup(job_ptr->comment);
	job_desc->contiguous        = details->contiguous;
	job_desc->cpu_bind          = xstrdup(details->cpu_bind);
	job_desc->cpu_bind_type     = details->cpu_bind_type;
	job_desc->dependency        = xstrdup(details->dependency);
	job_desc->end_time          = 0; /* Unused today */
	job_desc->environment       = get_job_env(job_ptr,
						  &job_desc->env_size);
	job_desc->exc_nodes         = xstrdup(details->exc_nodes);
	job_desc->features          = xstrdup(details->features);
	job_desc->gres              = xstrdup(job_ptr->gres);
	job_desc->group_id          = job_ptr->group_id;
	job_desc->immediate         = 0; /* nowhere to get this value */
	job_desc->job_id            = job_ptr->job_id;
	job_desc->kill_on_node_fail = job_ptr->kill_on_node_fail;
	job_desc->licenses          = xstrdup(job_ptr->licenses);
	job_desc->mail_type         = job_ptr->mail_type;
	job_desc->mail_user         = xstrdup(job_ptr->mail_user);
	job_desc->mem_bind          = xstrdup(details->mem_bind);
	job_desc->mem_bind_type     = details->mem_bind_type;
	job_desc->name              = xstrdup(job_ptr->name);
	job_desc->network           = xstrdup(job_ptr->network);
	job_desc->nice              = details->nice;
	job_desc->num_tasks         = details->num_tasks;
	job_desc->open_mode         = details->open_mode;
	job_desc->other_port        = job_ptr->other_port;
	job_desc->overcommit        = details->overcommit;
	job_desc->partition         = xstrdup(job_ptr->partition);
	job_desc->plane_size        = details->plane_size;
	job_desc->priority          = job_ptr->priority;
	if (job_ptr->qos_ptr) {
		slurmdb_qos_rec_t *qos_ptr =
			(slurmdb_qos_rec_t *)job_ptr->qos_ptr;
		job_desc->qos       = xstrdup(qos_ptr->name);
	}
	job_desc->resp_host         = xstrdup(job_ptr->resp_host);
	job_desc->req_nodes         = xstrdup(details->req_nodes);
	job_desc->requeue           = details->requeue;
	job_desc->reservation       = xstrdup(job_ptr->resv_name);
	job_desc->script            = get_job_script(job_ptr);
	job_desc->shared            = details->shared;
	job_desc->spank_job_env_size = job_ptr->spank_job_env_size;
	job_desc->spank_job_env      = xmalloc(sizeof(char *) *
					       job_desc->spank_job_env_size);
	for (i = 0; i < job_desc->spank_job_env_size; i ++)
		job_desc->spank_job_env[i]= xstrdup(job_ptr->spank_job_env[i]);
	job_desc->std_err           = xstrdup(details->std_err);
	job_desc->std_in            = xstrdup(details->std_in);
	job_desc->std_out           = xstrdup(details->std_out);
	job_desc->task_dist         = details->task_dist;
	job_desc->time_limit        = job_ptr->time_limit;
	job_desc->time_min          = job_ptr->time_min;
	job_desc->user_id           = job_ptr->user_id;
	job_desc->wait_all_nodes    = job_ptr->wait_all_nodes;
	job_desc->warn_flags        = job_ptr->warn_flags;
	job_desc->warn_signal       = job_ptr->warn_signal;
	job_desc->warn_time         = job_ptr->warn_time;
	job_desc->wckey             = xstrdup(job_ptr->wckey);
	job_desc->work_dir          = xstrdup(details->work_dir);
	job_desc->pn_min_cpus       = details->pn_min_cpus;
	job_desc->pn_min_memory     = details->pn_min_memory;
	job_desc->pn_min_tmp_disk   = details->pn_min_tmp_disk;
	job_desc->min_cpus          = details->min_cpus;
	job_desc->max_cpus          = details->max_cpus;
	job_desc->min_nodes         = details->min_nodes;
	job_desc->max_nodes         = details->max_nodes;
	if (job_desc->max_nodes == 0) /* set 0 in _job_create() */
		job_desc->max_nodes = NO_VAL;
	job_desc->sockets_per_node  = mc_ptr->sockets_per_node;
	job_desc->cores_per_socket  = mc_ptr->cores_per_socket;
	job_desc->threads_per_core  = mc_ptr->threads_per_core;
	job_desc->cpus_per_task     = details->cpus_per_task;
	job_desc->ntasks_per_node   = details->ntasks_per_node;
	job_desc->ntasks_per_socket = mc_ptr->ntasks_per_socket;
	job_desc->ntasks_per_core   = mc_ptr->ntasks_per_core;
#if 0
	/* select_jobinfo is unused at job submit time, only it's
	 * components are set. We recover those from the structure below.
	 * job_desc->select_jobinfo = select_g_select_jobinfo_copy(job_ptr->
							    select_jobinfo); */

	/* The following fields are used only on BlueGene systems.
	 * Since BlueGene does not use the checkpoint/restart logic today,
	 * we do not them. */
	select_g_select_jobinfo_get(job_ptr->select_jobinfo,
				    SELECT_JOBDATA_GEOMETRY,
				    &job_desc->geometry);
	select_g_select_jobinfo_get(job_ptr->select_jobinfo,
				    SELECT_JOBDATA_CONN_TYPE,
				    &job_desc->conn_type);
	select_g_select_jobinfo_get(job_ptr->select_jobinfo,
				    SELECT_JOBDATA_REBOOT,
				    &job_desc->reboot);
	select_g_select_jobinfo_get(job_ptr->select_jobinfo,
				    SELECT_JOBDATA_ROTATE,
				    &job_desc->rotate);
	select_g_select_jobinfo_get(job_ptr->select_jobinfo,
				    SELECT_JOBDATA_BLRTS_IMAGE,
				    &job_desc->blrtsimage);
	select_g_select_jobinfo_get(job_ptr->select_jobinfo,
				    SELECT_JOBDATA_LINUX_IMAGE,
				    &job_desc->linuximage);
	select_g_select_jobinfo_get(job_ptr->select_jobinfo,
				    SELECT_JOBDATA_MLOADER_IMAGE,
				    &job_desc->mloaderimage);
	select_g_select_jobinfo_get(job_ptr->select_jobinfo,
				    SELECT_JOBDATA_RAMDISK_IMAGE,
				    &job_desc->ramdiskimage);
#endif

	return job_desc;
}


/*
 * job_restart - Restart a batch job from checkpointed state
 *
 * Restarting a job is similar to submitting a new job, except that
 * the job requirements are loaded from the checkpoint file, and
 * the job id is restored.
 *
 * IN ckpt_ptr - checkpoint request message
 * IN uid - user id of the user issuing the RPC
 * IN conn_fd - file descriptor on which to send reply
 * IN protocol_version - slurm protocol version of client
 * RET 0 on success, otherwise ESLURM error code
 */
extern int job_restart(checkpoint_msg_t *ckpt_ptr, uid_t uid, slurm_fd_t conn_fd,
		       uint16_t protocol_version)
{
	struct job_record *job_ptr;
	char *image_dir, *ckpt_file, *data, *ver_str = NULL;
	char *alloc_nodes = NULL;
	int data_size = 0;
	Buf buffer;
	uint32_t tmp_uint32;
	slurm_msg_t msg, resp_msg;
	return_code_msg_t rc_msg;
	job_desc_msg_t *job_desc = NULL;
	int rc = SLURM_SUCCESS;
	uint16_t ckpt_version = (uint16_t) NO_VAL;

	if (ckpt_ptr->step_id != SLURM_BATCH_SCRIPT) {
		rc = ESLURM_NOT_SUPPORTED;
		goto reply;
	}

	if ((job_ptr = find_job_record(ckpt_ptr->job_id)) &&
	    ! IS_JOB_FINISHED(job_ptr)) {
		rc = ESLURM_DISABLED;
		goto reply;
	}

	ckpt_file = xstrdup(slurmctld_conf.job_ckpt_dir);
	xstrfmtcat(ckpt_file, "/%u.ckpt", ckpt_ptr->job_id);

	data = _read_job_ckpt_file(ckpt_file, &data_size);
	xfree(ckpt_file);

	if (data == NULL) {
		rc = errno;
		xfree (ckpt_file);
		goto reply;
	}
	buffer = create_buf(data, data_size);

	/* unpack version string */
	safe_unpackstr_xmalloc(&ver_str, &tmp_uint32, buffer);
	debug3("Version string in job_ckpt header is %s", ver_str);
	if (ver_str) {
		if (!strcmp(ver_str, JOB_CKPT_VERSION)) {
			ckpt_version = SLURM_PROTOCOL_VERSION;
		}
	}

	if (ckpt_version == (uint16_t)NO_VAL) {
		error("***************************************************");
		error("Can not restart from job ckpt, incompatible version");
		error("***************************************************");
		rc = EINVAL;
		goto unpack_error;
	}

	/* unpack checkpoint image directory */
	safe_unpackstr_xmalloc(&image_dir, &tmp_uint32, buffer);

	/* unpack the allocated nodes */
	safe_unpackstr_xmalloc(&alloc_nodes, &tmp_uint32, buffer);

	/* unpack the job req */
	msg.msg_type = REQUEST_SUBMIT_BATCH_JOB;
	msg.protocol_version = ckpt_version;
	if (unpack_msg(&msg, buffer) != SLURM_SUCCESS)
		goto unpack_error;

	job_desc = msg.data;

	/* sanity check */
	if (job_desc->job_id != ckpt_ptr->job_id) {
		error("saved job id(%u) is different from required job id(%u)",
		      job_desc->job_id, ckpt_ptr->job_id);
		rc = EINVAL;
		goto unpack_error;
	}
	if (!validate_slurm_user(uid) && (job_desc->user_id != uid)) {
		error("Security violation, user %u not allowed to restart "
		      "job %u of user %u",
		      uid, ckpt_ptr->job_id, job_desc->user_id);
		rc = EPERM;
		goto unpack_error;
	}

	if (ckpt_ptr->data == 1) { /* stick to nodes */
		xfree(job_desc->req_nodes);
		job_desc->req_nodes = alloc_nodes;
		alloc_nodes = NULL;	/* Nothing left to xfree */
	}

	/* set open mode to append */
	job_desc->open_mode = OPEN_MODE_APPEND;

	/* Set new job priority */
	job_desc->priority = NO_VAL;

	/*
	 * XXX: we set submit_uid to 0 in the following job_allocate() call
	 * This is for setting the job_id to the original one.
	 * But this will bypass some partition access permission checks.
	 * TODO: fix this.
	 */
	rc = job_allocate(job_desc,
			  0,		/* immediate */
			  0,		/* will_run */
			  NULL, 	/* resp */
			  0,		/* allocate */
			  0,		/* submit_uid. set to 0 to set job_id */
			  &job_ptr, NULL);

	/* set restart directory */
	if (job_ptr) {
		if (ckpt_ptr->image_dir) {
			xfree (image_dir);
			image_dir = xstrdup(ckpt_ptr->image_dir);
		}
		xstrfmtcat(image_dir, "/%u", ckpt_ptr->job_id);

		job_ptr->details->restart_dir = image_dir;
		image_dir = NULL;	/* Nothing left to xfree */

		last_job_update = time(NULL);
	}

 unpack_error:
	free_buf(buffer);
	xfree(ver_str);
	xfree(image_dir);
	xfree(alloc_nodes);
	xfree(ckpt_file);

 reply:
	slurm_msg_t_init(&resp_msg);
	resp_msg.protocol_version = protocol_version;
	rc_msg.return_code = rc;
	resp_msg.msg_type  = RESPONSE_SLURM_RC;
	resp_msg.data      = &rc_msg;
	(void) slurm_send_node_msg(conn_fd, &resp_msg);

	return rc;
}

static char *
_read_job_ckpt_file(char *ckpt_file, int *size_ptr)
{
	int ckpt_fd, error_code = 0;
	int data_allocated, data_read, data_size = 0;
	char *data = NULL;

	ckpt_fd = open(ckpt_file, O_RDONLY);
	if (ckpt_fd < 0) {
		info("No job ckpt file (%s) to read", ckpt_file);
		error_code = ENOENT;
	} else {
		data_allocated = BUF_SIZE;
		data = xmalloc(data_allocated);
		while (1) {
			data_read = read(ckpt_fd, &data[data_size],
					 BUF_SIZE);
			if (data_read < 0) {
				if (errno == EINTR)
					continue;
				else {
					error("Read error on %s: %m",
					      ckpt_file);
					error_code = errno;
					break;
				}
			} else if (data_read == 0)	/* eof */
				break;
			data_size      += data_read;
			data_allocated += data_read;
			xrealloc(data, data_allocated);
		}
		close(ckpt_fd);
	}

	if (error_code) {
		xfree(data);
		return NULL;
	}
	*size_ptr = data_size;
	return data;
}

/* Build a bitmap of nodes completing this job */
extern void build_cg_bitmap(struct job_record *job_ptr)
{
	FREE_NULL_BITMAP(job_ptr->node_bitmap_cg);
	if (job_ptr->node_bitmap) {
		job_ptr->node_bitmap_cg = bit_copy(job_ptr->node_bitmap);
		if (bit_set_count(job_ptr->node_bitmap_cg) == 0)
			job_ptr->job_state &= (~JOB_COMPLETING);
	} else {
		error("build_cg_bitmap: node_bitmap is NULL");
		job_ptr->node_bitmap_cg = bit_alloc(node_record_count);
		job_ptr->job_state &= (~JOB_COMPLETING);
	}
}<|MERGE_RESOLUTION|>--- conflicted
+++ resolved
@@ -4157,8 +4157,6 @@
 	if (error_code != SLURM_SUCCESS)
 		return error_code;
 
-<<<<<<< HEAD
-=======
 	/* Validate a job's accounting frequency, if specified */
 	if (acct_freq_task == NO_VAL) {
 		char *acct_freq = slurm_get_jobacct_gather_freq();
@@ -4179,7 +4177,6 @@
 	}
 
 	/* insure that selected nodes are in this partition */
->>>>>>> 9eba4384
 	if (job_desc->req_nodes) {
 		error_code = node_name2bitmap(job_desc->req_nodes, false,
 					      &req_bitmap);
