--- conflicted
+++ resolved
@@ -1146,13 +1146,9 @@
 			fatal("gres.conf duplicate records for %s",
 			      context_ptr->gres_name);
 		}
-<<<<<<< HEAD
+
 		if (new_has_file)
 			context_ptr->config_flags |= GRES_CONF_HAS_FILE;
-=======
-		if (has_file)
-			context_ptr->has_file = true;
->>>>>>> c51eb875
 	}
 	list_iterator_destroy(iter);
 }
