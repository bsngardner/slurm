/*****************************************************************************\
 *  slurm_protocol_defs.c - functions for initializing and releasing
 *	storage for RPC data structures. these are the functions used by
 *	the slurm daemons directly, not for user client use.
 *****************************************************************************
 *  Copyright (C) 2002-2007 The Regents of the University of California.
 *  Copyright (C) 2008-2010 Lawrence Livermore National Security.
 *  Portions Copyright (C) 2010-2015 SchedMD <http://www.schedmd.com>.
 *  Produced at Lawrence Livermore National Laboratory (cf, DISCLAIMER).
 *  Written by Kevin Tew <tew1@llnl.gov> et. al.
 *  CODE-OCEC-09-009. All rights reserved.
 *
 *  This file is part of SLURM, a resource management program.
 *  For details, see <http://slurm.schedmd.com/>.
 *  Please also read the included file: DISCLAIMER.
 *
 *  SLURM is free software; you can redistribute it and/or modify it under
 *  the terms of the GNU General Public License as published by the Free
 *  Software Foundation; either version 2 of the License, or (at your option)
 *  any later version.
 *
 *  In addition, as a special exception, the copyright holders give permission
 *  to link the code of portions of this program with the OpenSSL library under
 *  certain conditions as described in each individual source file, and
 *  distribute linked combinations including the two. You must obey the GNU
 *  General Public License in all respects for all of the code used other than
 *  OpenSSL. If you modify file(s) with this exception, you may extend this
 *  exception to your version of the file(s), but you are not obligated to do
 *  so. If you do not wish to do so, delete this exception statement from your
 *  version.  If you delete this exception statement from all source files in
 *  the program, then also delete it here.
 *
 *  SLURM is distributed in the hope that it will be useful, but WITHOUT ANY
 *  WARRANTY; without even the implied warranty of MERCHANTABILITY or FITNESS
 *  FOR A PARTICULAR PURPOSE.  See the GNU General Public License for more
 *  details.
 *
 *  You should have received a copy of the GNU General Public License along
 *  with SLURM; if not, write to the Free Software Foundation, Inc.,
 *  51 Franklin Street, Fifth Floor, Boston, MA 02110-1301  USA.
\*****************************************************************************/

#if HAVE_CONFIG_H
#  include "config.h"
#endif

#if HAVE_STDLIB_H
#  include <stdlib.h>
#endif

#include <stdio.h>
#include <ctype.h>

#include "src/common/forward.h"
#include "src/common/job_options.h"
#include "src/common/log.h"
#include "src/common/node_select.h"
#include "src/common/power.h"
#include "src/common/slurm_accounting_storage.h"
#include "src/common/slurm_acct_gather_energy.h"
#include "src/common/slurm_cred.h"
#include "src/common/slurm_ext_sensors.h"
#include "src/common/slurm_jobacct_gather.h"
#include "src/common/slurm_protocol_defs.h"
#include "src/common/slurm_time.h"
#include "src/common/switch.h"
#include "src/common/xmalloc.h"
#include "src/common/xstring.h"
#include "src/plugins/select/bluegene/bg_enums.h"

/*
** Define slurm-specific aliases for use by plugins, see slurm_xlator.h
** for details.
 */
strong_alias(preempt_mode_string, slurm_preempt_mode_string);
strong_alias(preempt_mode_num, slurm_preempt_mode_num);
strong_alias(job_reason_string, slurm_job_reason_string);
strong_alias(job_state_string, slurm_job_state_string);
strong_alias(job_state_string_compact, slurm_job_state_string_compact);
strong_alias(job_state_num, slurm_job_state_num);
strong_alias(node_state_string, slurm_node_state_string);
strong_alias(node_state_string_compact, slurm_node_state_string_compact);
strong_alias(private_data_string, slurm_private_data_string);
strong_alias(accounting_enforce_string, slurm_accounting_enforce_string);
strong_alias(conn_type_string,	slurm_conn_type_string);
strong_alias(conn_type_string_full, slurm_conn_type_string_full);
strong_alias(node_use_string, slurm_node_use_string);
strong_alias(bg_block_state_string, slurm_bg_block_state_string);
strong_alias(cray_nodelist2nids, slurm_cray_nodelist2nids);
strong_alias(reservation_flags_string, slurm_reservation_flags_string);


static void _free_all_front_end_info(front_end_info_msg_t *msg);

static void _free_all_job_info (job_info_msg_t *msg);

static void _free_all_node_info (node_info_msg_t *msg);

static void _free_all_partitions (partition_info_msg_t *msg);

static void  _free_all_reservations(reserve_info_msg_t *msg);

static void _free_all_step_info (job_step_info_response_msg_t *msg);

/*
 * slurm_msg_t_init - initialize a slurm message
 * OUT msg - pointer to the slurm_msg_t structure which will be initialized
 */
extern void slurm_msg_t_init(slurm_msg_t *msg)
{
	memset(msg, 0, sizeof(slurm_msg_t));

	msg->conn_fd = -1;
	msg->msg_type = (uint16_t)NO_VAL;
	msg->protocol_version = (uint16_t)NO_VAL;

	forward_init(&msg->forward, NULL);

	return;
}

/*
 * slurm_msg_t_copy - initialize a slurm_msg_t structure "dest" with
 *	values from the "src" slurm_msg_t structure.
 * IN src - Pointer to the initialized message from which "dest" will
 *	be initialized.
 * OUT dest - Pointer to the slurm_msg_t which will be initialized.
 * NOTE: the "dest" structure will contain pointers into the contents of "src".
 */
extern void slurm_msg_t_copy(slurm_msg_t *dest, slurm_msg_t *src)
{
	slurm_msg_t_init(dest);
	dest->protocol_version = src->protocol_version;
	dest->forward = src->forward;
	dest->ret_list = src->ret_list;
	dest->forward_struct = src->forward_struct;
	dest->orig_addr.sin_addr.s_addr = 0;
	return;
}

extern void slurm_destroy_char(void *object)
{
	char *tmp = (char *)object;
	xfree(tmp);
}

extern void slurm_destroy_uint32_ptr(void *object)
{
	uint32_t *tmp = (uint32_t *)object;
	xfree(tmp);
}

/* here to add \\ to all \" in a string this needs to be xfreed later */
extern char *slurm_add_slash_to_quotes(char *str)
{
	char *dup, *copy = NULL;
	int len = 0;
	if (!str || !(len = strlen(str)))
		return NULL;

	/* make a buffer 2 times the size just to be safe */
	copy = dup = xmalloc((2 * len) + 1);
	if (copy)
		do if (*str == '\\' || *str == '\'' || *str == '"')
			   *dup++ = '\\';
		while ((*dup++ = *str++));

	return copy;
}

/* returns number of objects added to list */
extern int slurm_addto_char_list(List char_list, char *names)
{
	int i=0, start=0;
	char *name = NULL, *tmp_char = NULL;
	ListIterator itr = NULL;
	char quote_c = '\0';
	int quote = 0;
	int count = 0;

	if (!char_list) {
		error("No list was given to fill in");
		return 0;
	}

	itr = list_iterator_create(char_list);
	if (names) {
		if (names[i] == '\"' || names[i] == '\'') {
			quote_c = names[i];
			quote = 1;
			i++;
		}
		start = i;
		while (names[i]) {
			//info("got %d - %d = %d", i, start, i-start);
			if (quote && (names[i] == quote_c))
				break;
			else if ((names[i] == '\"') || (names[i] == '\''))
				names[i] = '`';
			else if (names[i] == ',') {
				/* If there is a comma at the end just
				   ignore it */
				if (!names[i+1])
					break;

				name = xstrndup(names+start, (i-start));
				//info("got %s %d", name, i-start);

				while ((tmp_char = list_next(itr))) {
					if (!strcasecmp(tmp_char, name))
						break;
				}
				/* If we get a duplicate remove the
				 * first one and tack this on the end.
				 * This is needed for get associations
				 * with qos.
				 */
				if (tmp_char)
					list_delete_item(itr);
				else
					count++;

				xstrtolower(name);
				list_append(char_list, name);

				list_iterator_reset(itr);

				i++;
				start = i;
				if (!names[i]) {
					info("There is a problem with "
					     "your request.  It appears you "
					     "have spaces inside your list.");
					count = 0;
					goto endit;
				}
			}
			i++;
		}

		name = xstrndup(names+start, (i-start));
		while ((tmp_char = list_next(itr))) {
			if (!strcasecmp(tmp_char, name))
			break;
		}

		/* If we get a duplicate remove the
		 * first one and tack this on the end.
		 * This is needed for get associations
		 * with qos.
		 */
		if (tmp_char)
			list_delete_item(itr);
		else
			count++;

		xstrtolower(name);
		list_append(char_list, name);
	}
endit:
	list_iterator_destroy(itr);

	return count;
}

/* returns number of objects added to list */
extern int slurm_addto_step_list(List step_list, char *names)
{
	int i=0, start=0;
	char *name = NULL, *dot = NULL;
	slurmdb_selected_step_t *selected_step = NULL;
	slurmdb_selected_step_t *curr_step = NULL;

	ListIterator itr = NULL;
	char quote_c = '\0';
	int quote = 0;
	int count = 0;

	if (!step_list) {
		error("No list was given to fill in");
		return 0;
	}

	itr = list_iterator_create(step_list);
	if (names) {
		if (names[i] == '\"' || names[i] == '\'') {
			quote_c = names[i];
			quote = 1;
			i++;
		}
		start = i;
		while(names[i]) {
			//info("got %d - %d = %d", i, start, i-start);
			if (quote && names[i] == quote_c)
				break;
			else if (names[i] == '\"' || names[i] == '\'')
				names[i] = '`';
			else if (names[i] == ',') {
				if ((i-start) > 0) {
					char *dot = NULL;
					name = xmalloc((i-start+1));
					memcpy(name, names+start, (i-start));

					selected_step = xmalloc(
						sizeof(slurmdb_selected_step_t));
					dot = strstr(name, ".");
					if (dot == NULL) {
						debug2("No jobstep requested");
						selected_step->stepid = NO_VAL;
					} else {
						*dot++ = 0;
						/* can't use NO_VAL
						 * since that means all */
						if (!strcmp(dot, "batch"))
							selected_step->stepid =
								INFINITE;
						else
							selected_step->stepid =
								atoi(dot);
					}

					dot = strstr(name, "_");
					if (dot == NULL) {
						debug2("No jobarray requested");
						selected_step->array_task_id =
							NO_VAL;
					} else {
						*dot++ = 0;
						/* INFINITE means give
						 * me all the tasks of
						 * the array */
						if (!dot)
							selected_step->
								array_task_id =
								INFINITE;
						else
							selected_step->
								array_task_id =
								atoi(dot);
					}

					selected_step->jobid = atoi(name);
					xfree(name);

					while((curr_step = list_next(itr))) {
						if ((curr_step->jobid
						    == selected_step->jobid)
						   && (curr_step->stepid
						       == selected_step->
						       stepid))
							break;
					}

					if (!curr_step) {
						list_append(step_list,
							    selected_step);
						count++;
					} else
						slurmdb_destroy_selected_step(
							selected_step);
					list_iterator_reset(itr);
				}
				i++;
				start = i;
			}
			i++;
		}
		if ((i-start) > 0) {
			name = xmalloc((i-start)+1);
			memcpy(name, names+start, (i-start));

			selected_step =
				xmalloc(sizeof(slurmdb_selected_step_t));

			dot = strstr(name, ".");
			if (dot == NULL) {
				debug2("No jobstep requested");
				selected_step->stepid = NO_VAL;
			} else {
				*dot++ = 0;
				/* can't use NO_VAL since that means all */
				if (!strcmp(dot, "batch"))
					selected_step->stepid = INFINITE;
				else
					selected_step->stepid = atoi(dot);
			}
			dot = strstr(name, "_");
			if (dot == NULL) {
				debug2("No jobarray requested");
				selected_step->array_task_id =
					NO_VAL;
			} else {
				*dot++ = 0;
				/* INFINITE means give me all the tasks of
				 * the array */
				if (dot[0])
					selected_step->array_task_id =
						atoi(dot);
			}

			selected_step->jobid = atoi(name);
			xfree(name);

			while((curr_step = list_next(itr))) {
				if ((curr_step->jobid == selected_step->jobid)
				   && (curr_step->stepid
				       == selected_step->stepid))
					break;
			}

			if (!curr_step) {
				list_append(step_list, selected_step);
				count++;
			} else
				slurmdb_destroy_selected_step(
					selected_step);
		}
	}
	list_iterator_destroy(itr);
	return count;
}

extern int slurm_sort_char_list_asc(void *v1, void *v2)
{
	char *name_a = *(char **)v1;
	char *name_b = *(char **)v2;
	int diff = strcmp(name_a, name_b);

	if (diff < 0)
		return -1;
	else if (diff > 0)
		return 1;

	return 0;
}

extern int slurm_sort_char_list_desc(void *v1, void *v2)
{
	char *name_a = *(char **)v1;
	char *name_b = *(char **)v2;
	int diff = strcmp(name_a, name_b);

	if (diff > 0)
		return -1;
	else if (diff < 0)
		return 1;

	return 0;
}

extern void slurm_free_last_update_msg(last_update_msg_t * msg)
{
	xfree(msg);
}

extern void slurm_free_reboot_msg(reboot_msg_t * msg)
{
	if (msg) {
		xfree(msg->node_list);
		xfree(msg);
	}
}

extern void slurm_free_shutdown_msg(shutdown_msg_t * msg)
{
	xfree(msg);
}

extern void slurm_free_job_alloc_info_msg(job_alloc_info_msg_t * msg)
{
	xfree(msg);
}

extern void slurm_free_step_alloc_info_msg(step_alloc_info_msg_t * msg)
{
	xfree(msg);
}

extern void slurm_free_return_code_msg(return_code_msg_t * msg)
{
	xfree(msg);
}

extern void slurm_free_job_id_msg(job_id_msg_t * msg)
{
	xfree(msg);
}

extern void slurm_free_job_user_id_msg(job_user_id_msg_t * msg)
{
	xfree(msg);
}

extern void slurm_free_job_step_id_msg(job_step_id_msg_t * msg)
{
	xfree(msg);
}

extern void slurm_free_job_id_request_msg(job_id_request_msg_t * msg)
{
	xfree(msg);
}

extern void slurm_free_update_step_msg(step_update_request_msg_t * msg)
{
	if (msg) {
		jobacctinfo_destroy(msg->jobacct);
		xfree(msg->name);
		xfree(msg);
	}
}

extern void slurm_free_job_id_response_msg(job_id_response_msg_t * msg)
{
	xfree(msg);
}

extern void slurm_free_job_step_kill_msg(job_step_kill_msg_t * msg)
{
	xfree(msg->sjob_id);
	xfree(msg);
}

extern void slurm_free_job_info_request_msg(job_info_request_msg_t *msg)
{
	xfree(msg);
}

extern void slurm_free_job_step_info_request_msg(job_step_info_request_msg_t *msg)
{
	xfree(msg);
}

extern void slurm_free_front_end_info_request_msg
		(front_end_info_request_msg_t *msg)
{
	xfree(msg);
}

extern void slurm_free_node_info_request_msg(node_info_request_msg_t *msg)
{
	xfree(msg);
}

extern void slurm_free_node_info_single_msg(node_info_single_msg_t *msg)
{
	if (msg) {
		xfree(msg->node_name);
		xfree(msg);
	}
}

extern void slurm_free_part_info_request_msg(part_info_request_msg_t *msg)
{
	xfree(msg);
}

extern void slurm_free_job_desc_msg(job_desc_msg_t * msg)
{
	int i;

	if (msg) {
		xfree(msg->account);
		xfree(msg->acctg_freq);
		xfree(msg->alloc_node);
		if (msg->argv) {
			for (i = 0; i < msg->argc; i++)
				xfree(msg->argv[i]);
		}
		xfree(msg->argv);
		FREE_NULL_BITMAP(msg->array_bitmap);
		xfree(msg->array_inx);
		xfree(msg->blrtsimage);
		xfree(msg->burst_buffer);
		xfree(msg->ckpt_dir);
		xfree(msg->clusters);
		xfree(msg->comment);
		xfree(msg->cpu_bind);
		xfree(msg->dependency);
		for (i = 0; i < msg->env_size; i++)
			xfree(msg->environment[i]);
		xfree(msg->environment);
		xfree(msg->std_err);
		xfree(msg->exc_nodes);
		xfree(msg->features);
		xfree(msg->job_id_str);
		xfree(msg->gres);
		xfree(msg->std_in);
		xfree(msg->licenses);
		xfree(msg->linuximage);
		xfree(msg->mail_user);
		xfree(msg->mem_bind);
		xfree(msg->mloaderimage);
		xfree(msg->name);
		xfree(msg->network);
		xfree(msg->qos);
		xfree(msg->std_out);
		xfree(msg->partition);
		xfree(msg->ramdiskimage);
		xfree(msg->req_nodes);
		xfree(msg->reservation);
		xfree(msg->resp_host);
		xfree(msg->script);
		select_g_select_jobinfo_free(msg->select_jobinfo);
		msg->select_jobinfo = NULL;

		for (i = 0; i < msg->spank_job_env_size; i++)
			xfree(msg->spank_job_env[i]);
		xfree(msg->spank_job_env);
		xfree(msg->wckey);
		xfree(msg->work_dir);
		xfree(msg);
	}
}

extern void slurm_free_prolog_launch_msg(prolog_launch_msg_t * msg)
{
	int i;

	if (msg) {
		xfree(msg->alias_list);
		xfree(msg->nodes);
		xfree(msg->partition);
		xfree(msg->std_err);
		xfree(msg->std_out);
		xfree(msg->work_dir);

		for (i = 0; i < msg->spank_job_env_size; i++)
			xfree(msg->spank_job_env[i]);
		xfree(msg->spank_job_env);
		slurm_cred_destroy(msg->cred);

		xfree(msg);
	}
}

extern void slurm_free_complete_prolog_msg(
	complete_prolog_msg_t * msg)
{
	xfree(msg);
}

extern void slurm_free_job_launch_msg(batch_job_launch_msg_t * msg)
{
	int i;

	if (msg) {
		xfree(msg->account);
		xfree(msg->acctg_freq);
		xfree(msg->user_name);
		xfree(msg->alias_list);
		xfree(msg->nodes);
		xfree(msg->partition);
		xfree(msg->cpu_bind);
		xfree(msg->cpus_per_node);
		xfree(msg->cpu_count_reps);
		xfree(msg->script);
		xfree(msg->std_err);
		xfree(msg->std_in);
		xfree(msg->std_out);
		xfree(msg->qos);
		xfree(msg->work_dir);
		xfree(msg->ckpt_dir);
		xfree(msg->restart_dir);

		if (msg->argv) {
			for (i = 0; i < msg->argc; i++)
				xfree(msg->argv[i]);
			xfree(msg->argv);
		}

		if (msg->spank_job_env) {
			for (i = 0; i < msg->spank_job_env_size; i++)
				xfree(msg->spank_job_env[i]);
			xfree(msg->spank_job_env);
		}

		if (msg->environment) {
			for (i = 0; i < msg->envc; i++)
				xfree(msg->environment[i]);
			xfree(msg->environment);
		}

		select_g_select_jobinfo_free(msg->select_jobinfo);
		msg->select_jobinfo = NULL;

		slurm_cred_destroy(msg->cred);
		xfree(msg->resv_name);
		xfree(msg);
	}
}

extern void slurm_free_job_info(job_info_t * job)
{
	if (job) {
		slurm_free_job_info_members(job);
		xfree(job);
	}
}

extern void slurm_free_job_info_members(job_info_t * job)
{
	if (job) {
		xfree(job->account);
		xfree(job->alloc_node);
		if (job->array_bitmap)
			bit_free((bitstr_t *) job->array_bitmap);
		xfree(job->array_task_str);
		xfree(job->batch_host);
		xfree(job->batch_script);
		xfree(job->command);
		xfree(job->comment);
		xfree(job->dependency);
		xfree(job->exc_nodes);
		xfree(job->exc_node_inx);
		xfree(job->features);
		xfree(job->gres);
		xfree(job->licenses);
		xfree(job->name);
		xfree(job->network);
		xfree(job->node_inx);
		xfree(job->nodes);
		xfree(job->sched_nodes);
		xfree(job->partition);
		xfree(job->qos);
		xfree(job->req_node_inx);
		xfree(job->req_nodes);
		xfree(job->resv_name);
		select_g_select_jobinfo_free(job->select_jobinfo);
		job->select_jobinfo = NULL;
		free_job_resources(&job->job_resrcs);
		xfree(job->state_desc);
		xfree(job->std_err);
		xfree(job->std_in);
		xfree(job->std_out);
		xfree(job->tres_alloc_str);
		xfree(job->wckey);
		xfree(job->work_dir);
	}
}


extern void slurm_free_acct_gather_node_resp_msg(
	acct_gather_node_resp_msg_t *msg)
{
	if (msg) {
		xfree(msg->node_name);
		acct_gather_energy_destroy(msg->energy);
		xfree(msg);
	}
}

extern void slurm_free_acct_gather_energy_req_msg(
	acct_gather_energy_req_msg_t *msg)
{
	if (msg) {
		xfree(msg);
	}
}

extern void slurm_free_node_registration_status_msg(
	slurm_node_registration_status_msg_t * msg)
{
	if (msg) {
		xfree(msg->arch);
		xfree(msg->cpu_spec_list);
		if (msg->energy)
			acct_gather_energy_destroy(msg->energy);
		if (msg->gres_info)
			free_buf(msg->gres_info);
		xfree(msg->job_id);
		xfree(msg->node_name);
		xfree(msg->os);
		xfree(msg->step_id);
		if (msg->switch_nodeinfo)
			switch_g_free_node_info(&msg->switch_nodeinfo);
		xfree(msg->version);
		xfree(msg);
	}
}

extern void slurm_free_update_front_end_msg(update_front_end_msg_t * msg)
{
	if (msg) {
		xfree(msg->name);
		xfree(msg->reason);
		xfree(msg);
	}
}

extern void slurm_free_update_node_msg(update_node_msg_t * msg)
{
	if (msg) {
		xfree(msg->features);
		xfree(msg->gres);
		xfree(msg->node_addr);
		xfree(msg->node_hostname);
		xfree(msg->node_names);
		xfree(msg->reason);
		xfree(msg);
	}
}

extern void slurm_free_update_layout_msg(update_layout_msg_t * msg)
{
	if (msg) {
		xfree(msg->layout);
		xfree(msg->arg);
		xfree(msg);
	}
}

extern void slurm_free_update_part_msg(update_part_msg_t * msg)
{
	if (msg) {
		slurm_free_partition_info_members((partition_info_t *)msg);
		xfree(msg);
	}
}

extern void slurm_free_delete_part_msg(delete_part_msg_t * msg)
{
	if (msg) {
		xfree(msg->name);
		xfree(msg);
	}
}

extern void slurm_free_resv_desc_msg(resv_desc_msg_t * msg)
{
	if (msg) {
		xfree(msg->accounts);
		xfree(msg->burst_buffer);
		xfree(msg->core_cnt);
		xfree(msg->features);
		xfree(msg->licenses);
		xfree(msg->name);
		xfree(msg->node_cnt);
		xfree(msg->node_list);
		xfree(msg->partition);
		xfree(msg->users);
		xfree(msg);
	}
}

extern void slurm_free_resv_name_msg(reservation_name_msg_t * msg)
{
	if (msg) {
		xfree(msg->name);
		xfree(msg);
	}
}

extern void slurm_free_resv_info_request_msg(resv_info_request_msg_t * msg)
{
	xfree(msg);
}

extern void slurm_free_layout_info_request_msg(layout_info_request_msg_t * msg)
{
	if (msg) {
		xfree(msg->layout_type);
		xfree(msg->entities);
		xfree(msg);
	}
}

extern void slurm_free_layout_info_msg(layout_info_msg_t * msg)
{
	int i;

	if (msg) {
		for (i = 0; i < msg->record_count; i++)
			xfree(msg->records[i]);
		xfree(msg->records);
		xfree(msg);
	}
}

extern void slurm_free_job_step_create_request_msg(
		job_step_create_request_msg_t *msg)
{
	if (msg) {
		xfree(msg->features);
		xfree(msg->gres);
		xfree(msg->host);
		xfree(msg->name);
		xfree(msg->network);
		xfree(msg->node_list);
		xfree(msg->ckpt_dir);
		xfree(msg);
	}
}

extern void slurm_free_complete_job_allocation_msg(
	complete_job_allocation_msg_t * msg)
{
	xfree(msg);
}

extern void slurm_free_complete_batch_script_msg(
		complete_batch_script_msg_t * msg)
{
	if (msg) {
		jobacctinfo_destroy(msg->jobacct);
		xfree(msg->node_name);
		xfree(msg);
	}
}


extern void slurm_free_launch_tasks_response_msg(
		launch_tasks_response_msg_t *msg)
{
	if (msg) {
		xfree(msg->node_name);
		xfree(msg->local_pids);
		xfree(msg->task_ids);
		xfree(msg);
	}
}

extern void slurm_free_kill_job_msg(kill_job_msg_t * msg)
{
	if (msg) {
		int i;
		xfree(msg->nodes);
		select_g_select_jobinfo_free(msg->select_jobinfo);
		msg->select_jobinfo = NULL;

		for (i=0; i<msg->spank_job_env_size; i++)
			xfree(msg->spank_job_env[i]);
		xfree(msg->spank_job_env);
		xfree(msg);
	}
}

extern void slurm_free_signal_job_msg(signal_job_msg_t * msg)
{
	xfree(msg);
}

extern void slurm_free_update_job_time_msg(job_time_msg_t * msg)
{
	xfree(msg);
}

extern void slurm_free_task_exit_msg(task_exit_msg_t * msg)
{
	if (msg) {
		xfree(msg->task_id_list);
		xfree(msg);
	}
}

extern void slurm_free_launch_tasks_request_msg(launch_tasks_request_msg_t * msg)
{
	int i;

	if (msg == NULL)
		return;

	slurm_cred_destroy(msg->cred);

	if (msg->env) {
		for (i = 0; i < msg->envc; i++) {
			xfree(msg->env[i]);
		}
		xfree(msg->env);
	}
	xfree(msg->acctg_freq);
	xfree(msg->user_name);
	xfree(msg->alias_list);
	xfree(msg->cwd);
	xfree(msg->cpu_bind);
	xfree(msg->mem_bind);
	if (msg->argv) {
		for (i = 0; i < msg->argc; i++) {
			xfree(msg->argv[i]);
		}
		xfree(msg->argv);
	}
	for (i = 0; i < msg->spank_job_env_size; i++) {
		xfree(msg->spank_job_env[i]);
	}
	xfree(msg->spank_job_env);
	if (msg->nnodes && msg->global_task_ids)
		for(i=0; i<msg->nnodes; i++) {
			xfree(msg->global_task_ids[i]);
		}
	xfree(msg->tasks_to_launch);
	xfree(msg->resp_port);
	xfree(msg->io_port);
	xfree(msg->global_task_ids);
	xfree(msg->ifname);
	xfree(msg->ofname);
	xfree(msg->efname);

	xfree(msg->task_prolog);
	xfree(msg->task_epilog);
	xfree(msg->complete_nodelist);

	xfree(msg->ckpt_dir);
	xfree(msg->restart_dir);
	xfree(msg->partition);

	if (msg->switch_job)
		switch_g_free_jobinfo(msg->switch_job);

	if (msg->options)
		job_options_destroy(msg->options);

	if (msg->select_jobinfo)
		select_g_select_jobinfo_free(msg->select_jobinfo);

	xfree(msg);
}

extern void slurm_free_task_user_managed_io_stream_msg(
		task_user_managed_io_msg_t *msg)
{
	xfree(msg);
}

extern void slurm_free_reattach_tasks_request_msg(
		reattach_tasks_request_msg_t *msg)
{
	if (msg) {
		xfree(msg->resp_port);
		xfree(msg->io_port);
		slurm_cred_destroy(msg->cred);
		xfree(msg);
	}
}

extern void slurm_free_reattach_tasks_response_msg(
		reattach_tasks_response_msg_t *msg)
{
	int i;

	if (msg) {
		xfree(msg->node_name);
		xfree(msg->local_pids);
		xfree(msg->gtids);
		for (i = 0; i < msg->ntasks; i++) {
			xfree(msg->executable_names[i]);
		}
		xfree(msg->executable_names);
		xfree(msg);
	}
}

extern void slurm_free_kill_tasks_msg(kill_tasks_msg_t * msg)
{
	xfree(msg);
}

extern void slurm_free_checkpoint_tasks_msg(checkpoint_tasks_msg_t * msg)
{
	if (msg) {
		xfree(msg->image_dir);
		xfree(msg);
	}
}

extern void slurm_free_epilog_complete_msg(epilog_complete_msg_t * msg)
{
	if (msg) {
		xfree(msg->node_name);
		xfree(msg);
	}
}

extern void slurm_free_srun_job_complete_msg(
		srun_job_complete_msg_t * msg)
{
	xfree(msg);
}

extern void slurm_free_srun_exec_msg(srun_exec_msg_t *msg)
{
	int i;

	if (msg) {
		for (i = 0; i < msg->argc; i++)
			xfree(msg->argv[i]);
		xfree(msg->argv);
		xfree(msg);
	}
}

extern void slurm_free_srun_ping_msg(srun_ping_msg_t * msg)
{
	xfree(msg);
}

extern void slurm_free_srun_node_fail_msg(srun_node_fail_msg_t * msg)
{
	if (msg) {
		xfree(msg->nodelist);
		xfree(msg);
	}
}

extern void slurm_free_srun_step_missing_msg(srun_step_missing_msg_t * msg)
{
	if (msg) {
		xfree(msg->nodelist);
		xfree(msg);
	}
}

extern void slurm_free_srun_timeout_msg(srun_timeout_msg_t * msg)
{
	xfree(msg);
}

extern void slurm_free_srun_user_msg(srun_user_msg_t * user_msg)
{
	if (user_msg) {
		xfree(user_msg->msg);
		xfree(user_msg);
	}
}

extern void slurm_free_checkpoint_msg(checkpoint_msg_t *msg)
{
	if (msg) {
		xfree(msg->image_dir);
		xfree(msg);
	}
}

extern void slurm_free_checkpoint_comp_msg(checkpoint_comp_msg_t *msg)
{
	if (msg) {
		xfree(msg->error_msg);
		xfree(msg);
	}
}

extern void slurm_free_checkpoint_task_comp_msg(checkpoint_task_comp_msg_t *msg)
{
	if (msg) {
		xfree(msg->error_msg);
		xfree(msg);
	}
}

extern void slurm_free_checkpoint_resp_msg(checkpoint_resp_msg_t *msg)
{
	if (msg) {
		xfree(msg->error_msg);
		xfree(msg);
	}
}
extern void slurm_free_suspend_msg(suspend_msg_t *msg)
{
	if (msg) {
		xfree(msg->job_id_str);
		xfree(msg);
	}
}

extern void
slurm_free_requeue_msg(requeue_msg_t *msg)
{
	if (msg) {
		xfree(msg->job_id_str);
		xfree(msg);
	}
}

extern void slurm_free_suspend_int_msg(suspend_int_msg_t *msg)
{
	if (msg) {
		switch_g_job_suspend_info_free(msg->switch_info);
		xfree(msg);
	}
}

extern void slurm_free_stats_response_msg(stats_info_response_msg_t *msg)
{
	if (msg) {
		xfree(msg->rpc_type_id);
		xfree(msg->rpc_type_cnt);
		xfree(msg->rpc_type_time);
		xfree(msg->rpc_user_id);
		xfree(msg->rpc_user_cnt);
		xfree(msg->rpc_user_time);
		xfree(msg);
	}
}

extern void slurm_free_spank_env_request_msg(spank_env_request_msg_t *msg)
{
	xfree(msg);
}

extern void slurm_free_spank_env_responce_msg(spank_env_responce_msg_t *msg)
{
	uint32_t i;

	for (i = 0; i < msg->spank_job_env_size; i++)
		xfree(msg->spank_job_env[i]);
	xfree(msg->spank_job_env);
	xfree(msg);
}

/* Free job array oriented response with individual return codes by task ID */
extern void slurm_free_job_array_resp(job_array_resp_msg_t *msg)
{
	uint32_t i;

	if (msg) {
		for (i = 0; i < msg->job_array_count; i++)
			xfree(msg->job_array_id[i]);
		xfree(msg->job_array_id);
		xfree(msg->error_code);
		xfree(msg);
	}
}

/* Given a job's reason for waiting, return a descriptive string */
extern char *job_reason_string(enum job_state_reason inx)
{
	static char val[32];

	switch (inx) {
	case WAIT_NO_REASON:
		return "None";
	case WAIT_PROLOG:
		return "Prolog";
	case WAIT_PRIORITY:
		return "Priority";
	case WAIT_DEPENDENCY:
		return "Dependency";
	case WAIT_RESOURCES:
		return "Resources";
	case WAIT_PART_NODE_LIMIT:
		return "PartitionNodeLimit";
	case WAIT_PART_TIME_LIMIT:
		return "PartitionTimeLimit";
	case WAIT_PART_DOWN:
		return "PartitionDown";
	case WAIT_PART_INACTIVE:
		return "PartitionInactive";
	case WAIT_HELD:
		return "JobHeldAdmin";
	case WAIT_HELD_USER:
		return "JobHeldUser";
	case WAIT_TIME:
		return "BeginTime";
	case WAIT_LICENSES:
		return "Licenses";
	case WAIT_ASSOC_JOB_LIMIT:
		return "AssociationJobLimit";
	case WAIT_ASSOC_RESOURCE_LIMIT:
		return "AssociationResourceLimit";
	case WAIT_ASSOC_TIME_LIMIT:
		return "AssociationTimeLimit";
	case WAIT_RESERVATION:
		return "Reservation";
	case WAIT_NODE_NOT_AVAIL:
		return "ReqNodeNotAvail";
	case WAIT_FRONT_END:
		return "FrontEndDown";
	case FAIL_DOWN_PARTITION:
		return "PartitionDown";
	case FAIL_DOWN_NODE:
		return "NodeDown";
	case FAIL_BAD_CONSTRAINTS:
		return "BadConstraints";
	case FAIL_SYSTEM:
		return "SystemFailure";
	case FAIL_LAUNCH:
		return "JobLaunchFailure";
	case FAIL_EXIT_CODE:
		return "NonZeroExitCode";
	case FAIL_TIMEOUT:
		return "TimeLimit";
	case FAIL_INACTIVE_LIMIT:
		return "InactiveLimit";
	case FAIL_ACCOUNT:
		return "InvalidAccount";
	case FAIL_QOS:
		return "InvalidQOS";
	case WAIT_QOS_THRES:
		return "QOSUsageThreshold";
	case WAIT_QOS_JOB_LIMIT:
		return "QOSJobLimit";
	case WAIT_QOS_RESOURCE_LIMIT:
		return "QOSResourceLimit";
	case WAIT_QOS_TIME_LIMIT:
		return "QOSTimeLimit";
	case WAIT_BLOCK_MAX_ERR:
		return "BlockMaxError";
	case WAIT_BLOCK_D_ACTION:
		return "BlockFreeAction";
	case WAIT_CLEANING:
		return "Cleaning";
	case WAIT_QOS:
		return "QOSNotAllowed";
	case WAIT_ACCOUNT:
		return "AccountNotAllowed";
	case WAIT_DEP_INVALID:
		return "DependencyNeverSatisfied";
	case WAIT_QOS_GRP_CPU:
		return "QOSGrpCpuLimit";
	case WAIT_QOS_GRP_CPU_MIN:
		return "QOSGrpCPUMinsLimit";
	case WAIT_QOS_GRP_CPU_RUN_MIN:
		return "QOSGrpCPURunMinsLimit";
	case WAIT_QOS_GRP_JOB:
		return"QOSGrpJobsLimit";
	case WAIT_QOS_GRP_MEMORY:
		return "QOSGrpMemoryLimit";
	case WAIT_QOS_GRP_NODES:
		return "QOSGrpNodesLimit";
	case WAIT_QOS_GRP_SUB_JOB:
		return "QOSGrpSubmitJobsLimit";
	case WAIT_QOS_GRP_WALL:
		return "QOSGrpWallLimit";
	case WAIT_QOS_MAX_CPUS_PER_JOB:
		return "QOSMaxCpusPerJobLimit";
	case WAIT_QOS_MAX_CPU_MINS_PER_JOB:
		return "QOSMaxCpusMinsPerJobLimit";
	case WAIT_QOS_MAX_NODE_PER_JOB:
		return "QOSMaxNodesPerJobLimit";
	case WAIT_QOS_MAX_WALL_PER_JOB:
		return "QOSMaxWallDurationPerJobLimit";
	case WAIT_QOS_MAX_CPU_PER_USER:
		return "QOSMaxCpusPerUserLimit";
	case WAIT_QOS_MAX_JOB_PER_USER:
		return "QOSMaxJobsPerUserLimit";
	case WAIT_QOS_MAX_NODE_PER_USER:
		return "QOSMaxNodesPerUserLimit";
	case WAIT_QOS_MAX_SUB_JOB:
		return "QOSMaxSubmitJobPerUserLimit";
	case WAIT_QOS_MIN_CPUS:
		return "QOSMinCPUsNotSatisfied";
	case WAIT_ASSOC_GRP_CPU:
		return "AssocGrpCpuLimit";
	case WAIT_ASSOC_GRP_CPU_MIN:
		return "AssocGrpCPUMinsLimit";
	case WAIT_ASSOC_GRP_CPU_RUN_MIN:
		return "AssocGrpCPURunMinsLimit";
	case WAIT_ASSOC_GRP_JOB:
		return"AssocGrpJobsLimit";
	case WAIT_ASSOC_GRP_MEMORY:
		return "AssocGrpMemoryLimit";
	case WAIT_ASSOC_GRP_NODES:
		return "AssocGrpNodesLimit";
	case WAIT_ASSOC_GRP_SUB_JOB:
		return "AssocGrpSubmitJobsLimit";
	case WAIT_ASSOC_GRP_WALL:
		return "AssocGrpWallLimit";
	case WAIT_ASSOC_MAX_JOBS:
		return "AssocMaxJobsLimit";
	case WAIT_ASSOC_MAX_CPUS_PER_JOB:
		return "AssocMaxCpusPerJobLimit";
	case WAIT_ASSOC_MAX_CPU_MINS_PER_JOB:
		return "AssocMaxCpusMinsPerJobLimit";
	case WAIT_ASSOC_MAX_NODE_PER_JOB:
		return "AssocMaxNodesPerJobLimit";
	case WAIT_ASSOC_MAX_WALL_PER_JOB:
		return "AssocMaxWallDurationPerJobLimit";
	case WAIT_ASSOC_MAX_SUB_JOB:
		return "AssocMaxSubmitJobLimit";
	case WAIT_MAX_REQUEUE:
		return "JobHoldMaxRequeue";
	case WAIT_ARRAY_TASK_LIMIT:
		return "JobArrayTaskLimit";
	case WAIT_BURST_BUFFER_RESOURCE:
		return "BurstBufferResources";
	case WAIT_BURST_BUFFER_STAGING:
		return "BurstBufferStageIn";
	case WAIT_POWER_NOT_AVAIL:
		return "PowerNotAvail";
	case WAIT_POWER_RESERVED:
		return "PowerReserved";
	default:
		snprintf(val, sizeof(val), "%d", inx);
		return val;
	}
}

extern void slurm_free_get_kvs_msg(kvs_get_msg_t *msg)
{
	if (msg) {
		xfree(msg->hostname);
		xfree(msg);
	}
}

extern void slurm_free_will_run_response_msg(will_run_response_msg_t *msg)
{
        if (msg) {
                xfree(msg->node_list);
		FREE_NULL_LIST(msg->preemptee_job_id);
                xfree(msg);
        }
}

inline void slurm_free_forward_data_msg(forward_data_msg_t *msg)
{
	if (msg) {
		xfree(msg->address);
		xfree(msg->data);
		xfree(msg);
	}
}

extern void slurm_free_ping_slurmd_resp(ping_slurmd_resp_msg_t *msg)
{
	xfree(msg);
}

extern char *preempt_mode_string(uint16_t preempt_mode)
{
	char *gang_str;
	static char preempt_str[64];

	if (preempt_mode == PREEMPT_MODE_OFF)
		return "OFF";
	if (preempt_mode == PREEMPT_MODE_GANG)
		return "GANG";

	if (preempt_mode & PREEMPT_MODE_GANG) {
		gang_str = "GANG,";
		preempt_mode &= (~PREEMPT_MODE_GANG);
	} else
		gang_str = "";

	if      (preempt_mode == PREEMPT_MODE_CANCEL)
		sprintf(preempt_str, "%sCANCEL", gang_str);
	else if (preempt_mode == PREEMPT_MODE_CHECKPOINT)
		sprintf(preempt_str, "%sCHECKPOINT", gang_str);
	else if (preempt_mode == PREEMPT_MODE_REQUEUE)
		sprintf(preempt_str, "%sREQUEUE", gang_str);
	else if (preempt_mode == PREEMPT_MODE_SUSPEND)
		sprintf(preempt_str, "%sSUSPEND", gang_str);
	else
		sprintf(preempt_str, "%sUNKNOWN", gang_str);

	return preempt_str;
}

extern uint16_t preempt_mode_num(const char *preempt_mode)
{
	uint16_t mode_num = 0;
	int preempt_modes = 0;
	char *tmp_str, *last = NULL, *tok;

	if (preempt_mode == NULL)
		return mode_num;

	tmp_str = xstrdup(preempt_mode);
	tok = strtok_r(tmp_str, ",", &last);
	while (tok) {
		if (strcasecmp(tok, "gang") == 0) {
			mode_num |= PREEMPT_MODE_GANG;
		} else if ((strcasecmp(tok, "off") == 0)
			   || (strcasecmp(tok, "cluster") == 0)) {
			mode_num += PREEMPT_MODE_OFF;
			preempt_modes++;
		} else if (strcasecmp(tok, "cancel") == 0) {
			mode_num += PREEMPT_MODE_CANCEL;
			preempt_modes++;
		} else if (strcasecmp(tok, "checkpoint") == 0) {
			mode_num += PREEMPT_MODE_CHECKPOINT;
			preempt_modes++;
		} else if (strcasecmp(tok, "requeue") == 0) {
			mode_num += PREEMPT_MODE_REQUEUE;
			preempt_modes++;
		} else if ((strcasecmp(tok, "on") == 0) ||
			   (strcasecmp(tok, "suspend") == 0)) {
			mode_num += PREEMPT_MODE_SUSPEND;
			preempt_modes++;
		} else {
			preempt_modes = 0;
			mode_num = (uint16_t) NO_VAL;
			break;
		}
		tok = strtok_r(NULL, ",", &last);
	}
	xfree(tmp_str);
	if (preempt_modes > 1) {
		mode_num = (uint16_t) NO_VAL;
	}

	return mode_num;
}

/* Convert log level number to equivalent string */
extern char *log_num2string(uint16_t inx)
{
	switch (inx) {
	case 0:
		return "quiet";
	case 1:
		return "fatal";
	case 2:
		return "error";
	case 3:
		return "info";
	case 4:
		return "verbose";
	case 5:
		return "debug";
	case 6:
		return "debug2";
	case 7:
		return "debug3";
	case 8:
		return "debug4";
	case 9:
		return "debug5";
	default:
		return "unknown";
	}
}

/* Convert log level string to equivalent number */
extern uint16_t log_string2num(char *name)
{
	if (name == NULL)
		return (uint16_t) NO_VAL;

	if ((name[0] >= '0') && (name[0] <= '9'))
		return (uint16_t) atoi(name);

	if (!strcasecmp(name, "quiet"))
		return (uint16_t) 0;
	if (!strcasecmp(name, "fatal"))
		return (uint16_t) 1;
	if (!strcasecmp(name, "error"))
		return (uint16_t) 2;
	if (!strcasecmp(name, "info"))
		return (uint16_t) 3;
	if (!strcasecmp(name, "verbose"))
		return (uint16_t) 4;
	if (!strcasecmp(name, "debug"))
		return (uint16_t) 5;
	if (!strcasecmp(name, "debug2"))
		return (uint16_t) 6;
	if (!strcasecmp(name, "debug3"))
		return (uint16_t) 7;
	if (!strcasecmp(name, "debug4"))
		return (uint16_t) 8;
	if (!strcasecmp(name, "debug5"))
		return (uint16_t) 9;

	return (uint16_t) NO_VAL;
}

extern char *job_state_string(uint16_t inx)
{
	/* Process JOB_STATE_FLAGS */
	if (inx & JOB_COMPLETING)
		return "COMPLETING";
	if (inx & JOB_CONFIGURING)
		return "CONFIGURING";
	if (inx & JOB_RESIZING)
		return "RESIZING";
	if (inx & JOB_SPECIAL_EXIT)
		return "SPECIAL_EXIT";
	if (inx & JOB_REQUEUE)
		return "REQUEUED";
<<<<<<< HEAD
	if (inx & JOB_STOPPED)
		return "STOPPED";
=======
	if (inx & JOB_REQUEUE_HOLD)
		return "REQUEUE_HOLD";
>>>>>>> d4d51de7

	/* Process JOB_STATE_BASE */
	switch (inx & JOB_STATE_BASE) {
	case JOB_PENDING:
		return "PENDING";
	case JOB_RUNNING:
		return "RUNNING";
	case JOB_SUSPENDED:
		return "SUSPENDED";
	case JOB_COMPLETE:
		return "COMPLETED";
	case JOB_CANCELLED:
		return "CANCELLED";
	case JOB_FAILED:
		return "FAILED";
	case JOB_TIMEOUT:
		return "TIMEOUT";
	case JOB_NODE_FAIL:
		return "NODE_FAIL";
	case JOB_PREEMPTED:
		return "PREEMPTED";
	case JOB_BOOT_FAIL:
		return "BOOT_FAIL";
	default:
		return "?";
	}
}

extern char *job_state_string_compact(uint16_t inx)
{
	/* Process JOB_STATE_FLAGS */
	if (inx & JOB_COMPLETING)
		return "CG";
	if (inx & JOB_CONFIGURING)
		return "CF";
	if (inx & JOB_RESIZING)
		return "RS";
	if (inx & JOB_SPECIAL_EXIT)
		return "SE";
	if (inx & JOB_REQUEUE)
		return "RQ";
<<<<<<< HEAD
	if (inx & JOB_STOPPED)
		return "ST";
=======
	if (inx & JOB_REQUEUE_HOLD)
		return "RH";
>>>>>>> d4d51de7

	/* Process JOB_STATE_BASE */
	switch (inx & JOB_STATE_BASE) {
	case JOB_PENDING:
		return "PD";
	case JOB_RUNNING:
		return "R";
	case JOB_SUSPENDED:
		return "S";
	case JOB_COMPLETE:
		return "CD";
	case JOB_CANCELLED:
		return "CA";
	case JOB_FAILED:
		return "F";
	case JOB_TIMEOUT:
		return "TO";
	case JOB_NODE_FAIL:
		return "NF";
	case JOB_PREEMPTED:
		return "PR";
	case JOB_BOOT_FAIL:
		return "BF";
	default:
		return "?";
	}
}

static bool _job_name_test(int state_num, const char *state_name)
{
	if (!strcasecmp(state_name, job_state_string(state_num)) ||
	    !strcasecmp(state_name, job_state_string_compact(state_num))) {
		return true;
	}
	return false;
}

extern int job_state_num(const char *state_name)
{
	int i;

	for (i=0; i<JOB_END; i++) {
		if (_job_name_test(i, state_name))
			return i;
	}

	if (_job_name_test(JOB_COMPLETING, state_name))
		return JOB_COMPLETING;
	if (_job_name_test(JOB_CONFIGURING, state_name))
		return JOB_CONFIGURING;
	if (_job_name_test(JOB_RESIZING, state_name))
		return JOB_RESIZING;
	if (_job_name_test(JOB_SPECIAL_EXIT, state_name))
		return JOB_SPECIAL_EXIT;

	return -1;
}

extern char *trigger_res_type(uint16_t res_type)
{
	if      (res_type == TRIGGER_RES_TYPE_JOB)
		return "job";
	else if (res_type == TRIGGER_RES_TYPE_NODE)
		return "node";
	else if (res_type == TRIGGER_RES_TYPE_SLURMCTLD)
		return "slurmctld";
	else if (res_type == TRIGGER_RES_TYPE_SLURMDBD)
		return "slurmdbd";
	else if (res_type == TRIGGER_RES_TYPE_DATABASE)
		return "database";
	else if (res_type == TRIGGER_RES_TYPE_FRONT_END)
		return "front_end";
	else
		return "unknown";
}

/* Convert HealthCheckNodeState numeric value to a string.
 * Caller must xfree() the return value */
extern char *health_check_node_state_str(uint32_t node_state)
{
	char *state_str = NULL;

	if (node_state & HEALTH_CHECK_CYCLE)
		state_str = xstrdup("CYCLE");
	else
		state_str = xstrdup("");

	if ((node_state & HEALTH_CHECK_NODE_ANY) == HEALTH_CHECK_NODE_ANY) {
		if (state_str[0])
			xstrcat(state_str, ",");
		state_str = xstrdup("ANY");
		return state_str;
	}

	if (node_state & HEALTH_CHECK_NODE_IDLE)
		if (state_str[0])
			xstrcat(state_str, ",");
		xstrcat(state_str, "IDLE");
	if (node_state & HEALTH_CHECK_NODE_ALLOC) {
		if (state_str[0])
			xstrcat(state_str, ",");
		xstrcat(state_str, "ALLOC");
	}
	if (node_state & HEALTH_CHECK_NODE_MIXED) {
		if (state_str[0])
			xstrcat(state_str, ",");
		xstrcat(state_str, "MIXED");
	}

	return state_str;
}

extern char *trigger_type(uint32_t trig_type)
{
	if      (trig_type == TRIGGER_TYPE_UP)
		return "up";
	else if (trig_type == TRIGGER_TYPE_DOWN)
		return "down";
	else if (trig_type == TRIGGER_TYPE_DRAINED)
		return "drained";
	else if (trig_type == TRIGGER_TYPE_FAIL)
		return "fail";
	else if (trig_type == TRIGGER_TYPE_IDLE)
		return "idle";
	else if (trig_type == TRIGGER_TYPE_TIME)
		return "time";
	else if (trig_type == TRIGGER_TYPE_FINI)
		return "fini";
	else if (trig_type == TRIGGER_TYPE_RECONFIG)
		return "reconfig";
	else if (trig_type == TRIGGER_TYPE_PRI_CTLD_FAIL)
		return "primary_slurmctld_failure";
	else if (trig_type == TRIGGER_TYPE_PRI_CTLD_RES_OP)
		return "primary_slurmctld_resumed_operation";
	else if (trig_type == TRIGGER_TYPE_PRI_CTLD_RES_CTRL)
		return "primary_slurmctld_resumed_control";
	else if (trig_type == TRIGGER_TYPE_PRI_CTLD_ACCT_FULL)
		return "primary_slurmctld_acct_buffer_full";
	else if (trig_type == TRIGGER_TYPE_BU_CTLD_FAIL)
		return "backup_slurmctld_failure";
	else if (trig_type == TRIGGER_TYPE_BU_CTLD_RES_OP)
		return "backup_slurmctld_resumed_operation";
	else if (trig_type == TRIGGER_TYPE_BU_CTLD_AS_CTRL)
		return "backup_slurmctld_assumed_control";
	else if (trig_type == TRIGGER_TYPE_PRI_DBD_FAIL)
		return "primary_slurmdbd_failure";
	else if (trig_type == TRIGGER_TYPE_PRI_DBD_RES_OP)
		return "primary_slurmdbd_resumed_operation";
	else if (trig_type == TRIGGER_TYPE_PRI_DB_FAIL)
		return "primary_database_failure";
	else if (trig_type == TRIGGER_TYPE_PRI_DB_RES_OP)
		return "primary_database_resumed_operation";
	else if (trig_type == TRIGGER_TYPE_BLOCK_ERR)
		return "block_err";
	else
		return "unknown";
}

/* user needs to xfree return value */
extern char *reservation_flags_string(uint32_t flags)
{
	char *flag_str = xstrdup("");

	if (flags & RESERVE_FLAG_MAINT)
		xstrcat(flag_str, "MAINT");
	if (flags & RESERVE_FLAG_NO_MAINT) {
		if (flag_str[0])
			xstrcat(flag_str, ",");
		xstrcat(flag_str, "NO_MAINT");
	}
	if (flags & RESERVE_FLAG_OVERLAP) {
		if (flag_str[0])
			xstrcat(flag_str, ",");
		xstrcat(flag_str, "OVERLAP");
	}
	if (flags & RESERVE_FLAG_IGN_JOBS) {
		if (flag_str[0])
			xstrcat(flag_str, ",");
		xstrcat(flag_str, "IGNORE_JOBS");
	}
	if (flags & RESERVE_FLAG_DAILY) {
		if (flag_str[0])
			xstrcat(flag_str, ",");
		xstrcat(flag_str, "DAILY");
	}
	if (flags & RESERVE_FLAG_NO_DAILY) {
		if (flag_str[0])
			xstrcat(flag_str, ",");
		xstrcat(flag_str, "NO_DAILY");
	}
	if (flags & RESERVE_FLAG_WEEKLY) {
		if (flag_str[0])
			xstrcat(flag_str, ",");
		xstrcat(flag_str, "WEEKLY");
	}
	if (flags & RESERVE_FLAG_NO_WEEKLY) {
		if (flag_str[0])
			xstrcat(flag_str, ",");
		xstrcat(flag_str, "NO_WEEKLY");
	}
	if (flags & RESERVE_FLAG_SPEC_NODES) {
		if (flag_str[0])
			xstrcat(flag_str, ",");
		xstrcat(flag_str, "SPEC_NODES");
	}
	if (flags & RESERVE_FLAG_ANY_NODES) {
		if (flag_str[0])
			xstrcat(flag_str, ",");
		xstrcat(flag_str, "ANY_NODES");
	}
	if (flags & RESERVE_FLAG_NO_ANY_NODES) {
		if (flag_str[0])
			xstrcat(flag_str, ",");
		xstrcat(flag_str, "NO_ANY_NODES");
	}
	if (flags & RESERVE_FLAG_STATIC) {
		if (flag_str[0])
			xstrcat(flag_str, ",");
		xstrcat(flag_str, "STATIC");
	}
	if (flags & RESERVE_FLAG_NO_STATIC) {
		if (flag_str[0])
			xstrcat(flag_str, ",");
		xstrcat(flag_str, "NO_STATIC");
	}
	if (flags & RESERVE_FLAG_PART_NODES) {
		if (flag_str[0])
			xstrcat(flag_str, ",");
		xstrcat(flag_str, "PART_NODES");
	}
	if (flags & RESERVE_FLAG_NO_PART_NODES) {
		if (flag_str[0])
			xstrcat(flag_str, ",");
		xstrcat(flag_str, "NO_PART_NODES");
	}
	if (flags & RESERVE_FLAG_FIRST_CORES) {
		if (flag_str[0])
			xstrcat(flag_str, ",");
		xstrcat(flag_str, "FIRST_CORES");
	}
	if (flags & RESERVE_FLAG_TIME_FLOAT) {
		if (flag_str[0])
			xstrcat(flag_str, ",");
		xstrcat(flag_str, "TIME_FLOAT");
	}
	if (flags & RESERVE_FLAG_REPLACE) {
		if (flag_str[0])
			xstrcat(flag_str, ",");
		xstrcat(flag_str, "REPLACE");
	}
	return flag_str;
}

/* user needs to xfree return value */
extern char *priority_flags_string(uint16_t priority_flags)
{
	char *flag_str = xstrdup("");

	if (priority_flags & PRIORITY_FLAGS_ACCRUE_ALWAYS)
		xstrcat(flag_str, "ACCRUE_ALWAYS");
	if (priority_flags & PRIORITY_FLAGS_SIZE_RELATIVE) {
		if (flag_str[0])
			xstrcat(flag_str, ",");
		xstrcat(flag_str, "SMALL_RELATIVE_TO_TIME");
	}
	if (priority_flags & PRIORITY_FLAGS_CALCULATE_RUNNING) {
		if (flag_str[0])
			xstrcat(flag_str, ",");
		xstrcat(flag_str, "CALCULATE_RUNNING");
	}
	if (priority_flags & PRIORITY_FLAGS_DEPTH_OBLIVIOUS) {
		if (flag_str[0])
			xstrcat(flag_str, ",");
		xstrcat(flag_str, "DEPTH_OBLIVIOUS");
	}
	if (priority_flags & PRIORITY_FLAGS_FAIR_TREE) {
		if (flag_str[0])
			xstrcat(flag_str, ",");
		xstrcat(flag_str, "FAIR_TREE");
	}

	return flag_str;
}

/* Translate a burst buffer numeric value to its equivalant state string */
extern char *bb_state_string(uint16_t state)
{
	static char buf[16];

	if (state == BB_STATE_ALLOCATED)
		return "allocated";
	if (state == BB_STATE_STAGING_IN)
		return "staging-in";
	if (state == BB_STATE_STAGED_IN)
		return "staged-in";
	if (state == BB_STATE_RUNNING)
		return "running";
	if (state == BB_STATE_SUSPEND)
		return "suspended";
	if (state == BB_STATE_STAGING_OUT)
		return "staging-out";
	if (state == BB_STATE_STAGED_OUT)
		return "staged-out";
	if (state == BB_STATE_TEARDOWN)
		return "teardown";
	if (state == BB_STATE_COMPLETE)
		return "complete";
	snprintf(buf, sizeof(buf), "%u", state);
	return buf;
}

/* Translate a burst buffer state string to its equivalant numeric value */
extern uint16_t bb_state_num(char *tok)
{
	if (!strcasecmp(tok, "allocated"))
		return BB_STATE_ALLOCATED;
	if (!strcasecmp(tok, "staging-in"))
		return BB_STATE_STAGING_IN;
	if (!strcasecmp(tok, "staged-in"))
		return BB_STATE_STAGED_IN;
	if (!strcasecmp(tok, "running"))
		return BB_STATE_RUNNING;
	if (!strcasecmp(tok, "suspend"))
		return BB_STATE_SUSPEND;
	if (!strcasecmp(tok, "staging-out"))
		return BB_STATE_STAGING_OUT;
	if (!strcasecmp(tok, "staged-out"))
		return BB_STATE_STAGED_OUT;
	if (!strcasecmp(tok, "teardown"))
		return BB_STATE_TEARDOWN;
	if (!strcasecmp(tok, "complete"))
		return BB_STATE_COMPLETE;
	return 0;
}

extern char *node_state_string(uint32_t inx)
{
	int  base            = (inx & NODE_STATE_BASE);
	bool comp_flag       = (inx & NODE_STATE_COMPLETING);
	bool drain_flag      = (inx & NODE_STATE_DRAIN);
	bool fail_flag       = (inx & NODE_STATE_FAIL);
	bool maint_flag      = (inx & NODE_STATE_MAINT);
	bool net_flag        = (inx & NODE_STATE_NET);
	bool res_flag        = (inx & NODE_STATE_RES);
	bool resume_flag     = (inx & NODE_RESUME);
	bool no_resp_flag    = (inx & NODE_STATE_NO_RESPOND);
	bool power_down_flag = (inx & NODE_STATE_POWER_SAVE);
	bool power_up_flag   = (inx & NODE_STATE_POWER_UP);

	if (maint_flag) {
		if ((base == NODE_STATE_ALLOCATED) ||
		    (base == NODE_STATE_MIXED))
			;
		else if (no_resp_flag)
			return "MAINT*";
		else
			return "MAINT";
	}
	if (drain_flag) {
		if (comp_flag
		    || (base == NODE_STATE_ALLOCATED)
		    || (base == NODE_STATE_MIXED)) {
			if (no_resp_flag)
				return "DRAINING*";
			return "DRAINING";
		} else if (base == NODE_STATE_ERROR) {
			if (no_resp_flag)
				return "ERROR*";
			return "ERROR";
		} else {
			if (no_resp_flag)
				return "DRAINED*";
			return "DRAINED";
		}
	}
	if (fail_flag) {
		if (comp_flag || (base == NODE_STATE_ALLOCATED)) {
			if (no_resp_flag)
				return "FAILING*";
			return "FAILING";
		} else {
			if (no_resp_flag)
				return "FAIL*";
			return "FAIL";
		}
	}

	if (inx == NODE_STATE_POWER_SAVE)
		return "POWER_DOWN";
	if (inx == NODE_STATE_POWER_UP)
		return "POWER_UP";
	if (base == NODE_STATE_DOWN) {
		if (no_resp_flag)
			return "DOWN*";
		return "DOWN";
	}

	if (base == NODE_STATE_ALLOCATED) {
		if (maint_flag)
			return "ALLOCATED$";
		if (power_up_flag)
			return "ALLOCATED#";
		if (power_down_flag)
			return "ALLOCATED~";
		if (no_resp_flag)
			return "ALLOCATED*";
		if (comp_flag)
			return "ALLOCATED+";
		return "ALLOCATED";
	}
	if (comp_flag) {
		if (no_resp_flag)
			return "COMPLETING*";
		return "COMPLETING";
	}
	if (base == NODE_STATE_IDLE) {
		if (maint_flag)
			return "IDLE$";
		if (power_up_flag)
			return "IDLE#";
		if (power_down_flag)
			return "IDLE~";
		if (no_resp_flag)
			return "IDLE*";
		if (net_flag)
			return "PERFCTRS";
		if (res_flag)
			return "RESERVED";
		return "IDLE";
	}
	if (base == NODE_STATE_ERROR) {
		if (maint_flag)
			return "ERROR$";
		if (power_up_flag)
			return "ERROR#";
		if (power_down_flag)
			return "ERROR~";
		if (no_resp_flag)
			return "ERROR*";
		return "ERROR";
	}
	if (base == NODE_STATE_MIXED) {
		if (maint_flag)
			return "MIXED$";
		if (power_up_flag)
			return "MIXED#";
		if (power_down_flag)
			return "MIXED~";
		if (no_resp_flag)
			return "MIXED*";
		return "MIXED";
	}
	if (base == NODE_STATE_FUTURE) {
		if (no_resp_flag)
			return "FUTURE*";
		return "FUTURE";
	}
	if (resume_flag)
		return "RESUME";
	if (base == NODE_STATE_UNKNOWN) {
		if (no_resp_flag)
			return "UNKNOWN*";
		return "UNKNOWN";
	}
	return "?";
}

extern char *node_state_string_compact(uint32_t inx)
{
	bool comp_flag       = (inx & NODE_STATE_COMPLETING);
	bool drain_flag      = (inx & NODE_STATE_DRAIN);
	bool fail_flag       = (inx & NODE_STATE_FAIL);
	bool maint_flag      = (inx & NODE_STATE_MAINT);
	bool net_flag        = (inx & NODE_STATE_NET);
	bool res_flag        = (inx & NODE_STATE_RES);
	bool resume_flag     = (inx & NODE_RESUME);
	bool no_resp_flag    = (inx & NODE_STATE_NO_RESPOND);
	bool power_down_flag = (inx & NODE_STATE_POWER_SAVE);
	bool power_up_flag   = (inx & NODE_STATE_POWER_UP);

	inx = (inx & NODE_STATE_BASE);

	if (maint_flag) {
		if ((inx == NODE_STATE_ALLOCATED) || (inx == NODE_STATE_MIXED))
			;
		else if (no_resp_flag)
			return "MAINT*";
		else
			return "MAINT";
	}
	if (drain_flag) {
		if (comp_flag
		    || (inx == NODE_STATE_ALLOCATED)
		    || (inx == NODE_STATE_MIXED)) {
			if (no_resp_flag)
				return "DRNG*";
			return "DRNG";
		} else if (inx == NODE_STATE_ERROR) {
			if (no_resp_flag)
				return "ERROR*";
			return "ERROR";
		} else {
			if (no_resp_flag)
				return "DRAIN*";
			return "DRAIN";
		}
	}
	if (fail_flag) {
		if (comp_flag || (inx == NODE_STATE_ALLOCATED)) {
			if (no_resp_flag)
				return "FAILG*";
			return "FAILG";
		} else {
			if (no_resp_flag)
				return "FAIL*";
			return "FAIL";
		}
	}

	if (inx == NODE_STATE_POWER_SAVE)
		return "POW_DN";
	if (inx == NODE_STATE_POWER_UP)
		return "POW_UP";
	if (inx == NODE_STATE_DOWN) {
		if (no_resp_flag)
			return "DOWN*";
		return "DOWN";
	}

	if (inx == NODE_STATE_ALLOCATED) {
		if (power_up_flag)
			return "ALLOC#";
		if (power_down_flag)
			return "ALLOC~";
		if (no_resp_flag)
			return "ALLOC*";
		if (comp_flag)
			return "ALLOC+";
		return "ALLOC";
	}
	if (comp_flag) {
		if (no_resp_flag)
			return "COMP*";
		return "COMP";
	}
	if (inx == NODE_STATE_IDLE) {
		if (maint_flag)
			return "IDLE$";
		if (power_up_flag)
			return "IDLE#";
		if (power_down_flag)
			return "IDLE~";
		if (no_resp_flag)
			return "IDLE*";
		if (net_flag)
			return "NPC";
		if (res_flag)
			return "RESV";
		return "IDLE";
	}
	if (inx == NODE_STATE_ERROR) {
		if (maint_flag)
			return "ERR$";
		if (power_up_flag)
			return "ERR#";
		if (power_down_flag)
			return "ERR~";
		if (no_resp_flag)
			return "ERR*";
		return "ERR";
	}
	if (inx == NODE_STATE_MIXED) {
		if (maint_flag)
			return "MIX$";
		if (power_up_flag)
			return "MIX#";
		if (power_down_flag)
			return "MIX~";
		if (no_resp_flag)
			return "MIX*";
		return "MIX";
	}
	if (inx == NODE_STATE_FUTURE) {
		if (no_resp_flag)
			return "FUTR*";
		return "FUTR";
	}
	if (resume_flag)
		return "RESM";
	if (inx == NODE_STATE_UNKNOWN) {
		if (no_resp_flag)
			return "UNK*";
		return "UNK";
	}
	return "?";
}

extern uint16_t power_flags_id(char *power_flags)
{
	char *tmp, *tok, *save_ptr = NULL;
	uint16_t rc = 0;

	if (!power_flags)
		return rc;

	tmp = xstrdup(power_flags);
	tok = strtok_r(tmp, ",", &save_ptr);
	while (tok) {
		if (!strcasecmp(tok, "level"))
			rc |= SLURM_POWER_FLAGS_LEVEL;
		else
			error("Ignoring unrecognized power option (%s)", tok);
		tok = strtok_r(NULL, ",", &save_ptr);
	}
	xfree(tmp);

	return rc;
}

extern char *power_flags_str(uint16_t power_flags)
{
	if (power_flags & SLURM_POWER_FLAGS_LEVEL)
		return "LEVEL";
	return "";
}

extern void private_data_string(uint16_t private_data, char *str, int str_len)
{
	if (str_len > 0)
		str[0] = '\0';
	if (str_len < 62) {
		error("private_data_string: output buffer too small");
		return;
	}

	if (private_data & PRIVATE_DATA_ACCOUNTS) {
		if (str[0])
			strcat(str, ",");
		strcat(str, "accounts"); //9 len
	}
	if (private_data & PRIVATE_CLOUD_NODES) {
		if (str[0])
			strcat(str, ",");
		strcat(str, "cloud"); //6 len
	}
	if (private_data & PRIVATE_DATA_JOBS) {
		if (str[0])
			strcat(str, ",");
		strcat(str, "jobs"); //5 len
	}
	if (private_data & PRIVATE_DATA_NODES) {
		if (str[0])
			strcat(str, ",");
		strcat(str, "nodes"); //6 len
	}
	if (private_data & PRIVATE_DATA_PARTITIONS) {
		if (str[0])
			strcat(str, ",");
		strcat(str, "partitions"); //11 len
	}
	if (private_data & PRIVATE_DATA_RESERVATIONS) {
		if (str[0])
			strcat(str, ",");
		strcat(str, "reservations"); //13 len
	}
	if (private_data & PRIVATE_DATA_USAGE) {
		if (str[0])
			strcat(str, ",");
		strcat(str, "usage"); //6 len
	}
	if (private_data & PRIVATE_DATA_USERS) {
		if (str[0])
			strcat(str, ",");
		strcat(str, "users"); //6 len
	}

	// total len 62

	if (str[0] == '\0')
		strcat(str, "none");
}

extern void accounting_enforce_string(uint16_t enforce, char *str, int str_len)
{
	if (str_len > 0)
		str[0] = '\0';
	if (str_len < 30) {
		error("enforce: output buffer too small");
		return;
	}

	if (enforce & ACCOUNTING_ENFORCE_ASSOCS)
		strcat(str, "associations"); //12 len
	if (enforce & ACCOUNTING_ENFORCE_LIMITS) {
		if (str[0])
			strcat(str, ",");
		strcat(str, "limits"); //7 len
	}
	if (enforce & ACCOUNTING_ENFORCE_NO_JOBS) {
		if (str[0])
			strcat(str, ",");
		strcat(str, "nojobs"); //7 len
	}
	if (enforce & ACCOUNTING_ENFORCE_NO_JOBS) {
		if (str[0])
			strcat(str, ",");
		strcat(str, "nosteps"); //8 len
	}
	if (enforce & ACCOUNTING_ENFORCE_QOS) {
		if (str[0])
			strcat(str, ",");
		strcat(str, "qos"); //4 len
	}
	if (enforce & ACCOUNTING_ENFORCE_SAFE) {
		if (str[0])
			strcat(str, ",");
		strcat(str, "safe"); //5 len
	}
	if (enforce & ACCOUNTING_ENFORCE_WCKEYS) {
		if (str[0])
			strcat(str, ",");
		strcat(str, "wckeys"); //7 len
	}
	// total len 50

	if (str[0] == '\0')
		strcat(str, "none");
}

extern char *conn_type_string(enum connection_type conn_type)
{
	switch (conn_type) {
	case (SELECT_MESH):
		return "Mesh";
	case (SELECT_TORUS):
		return "Torus";
	case (SELECT_SMALL):
		return "Small";
	case (SELECT_NAV):
		return "NAV";
	case SELECT_HTC_S:
		return "HTC_S";
	case SELECT_HTC_D:
		return "HTC_D";
	case SELECT_HTC_V:
		return "HTC_V";
	case SELECT_HTC_L:
		return "HTC_L";
	default:
		return "n/a";
	}
	return "n/a";
}

/* caller must xfree after call */
extern char *conn_type_string_full(uint16_t *conn_type)
{
	uint32_t cluster_flags = slurmdb_setup_cluster_flags();

	if ((cluster_flags & CLUSTER_FLAG_BGQ)
	    && (conn_type[0] < SELECT_SMALL)) {
		int dim, pos = 0;
		uint16_t cluster_dims = slurmdb_setup_cluster_dims();
		char conn_type_part[cluster_dims*2], *tmp_char;

		for (dim = 0; dim < cluster_dims; dim++) {
			if (pos)
				conn_type_part[pos++] = ',';
			tmp_char = conn_type_string(conn_type[dim]);
			conn_type_part[pos++] = tmp_char[0];
		}
		conn_type_part[pos] = '\0';
		return xstrdup(conn_type_part);
	} else
		return xstrdup(conn_type_string(conn_type[0]));
}

extern char* node_use_string(enum node_use_type node_use)
{
	switch (node_use) {
	case (SELECT_COPROCESSOR_MODE):
		return "COPROCESSOR";
	case (SELECT_VIRTUAL_NODE_MODE):
		return "VIRTUAL";
	default:
		break;
	}
	return "";
}

extern char *bg_block_state_string(uint16_t state)
{
	static char tmp[25];
	char *state_str = NULL;
	char *err_str = NULL;
	if (state & BG_BLOCK_ERROR_FLAG) {
		err_str = "Error";
		state &= (~BG_BLOCK_ERROR_FLAG);
	}

	switch (state) {
	case BG_BLOCK_NAV:
		if (!err_str)
			state_str = "NAV";
		else {
			err_str = NULL;
			state_str = "Error";
		}
		break;
	case BG_BLOCK_FREE:
		state_str = "Free";
		break;
	case BG_BLOCK_BUSY:
		state_str = "Busy";
		break;
	case BG_BLOCK_BOOTING:
		state_str = "Boot";
		break;
	case BG_BLOCK_REBOOTING:
		state_str = "Reboot";
		break;
	case BG_BLOCK_INITED:
		state_str = "Ready";
		break;
	case BG_BLOCK_ALLOCATED:
		state_str = "Alloc";
		break;
	case BG_BLOCK_TERM:
		state_str = "Term";
		break;
	default:
		state_str = "Unknown";
		break;
	}

	if (err_str)
		snprintf(tmp, sizeof(tmp), "%s(%s)", err_str, state_str);
	else
		return state_str;
	return tmp;
}

extern char *cray_nodelist2nids(hostlist_t hl_in, char *nodelist)
{
	hostlist_t hl = hl_in;
	char *nids = NULL, *node_name, *sep = "";
	int i, nid;
	int nid_begin = -1, nid_end = -1;

	if (!nodelist && !hl_in)
		return NULL;

	/* Make hl off nodelist */
	if (!hl_in) {
		hl = hostlist_create(nodelist);
		if (!hl) {
			error("Invalid hostlist: %s", nodelist);
			return NULL;
		}
		//info("input hostlist: %s", nodelist);
		hostlist_uniq(hl);
	}

	while ((node_name = hostlist_shift(hl))) {
		for (i = 0; node_name[i]; i++) {
			if (!isdigit(node_name[i]))
				continue;
			nid = atoi(&node_name[i]);
			if (nid_begin == -1) {
				nid_begin = nid;
				nid_end   = nid;
			} else if (nid == (nid_end + 1)) {
				nid_end   = nid;
			} else {
				if (nid_begin == nid_end) {
					xstrfmtcat(nids, "%s%d", sep,
						   nid_begin);
				} else {
					xstrfmtcat(nids, "%s%d-%d", sep,
						   nid_begin, nid_end);
				}
				nid_begin = nid;
				nid_end   = nid;
				sep = ",";
			}
			break;
		}
		free(node_name);
	}
	if (nid_begin == -1)
		;	/* No data to record */
	else if (nid_begin == nid_end)
		xstrfmtcat(nids, "%s%d", sep, nid_begin);
	else
		xstrfmtcat(nids, "%s%d-%d", sep, nid_begin, nid_end);

	if (!hl_in)
		hostlist_destroy(hl);
	//info("output node IDs: %s", nids);

	return nids;
}

extern void slurm_free_resource_allocation_response_msg_members (
	resource_allocation_response_msg_t * msg)
{
	if (msg) {
		select_g_select_jobinfo_free(msg->select_jobinfo);
		msg->select_jobinfo = NULL;
		xfree(msg->account);
		xfree(msg->alias_list);
		xfree(msg->cpus_per_node);
		xfree(msg->cpu_count_reps);
		xfree(msg->node_list);
		xfree(msg->partition);
		xfree(msg->account);
		xfree(msg->qos);
		xfree(msg->resv_name);
	}
}

/*
 * slurm_free_resource_allocation_response_msg - free slurm resource
 *	allocation response message
 * IN msg - pointer to allocation response message
 * NOTE: buffer is loaded by slurm_allocate_resources
 */
extern void slurm_free_resource_allocation_response_msg (
	resource_allocation_response_msg_t * msg)
{
	slurm_free_resource_allocation_response_msg_members(msg);
	xfree(msg);
}

/*
 * slurm_free_sbcast_cred_msg - free slurm resource allocation response
 *	message including an sbcast credential
 * IN msg - pointer to response message from slurm_sbcast_lookup()
 * NOTE: buffer is loaded by slurm_allocate_resources
 */
extern void slurm_free_sbcast_cred_msg(job_sbcast_cred_msg_t * msg)
{
	if (msg) {
		xfree(msg->node_addr);
		xfree(msg->node_list);
		delete_sbcast_cred(msg->sbcast_cred);
		xfree(msg);
	}
}

/*
 * slurm_free_job_alloc_info_response_msg - free slurm job allocation
 *	                                    info response message
 * IN msg - pointer to job allocation info response message
 * NOTE: buffer is loaded by slurm_allocate_resources
 */
extern void slurm_free_job_alloc_info_response_msg(
		job_alloc_info_response_msg_t *msg)
{
	if (msg) {
		if (msg->select_jobinfo)
			select_g_select_jobinfo_free(msg->select_jobinfo);
		xfree(msg->node_list);
		xfree(msg->cpus_per_node);
		xfree(msg->cpu_count_reps);
		xfree(msg->node_addr);
		xfree(msg);
	}
}


/*
 * slurm_free_job_step_create_response_msg - free slurm
 *	job step create response message
 * IN msg - pointer to job step create response message
 * NOTE: buffer is loaded by slurm_job_step_create
 */
extern void slurm_free_job_step_create_response_msg(
	job_step_create_response_msg_t * msg)
{
	if (msg) {
		xfree(msg->resv_ports);
		slurm_step_layout_destroy(msg->step_layout);
		slurm_cred_destroy(msg->cred);
		if (msg->select_jobinfo)
			select_g_select_jobinfo_free(msg->select_jobinfo);
		if (msg->switch_job)
			switch_g_free_jobinfo(msg->switch_job);

		xfree(msg);
	}

}


/*
 * slurm_free_submit_response_response_msg - free slurm
 *	job submit response message
 * IN msg - pointer to job submit response message
 * NOTE: buffer is loaded by slurm_submit_batch_job
 */
extern void slurm_free_submit_response_response_msg(submit_response_msg_t * msg)
{
	xfree(msg);
}


/*
 * slurm_free_ctl_conf - free slurm control information response message
 * IN msg - pointer to slurm control information response message
 * NOTE: buffer is loaded by slurm_load_jobs
 */
extern void slurm_free_ctl_conf(slurm_ctl_conf_info_msg_t * config_ptr)
{
	if (config_ptr) {
		free_slurm_conf(config_ptr, 0);
		xfree(config_ptr);
	}
}

/*
 * slurm_free_slurmd_status - free slurmd state information
 * IN msg - pointer to slurmd state information
 * NOTE: buffer is loaded by slurm_load_slurmd_status
 */
extern void slurm_free_slurmd_status(slurmd_status_t* slurmd_status_ptr)
{
	if (slurmd_status_ptr) {
		xfree(slurmd_status_ptr->hostname);
		xfree(slurmd_status_ptr->slurmd_logfile);
		xfree(slurmd_status_ptr->step_list);
		xfree(slurmd_status_ptr->version);
		xfree(slurmd_status_ptr);
	}
}

/*
 * slurm_free_job_info - free the job information response message
 * IN msg - pointer to job information response message
 * NOTE: buffer is loaded by slurm_load_job.
 */
extern void slurm_free_job_info_msg(job_info_msg_t * job_buffer_ptr)
{
	if (job_buffer_ptr) {
		if (job_buffer_ptr->job_array) {
			_free_all_job_info(job_buffer_ptr);
			xfree(job_buffer_ptr->job_array);
		}
		xfree(job_buffer_ptr);
	}
}

static void _free_all_job_info(job_info_msg_t *msg)
{
	int i;

	if ((msg == NULL) ||
	    (msg->job_array == NULL))
		return;

	for (i = 0; i < msg->record_count; i++)
		slurm_free_job_info_members (&msg->job_array[i]);
}

/*
 * slurm_free_job_step_info_response_msg - free the job step
 *	information response message
 * IN msg - pointer to job step information response message
 * NOTE: buffer is loaded by slurm_get_job_steps.
 */
extern void slurm_free_job_step_info_response_msg(job_step_info_response_msg_t *
					   msg)
{
	if (msg != NULL) {
		if (msg->job_steps != NULL) {
			_free_all_step_info(msg);
			xfree(msg->job_steps);
		}
		xfree(msg);
	}
}

static void _free_all_step_info (job_step_info_response_msg_t *msg)
{
	int i;

	if ((msg == NULL) ||
	    (msg->job_steps == NULL))
		return;

	for (i = 0; i < msg->job_step_count; i++)
		slurm_free_job_step_info_members (&msg->job_steps[i]);
}

extern void slurm_free_job_step_info_members (job_step_info_t * msg)
{
	if (msg != NULL) {
		xfree(msg->ckpt_dir);
		xfree(msg->name);
		xfree(msg->network);
		xfree(msg->nodes);
		xfree(msg->node_inx);
		xfree(msg->partition);
		xfree(msg->resv_ports);
		select_g_select_jobinfo_free(msg->select_jobinfo);
		msg->select_jobinfo = NULL;
		xfree(msg->tres_alloc_str);
	}
}

/*
 * slurm_free_front_end_info - free the front_end information response message
 * IN msg - pointer to front_end information response message
 * NOTE: buffer is loaded by slurm_load_front_end.
 */
extern void slurm_free_front_end_info_msg(front_end_info_msg_t * msg)
{
	if (msg) {
		if (msg->front_end_array) {
			_free_all_front_end_info(msg);
			xfree(msg->front_end_array);
		}
		xfree(msg);
	}
}

static void _free_all_front_end_info(front_end_info_msg_t *msg)
{
	int i;

	if ((msg == NULL) || (msg->front_end_array == NULL))
		return;

	for (i = 0; i < msg->record_count; i++)
		slurm_free_front_end_info_members(&msg->front_end_array[i]);
}

extern void slurm_free_front_end_info_members(front_end_info_t * front_end)
{
	if (front_end) {
		xfree(front_end->allow_groups);
		xfree(front_end->allow_users);
		xfree(front_end->deny_groups);
		xfree(front_end->deny_users);
		xfree(front_end->name);
		xfree(front_end->reason);
		xfree(front_end->version);
	}
}

/*
 * slurm_free_node_info - free the node information response message
 * IN msg - pointer to node information response message
 * NOTE: buffer is loaded by slurm_load_node.
 */
extern void slurm_free_node_info_msg(node_info_msg_t * msg)
{
	if (msg) {
		if (msg->node_array) {
			_free_all_node_info(msg);
			xfree(msg->node_array);
		}
		xfree(msg);
	}
}

static void _free_all_node_info(node_info_msg_t *msg)
{
	int i;

	if ((msg == NULL) || (msg->node_array == NULL))
		return;

	for (i = 0; i < msg->record_count; i++)
		slurm_free_node_info_members(&msg->node_array[i]);
}

extern void slurm_free_node_info_members(node_info_t * node)
{
	if (node) {
		xfree(node->arch);
		xfree(node->cpu_spec_list);
		acct_gather_energy_destroy(node->energy);
		ext_sensors_destroy(node->ext_sensors);
		power_mgmt_data_free(node->power);
		xfree(node->features);
		xfree(node->gres);
		xfree(node->gres_drain);
		xfree(node->gres_used);
		xfree(node->name);
		xfree(node->node_addr);
		xfree(node->node_hostname);
		xfree(node->os);
		xfree(node->reason);
		select_g_select_nodeinfo_free(node->select_nodeinfo);
		node->select_nodeinfo = NULL;
		xfree(node->version);
		/* Do NOT free node, it is an element of an array */
	}
}


/*
 * slurm_free_partition_info_msg - free the partition information
 *	response message
 * IN msg - pointer to partition information response message
 * NOTE: buffer is loaded by slurm_load_partitions
 */
extern void slurm_free_partition_info_msg(partition_info_msg_t * msg)
{
	if (msg) {
		if (msg->partition_array) {
			_free_all_partitions(msg);
			xfree(msg->partition_array);
		}
		xfree(msg);
	}
}

static void  _free_all_partitions(partition_info_msg_t *msg)
{
	int i;

	if ((msg == NULL) ||
	    (msg->partition_array == NULL))
		return;

	for (i = 0; i < msg->record_count; i++)
		slurm_free_partition_info_members(
			&msg->partition_array[i]);

}

extern void slurm_free_partition_info_members(partition_info_t * part)
{
	if (part) {
		xfree(part->allow_alloc_nodes);
		xfree(part->allow_accounts);
		xfree(part->allow_groups);
		xfree(part->allow_qos);
		xfree(part->alternate);
		xfree(part->deny_accounts);
		xfree(part->deny_qos);
		xfree(part->name);
		xfree(part->nodes);
		xfree(part->node_inx);
		xfree(part->qos_char);
	}
}

/*
 * slurm_free_reserve_info_msg - free the reservation information
 *	response message
 * IN msg - pointer to reservation information response message
 * NOTE: buffer is loaded by slurm_load_reservation
 */
extern void slurm_free_reservation_info_msg(reserve_info_msg_t * msg)
{
	if (msg) {
		if (msg->reservation_array) {
			_free_all_reservations(msg);
			xfree(msg->reservation_array);
		}
		xfree(msg);
	}
}

static void  _free_all_reservations(reserve_info_msg_t *msg)
{
	int i;

	if ((msg == NULL) ||
	    (msg->reservation_array == NULL))
		return;

	for (i = 0; i < msg->record_count; i++) {
		slurm_free_reserve_info_members(
			&msg->reservation_array[i]);
	}

}

extern void slurm_free_reserve_info_members(reserve_info_t * resv)
{
	if (resv) {
		xfree(resv->accounts);
		xfree(resv->burst_buffer);
		xfree(resv->features);
		xfree(resv->licenses);
		xfree(resv->name);
		xfree(resv->node_inx);
		xfree(resv->node_list);
		xfree(resv->partition);
		xfree(resv->tres_str);
		xfree(resv->users);
	}
}

/*
 * slurm_free_topo_info_msg - free the switch topology configuration
 *	information response message
 * IN msg - pointer to switch topology configuration response message
 * NOTE: buffer is loaded by slurm_load_topo.
 */
extern void slurm_free_topo_info_msg(topo_info_response_msg_t *msg)
{
	int i;

	if (msg) {
		for (i = 0; i < msg->record_count; i++) {
			xfree(msg->topo_array[i].name);
			xfree(msg->topo_array[i].nodes);
			xfree(msg->topo_array[i].switches);
		}
		xfree(msg->topo_array);
		xfree(msg);
	}
}

/*
 * slurm_free_burst_buffer_info_msg - free buffer returned by
 *	slurm_load_burst_buffer
 * IN burst_buffer_info_msg_ptr - pointer to burst_buffer_info_msg_t
 * RET 0 or a slurm error code
 */
extern void slurm_free_burst_buffer_info_msg(burst_buffer_info_msg_t *msg)
{
	int i, j;
	burst_buffer_info_t *bb_info_ptr;
	burst_buffer_resv_t *bb_resv_ptr;

	if (msg) {
		for (i = 0, bb_info_ptr = msg->burst_buffer_array;
		     i < msg->record_count; i++, bb_info_ptr++) {
			xfree(bb_info_ptr->allow_users);
			xfree(bb_info_ptr->deny_users);
			xfree(bb_info_ptr->get_sys_state);
			xfree(bb_info_ptr->gres_ptr);
			xfree(bb_info_ptr->name);
			xfree(bb_info_ptr->start_stage_in);
			xfree(bb_info_ptr->start_stage_out);
			xfree(bb_info_ptr->stop_stage_in);
			xfree(bb_info_ptr->stop_stage_out);
			for (j = 0,
			     bb_resv_ptr = bb_info_ptr->burst_buffer_resv_ptr;
			     j < bb_info_ptr->record_count;
			     j++, bb_resv_ptr++) {
				xfree(bb_resv_ptr->gres_ptr);
				xfree(bb_resv_ptr->name);
			}
			xfree(bb_info_ptr->burst_buffer_resv_ptr);
		}
		xfree(msg->burst_buffer_array);
		xfree(msg);
	}
}

/*
 * slurm_free_powercap_info_msg - free the powercapping information
 *	response message
 * IN msg - pointer to powercapping information response message
 * NOTE: buffer is loaded by slurm_load_powercap.
 */
extern void slurm_free_powercap_info_msg(powercap_info_msg_t *msg)
{
	xfree(msg);
}


extern void slurm_free_file_bcast_msg(file_bcast_msg_t *msg)
{
	if (msg) {
		xfree(msg->block);
		xfree(msg->fname);
		xfree(msg->user_name);
		delete_sbcast_cred(msg->cred);
		xfree(msg);
	}
}

extern void slurm_free_step_complete_msg(step_complete_msg_t *msg)
{
	if (msg) {
		jobacctinfo_destroy(msg->jobacct);
		xfree(msg);
	}
}

extern void slurm_free_job_step_stat(void *object)
{
	job_step_stat_t *msg = (job_step_stat_t *)object;
	if (msg) {
		jobacctinfo_destroy(msg->jobacct);
		slurm_free_job_step_pids(msg->step_pids);
		xfree(msg);
	}
}

extern void slurm_free_job_step_pids(void *object)
{
	job_step_pids_t *msg = (job_step_pids_t *)object;
	if (msg) {
		xfree(msg->node_name);
		xfree(msg->pid);
		xfree(msg);
	}
}

extern void slurm_free_network_callerid_msg(network_callerid_msg_t *mesg)
{
	xfree(mesg);
}

extern void slurm_free_network_callerid_resp(network_callerid_resp_t *resp)
{
	if (resp) {
		xfree(resp->node_name);
		xfree(resp);
	}
}

extern void slurm_free_block_job_info(void *object)
{
	block_job_info_t *block_job_info = (block_job_info_t *)object;
	if (block_job_info) {
		xfree(block_job_info->cnodes);
		xfree(block_job_info->cnode_inx);
		xfree(block_job_info->user_name);
		xfree(block_job_info);
	}
}

extern void slurm_free_block_info_members(block_info_t *block_info)
{
	if (block_info) {
		xfree(block_info->bg_block_id);
		xfree(block_info->blrtsimage);
		xfree(block_info->ionode_inx);
		xfree(block_info->ionode_str);
		xfree(block_info->linuximage);
		xfree(block_info->mloaderimage);
		xfree(block_info->mp_inx);
		xfree(block_info->mp_str);
		xfree(block_info->ramdiskimage);
		xfree(block_info->reason);
	}
}

extern void slurm_free_block_info(block_info_t *block_info)
{
	if (block_info) {
		slurm_free_block_info_members(block_info);
		xfree(block_info);
	}
}

extern void slurm_free_block_info_msg(block_info_msg_t *block_info_msg)
{
	if (block_info_msg) {
		if (block_info_msg->block_array) {
			int i;
			for(i=0; i<block_info_msg->record_count; i++)
				slurm_free_block_info_members(
					&(block_info_msg->block_array[i]));
			xfree(block_info_msg->block_array);
		}
		xfree(block_info_msg);
	}
}

extern void slurm_free_block_info_request_msg(
	block_info_request_msg_t *msg)
{
	xfree(msg);
}

extern void slurm_free_trigger_msg(trigger_info_msg_t *msg)
{
	int i;

	for (i=0; i<msg->record_count; i++) {
		xfree(msg->trigger_array[i].res_id);
		xfree(msg->trigger_array[i].program);
	}
	xfree(msg->trigger_array);
	xfree(msg);
}

extern void slurm_free_set_debug_flags_msg(set_debug_flags_msg_t *msg)
{
	xfree(msg);
}

extern void slurm_free_set_debug_level_msg(set_debug_level_msg_t *msg)
{
	xfree(msg);
}

extern void slurm_destroy_assoc_shares_object(void *object)
{
	assoc_shares_object_t *obj_ptr =
		(assoc_shares_object_t *)object;

	if (obj_ptr) {
		xfree(obj_ptr->cluster);
		xfree(obj_ptr->name);
		xfree(obj_ptr->parent);
		xfree(obj_ptr->partition);
		xfree(obj_ptr);
	}
}

extern void slurm_free_shares_request_msg(shares_request_msg_t *msg)
{
	if (msg) {
		FREE_NULL_LIST(msg->acct_list);
		FREE_NULL_LIST(msg->user_list);
		xfree(msg);
	}
}

extern void slurm_free_shares_response_msg(shares_response_msg_t *msg)
{
	if (msg) {
		FREE_NULL_LIST(msg->assoc_shares_list);
		xfree(msg);
	}
}


inline void slurm_free_stats_info_request_msg(stats_info_request_msg_t *msg)
{
	xfree(msg);
}


extern void slurm_destroy_priority_factors_object(void *object)
{
	priority_factors_object_t *obj_ptr =
		(priority_factors_object_t *)object;
	xfree(obj_ptr);
}

extern void slurm_free_priority_factors_request_msg(
	priority_factors_request_msg_t *msg)
{
	if (msg) {
		FREE_NULL_LIST(msg->job_id_list);
		FREE_NULL_LIST(msg->uid_list);
		xfree(msg);
	}
}

extern void slurm_free_priority_factors_response_msg(
	priority_factors_response_msg_t *msg)
{
	if (msg) {
		FREE_NULL_LIST(msg->priority_factors_list);
		xfree(msg);
	}
}


extern void slurm_free_accounting_update_msg(accounting_update_msg_t *msg)
{
	if (msg) {
		FREE_NULL_LIST(msg->update_list);
		xfree(msg);
	}
}

extern void slurm_free_comp_msg_list(void *x)
{
	slurm_msg_t *msg = (slurm_msg_t*)x;
	if (msg) {
		if (msg->data_size) {
			free_buf(msg->data);
			msg->data = NULL;
		} else
			slurm_free_msg_data(msg->msg_type, msg->data);

		slurm_free_msg(msg);
	}
}

extern void slurm_free_composite_msg(composite_msg_t *msg)
{
	if (msg) {
		FREE_NULL_LIST(msg->msg_list);
		xfree(msg);
	}
}

extern int slurm_free_msg_data(slurm_msg_type_t type, void *data)
{
	switch(type) {
	case REQUEST_BUILD_INFO:
		slurm_free_last_update_msg(data);
		break;
	case REQUEST_JOB_INFO:
		slurm_free_job_info_request_msg(data);
		break;
	case REQUEST_NODE_INFO:
		slurm_free_node_info_request_msg(data);
		break;
	case REQUEST_NODE_INFO_SINGLE:
		slurm_free_node_info_single_msg(data);
		break;
	case REQUEST_PARTITION_INFO:
		slurm_free_part_info_request_msg(data);
		break;
	case MESSAGE_EPILOG_COMPLETE:
		slurm_free_epilog_complete_msg(data);
		break;
	case REQUEST_CANCEL_JOB_STEP:
		slurm_free_job_step_kill_msg(data);
		break;
	case REQUEST_COMPLETE_JOB_ALLOCATION:
		slurm_free_complete_job_allocation_msg(data);
		break;
	case REQUEST_COMPLETE_PROLOG:
		slurm_free_complete_prolog_msg(data);
		break;
	case REQUEST_COMPLETE_BATCH_JOB:
	case REQUEST_COMPLETE_BATCH_SCRIPT:
		slurm_free_complete_batch_script_msg(data);
		break;
	case REQUEST_JOB_STEP_CREATE:
		slurm_free_job_step_create_request_msg(data);
		break;
	case REQUEST_JOB_STEP_INFO:
		slurm_free_job_step_info_request_msg(data);
		break;
	case RESPONSE_JOB_STEP_PIDS:
		slurm_free_job_step_pids(data);
		break;
	case REQUEST_LAUNCH_PROLOG:
		slurm_free_prolog_launch_msg(data);
		break;
	case REQUEST_RESOURCE_ALLOCATION:
	case REQUEST_JOB_WILL_RUN:
	case REQUEST_SUBMIT_BATCH_JOB:
	case REQUEST_UPDATE_JOB:
		slurm_free_job_desc_msg(data);
		break;
	case RESPONSE_ACCT_GATHER_UPDATE:
		slurm_free_acct_gather_node_resp_msg(data);
		break;
	case MESSAGE_NODE_REGISTRATION_STATUS:
		slurm_free_node_registration_status_msg(data);
		break;
	case REQUEST_JOB_END_TIME:
	case REQUEST_JOB_ALLOCATION_INFO:
	case REQUEST_JOB_ALLOCATION_INFO_LITE:
		slurm_free_job_alloc_info_msg(data);
		break;
	case REQUEST_JOB_SBCAST_CRED:
		slurm_free_step_alloc_info_msg(data);
		break;
	case REQUEST_SHUTDOWN:
		slurm_free_shutdown_msg(data);
		break;
	case REQUEST_UPDATE_FRONT_END:
		slurm_free_update_front_end_msg(data);
		break;
	case REQUEST_UPDATE_NODE:
		slurm_free_update_node_msg(data);
		break;
	case REQUEST_UPDATE_LAYOUT:
		slurm_free_update_layout_msg(data);
		break;
	case REQUEST_CREATE_PARTITION:
	case REQUEST_UPDATE_PARTITION:
		slurm_free_update_part_msg(data);
		break;
	case REQUEST_UPDATE_POWERCAP:
		slurm_free_powercap_info_msg(data);
		break;
	case REQUEST_DELETE_PARTITION:
		slurm_free_delete_part_msg(data);
		break;
	case REQUEST_CREATE_RESERVATION:
	case REQUEST_UPDATE_RESERVATION:
		slurm_free_resv_desc_msg(data);
		break;
	case REQUEST_DELETE_RESERVATION:
	case RESPONSE_CREATE_RESERVATION:
		slurm_free_resv_name_msg(data);
		break;
	case REQUEST_RESERVATION_INFO:
		slurm_free_resv_info_request_msg(data);
		break;
	case REQUEST_LAYOUT_INFO:
		slurm_free_layout_info_request_msg(data);
		break;
	case REQUEST_NODE_REGISTRATION_STATUS:
		slurm_free_node_registration_status_msg(data);
		break;
	case REQUEST_CHECKPOINT:
		slurm_free_checkpoint_msg(data);
		break;
	case REQUEST_CHECKPOINT_COMP:
		slurm_free_checkpoint_comp_msg(data);
		break;
	case REQUEST_CHECKPOINT_TASK_COMP:
		slurm_free_checkpoint_task_comp_msg(data);
		break;
	case REQUEST_FRONT_END_INFO:
		slurm_free_front_end_info_request_msg(data);
		break;
	case REQUEST_SUSPEND:
	case SRUN_REQUEST_SUSPEND:
		slurm_free_suspend_msg(data);
		break;
	case REQUEST_SUSPEND_INT:
		slurm_free_suspend_int_msg(data);
		break;
	case REQUEST_JOB_READY:
	case REQUEST_JOB_REQUEUE:
	case REQUEST_JOB_INFO_SINGLE:
		slurm_free_job_id_msg(data);
		break;
	case REQUEST_JOB_USER_INFO:
		slurm_free_job_user_id_msg(data);
		break;
	case REQUEST_SHARE_INFO:
		slurm_free_shares_request_msg(data);
		break;
	case RESPONSE_SHARE_INFO:
		slurm_free_shares_response_msg(data);
		break;
	case REQUEST_PRIORITY_FACTORS:
		slurm_free_priority_factors_request_msg(data);
		break;
	case RESPONSE_PRIORITY_FACTORS:
		slurm_free_priority_factors_response_msg(data);
		break;
	case REQUEST_BLOCK_INFO:
		slurm_free_block_info_request_msg(data);
		break;
	case REQUEST_STEP_COMPLETE:
	case REQUEST_STEP_COMPLETE_AGGR:
		slurm_free_step_complete_msg(data);
		break;
	case RESPONSE_JOB_STEP_STAT:
		slurm_free_job_step_stat(data);
		break;
	case REQUEST_BATCH_JOB_LAUNCH:
		slurm_free_job_launch_msg(data);
		break;
	case REQUEST_LAUNCH_TASKS:
		slurm_free_launch_tasks_request_msg(data);
		break;
	case TASK_USER_MANAGED_IO_STREAM:
		slurm_free_task_user_managed_io_stream_msg(data);
		break;
	case REQUEST_SIGNAL_TASKS:
	case REQUEST_TERMINATE_TASKS:
		slurm_free_kill_tasks_msg(data);
		break;
	case REQUEST_CHECKPOINT_TASKS:
		slurm_free_checkpoint_tasks_msg(data);
		break;
	case REQUEST_KILL_PREEMPTED:
	case REQUEST_KILL_TIMELIMIT:
		slurm_free_timelimit_msg(data);
		break;
	case REQUEST_REATTACH_TASKS:
		slurm_free_reattach_tasks_request_msg(data);
		break;
	case RESPONSE_REATTACH_TASKS:
		slurm_free_reattach_tasks_response_msg(data);
		break;
	case REQUEST_SIGNAL_JOB:
		slurm_free_signal_job_msg(data);
		break;
	case REQUEST_ABORT_JOB:
	case REQUEST_TERMINATE_JOB:
		slurm_free_kill_job_msg(data);
		break;
	case REQUEST_UPDATE_JOB_TIME:
		slurm_free_update_job_time_msg(data);
		break;
	case REQUEST_JOB_ID:
		slurm_free_job_id_request_msg(data);
		break;
	case REQUEST_FILE_BCAST:
		slurm_free_file_bcast_msg(data);
		break;
	case RESPONSE_SLURM_RC:
		slurm_free_return_code_msg(data);
		break;
	case REQUEST_SET_DEBUG_FLAGS:
		slurm_free_set_debug_flags_msg(data);
		break;
	case REQUEST_SET_DEBUG_LEVEL:
	case REQUEST_SET_SCHEDLOG_LEVEL:
		slurm_free_set_debug_level_msg(data);
		break;
	case REQUEST_PING:
	case REQUEST_RECONFIGURE:
	case REQUEST_CONTROL:
	case REQUEST_TAKEOVER:
	case REQUEST_SHUTDOWN_IMMEDIATE:
	case RESPONSE_FORWARD_FAILED:
	case REQUEST_DAEMON_STATUS:
	case REQUEST_HEALTH_CHECK:
	case REQUEST_ACCT_GATHER_UPDATE:
	case ACCOUNTING_FIRST_REG:
	case ACCOUNTING_REGISTER_CTLD:
	case REQUEST_TOPO_INFO:
 	case REQUEST_BURST_BUFFER_INFO:
	case REQUEST_SICP_INFO:
	case REQUEST_POWERCAP_INFO:
		/* No body to free */
		break;
	case REQUEST_REBOOT_NODES:
		slurm_free_reboot_msg(data);
		break;
	case ACCOUNTING_UPDATE_MSG:
		slurm_free_accounting_update_msg(data);
		break;
	case RESPONSE_TOPO_INFO:
		slurm_free_topo_info_msg(data);
		break;
	case REQUEST_UPDATE_JOB_STEP:
		slurm_free_update_step_msg(data);
		break;
	case REQUEST_SPANK_ENVIRONMENT:
		slurm_free_spank_env_request_msg(data);
		break;
	case RESPONCE_SPANK_ENVIRONMENT:
		slurm_free_spank_env_responce_msg(data);
		break;
	case RESPONSE_PING_SLURMD:
		slurm_free_ping_slurmd_resp(data);
		break;
	case RESPONSE_JOB_ARRAY_ERRORS:
		slurm_free_job_array_resp(data);
		break;
	case RESPONSE_BURST_BUFFER_INFO:
		slurm_free_burst_buffer_info_msg(data);
		break;
	case REQUEST_TRIGGER_GET:
	case RESPONSE_TRIGGER_GET:
	case REQUEST_TRIGGER_SET:
	case REQUEST_TRIGGER_CLEAR:
	case REQUEST_TRIGGER_PULL:
		slurm_free_trigger_msg(data);
		break;
	case MESSAGE_COMPOSITE:
	case RESPONSE_MESSAGE_COMPOSITE:
		slurm_free_composite_msg(data);
		break;
	default:
		error("invalid type trying to be freed %u", type);
		break;
	}
	return SLURM_SUCCESS;
}

extern uint32_t slurm_get_return_code(slurm_msg_type_t type, void *data)
{
	uint32_t rc = 0;

	switch(type) {
	case MESSAGE_EPILOG_COMPLETE:
		rc = ((epilog_complete_msg_t *)data)->return_code;
		break;
	case RESPONSE_JOB_STEP_STAT:
		rc = ((job_step_stat_t *)data)->return_code;
		break;
	case RESPONSE_REATTACH_TASKS:
		rc = ((reattach_tasks_response_msg_t *)data)->return_code;
		break;
	case RESPONSE_JOB_ID:
		rc = ((job_id_response_msg_t *)data)->return_code;
		break;
	case RESPONSE_SLURM_RC:
		rc = ((return_code_msg_t *)data)->return_code;
		break;
	case RESPONSE_PING_SLURMD:
		rc = SLURM_SUCCESS;
		break;
	case RESPONSE_ACCT_GATHER_UPDATE:
		rc = SLURM_SUCCESS;
		break;
	case RESPONSE_FORWARD_FAILED:
		/* There may be other reasons for the failure, but
		 * this may be a slurm_msg_t data type lacking the
		 * err field found in ret_data_info_t data type */
		rc = SLURM_COMMUNICATIONS_CONNECTION_ERROR;
		break;
	default:
		error("don't know the rc for type %u returning %u", type, rc);
		break;
	}
	return rc;
}

extern void slurm_free_job_notify_msg(job_notify_msg_t * msg)
{
	if (msg) {
		xfree(msg->message);
		xfree(msg);
	}
}

/*
 *  Sanitize spank_job_env by prepending "SPANK_" to all entries,
 *   thus rendering them harmless in environment of scripts and
 *   programs running with root privileges.
 */
extern bool valid_spank_job_env(char **spank_job_env,
			        uint32_t spank_job_env_size, uid_t uid)
{
	int i;
	char *entry;

	for (i=0; i<spank_job_env_size; i++) {
		if (!strncmp(spank_job_env[i], "SPANK_", 6))
			continue;
		entry = spank_job_env[i];
		spank_job_env[i] = xstrdup_printf ("SPANK_%s", entry);
		xfree (entry);
	}
	return true;
}

/* slurm_free_license_info()
 *
 * Free the license info returned previously
 * from the controller.
 */
extern void
slurm_free_license_info_msg(license_info_msg_t *msg)
{
	int cc;

	if (msg == NULL)
		return;

	for (cc = 0; cc < msg->num_lic; cc++) {
		xfree(msg->lic_array[cc].name);
	}
	xfree(msg->lic_array);
	xfree(msg);
}
extern void slurm_free_license_info_request_msg(license_info_request_msg_t *msg)
{
	xfree(msg);
}

/*
 * rpc_num2string()
 *
 * Given a protocol opcode return its string
 * description mapping the slurm_msg_type_t
 * to its name.
 */
char *
rpc_num2string(uint16_t opcode)
{
	static char buf[16];

	switch (opcode) {
	case REQUEST_NODE_REGISTRATION_STATUS:
		return "REQUEST_NODE_REGISTRATION_STATUS";
	case MESSAGE_NODE_REGISTRATION_STATUS:
		return "MESSAGE_NODE_REGISTRATION_STATUS";
	case REQUEST_RECONFIGURE:
		return "REQUEST_RECONFIGURE";
	case RESPONSE_RECONFIGURE:
		return "RESPONSE_RECONFIGURE";
	case REQUEST_SHUTDOWN:
		return "REQUEST_SHUTDOWN";
	case REQUEST_SHUTDOWN_IMMEDIATE:
		return "REQUEST_SHUTDOWN_IMMEDIATE";
	case RESPONSE_SHUTDOWN:
		return "RESPONSE_SHUTDOWN";
	case REQUEST_PING:
		return "REQUEST_PING";
	case REQUEST_CONTROL:
		return "REQUEST_CONTROL";
	case REQUEST_SET_DEBUG_LEVEL:
		return "REQUEST_SET_DEBUG_LEVEL";
	case REQUEST_HEALTH_CHECK:
		return "REQUEST_HEALTH_CHECK";
	case REQUEST_TAKEOVER:
		return "REQUEST_TAKEOVER";
	case REQUEST_SET_SCHEDLOG_LEVEL:
		return "REQUEST_SET_SCHEDLOG_LEVEL";
	case REQUEST_SET_DEBUG_FLAGS:
		return "REQUEST_SET_DEBUG_FLAGS";
	case REQUEST_REBOOT_NODES:
		return "REQUEST_REBOOT_NODES";
	case RESPONSE_PING_SLURMD:
		return "RESPONSE_PING_SLURMD";
	case REQUEST_ACCT_GATHER_UPDATE:
		return "REQUEST_ACCT_GATHER_UPDATE";
	case RESPONSE_ACCT_GATHER_UPDATE:
		return "RESPONSE_ACCT_GATHER_UPDATE";
	case REQUEST_ACCT_GATHER_ENERGY:
		return "REQUEST_ACCT_GATHER_ENERGY";
	case RESPONSE_ACCT_GATHER_ENERGY:
		return "RESPONSE_ACCT_GATHER_ENERGY";
	case REQUEST_LICENSE_INFO:
		return "REQUEST_LICENSE_INFO";
	case RESPONSE_LICENSE_INFO:
		return "RESPONSE_LICENSE_INFO";
	case REQUEST_BUILD_INFO:
		return "REQUEST_BUILD_INFO";
	case RESPONSE_BUILD_INFO:
		return "RESPONSE_BUILD_INFO";
	case REQUEST_JOB_INFO:
		return "REQUEST_JOB_INFO";
	case RESPONSE_JOB_INFO:
		return "RESPONSE_JOB_INFO";
	case REQUEST_JOB_STEP_INFO:
		return "REQUEST_JOB_STEP_INFO";
	case RESPONSE_JOB_STEP_INFO:
		return "RESPONSE_JOB_STEP_INFO";
	case REQUEST_NODE_INFO:
		return "REQUEST_NODE_INFO";
	case RESPONSE_NODE_INFO:
		return "RESPONSE_NODE_INFO";
	case REQUEST_PARTITION_INFO:
		return "REQUEST_PARTITION_INFO";
	case RESPONSE_PARTITION_INFO:
		return "RESPONSE_PARTITION_INFO";
	case REQUEST_ACCTING_INFO:
		return "REQUEST_ACCTING_INFO";
	case RESPONSE_ACCOUNTING_INFO:
		return "RESPONSE_ACCOUNTING_INFO";
	case REQUEST_JOB_ID:
		return "REQUEST_JOB_ID";
	case RESPONSE_JOB_ID:
		return "RESPONSE_JOB_ID";
	case REQUEST_BLOCK_INFO:
		return "REQUEST_BLOCK_INFO";
	case RESPONSE_BLOCK_INFO:
		return "RESPONSE_BLOCK_INFO";
	case REQUEST_TRIGGER_SET:
		return "REQUEST_TRIGGER_SET";
	case REQUEST_TRIGGER_GET:
		return "REQUEST_TRIGGER_GET";
	case REQUEST_TRIGGER_CLEAR:
		return "REQUEST_TRIGGER_CLEAR";
	case RESPONSE_TRIGGER_GET:
		return "RESPONSE_TRIGGER_GET";
	case REQUEST_JOB_INFO_SINGLE:
		return "REQUEST_JOB_INFO_SINGLE";
	case REQUEST_SHARE_INFO:
		return "REQUEST_SHARE_INFO";
	case RESPONSE_SHARE_INFO:
		return "RESPONSE_SHARE_INFO";
	case REQUEST_RESERVATION_INFO:
		return "REQUEST_RESERVATION_INFO";
	case RESPONSE_RESERVATION_INFO:
		return "RESPONSE_RESERVATION_INFO";
	case REQUEST_LAYOUT_INFO:
		return "REQUEST_LAYOUT_INFO";
	case RESPONSE_LAYOUT_INFO:
		return "RESPONSE_LAYOUT_INFO";
	case REQUEST_PRIORITY_FACTORS:
		return "REQUEST_PRIORITY_FACTORS";
	case RESPONSE_PRIORITY_FACTORS:
		return "RESPONSE_PRIORITY_FACTORS";
	case REQUEST_TOPO_INFO:
		return "REQUEST_TOPO_INFO";
	case RESPONSE_TOPO_INFO:
		return "RESPONSE_TOPO_INFO";
	case REQUEST_TRIGGER_PULL:
		return "REQUEST_TRIGGER_PULL";
	case REQUEST_FRONT_END_INFO:
		return "REQUEST_FRONT_END_INFO";
	case RESPONSE_FRONT_END_INFO:
		return "RESPONSE_FRONT_END_INFO";
	case REQUEST_SPANK_ENVIRONMENT:
		return "REQUEST_SPANK_ENVIRONMENT";
	case RESPONCE_SPANK_ENVIRONMENT:
		return "RESPONCE_SPANK_ENVIRONMENT";
	case REQUEST_STATS_INFO:
		return "REQUEST_STATS_INFO";
	case RESPONSE_STATS_INFO:
		return "RESPONSE_STATS_INFO";
	case REQUEST_JOB_USER_INFO:
		return "REQUEST_JOB_USER_INFO";
	case REQUEST_NODE_INFO_SINGLE:
		return "REQUEST_NODE_INFO_SINGLE";
	case REQUEST_UPDATE_JOB:
		return "REQUEST_UPDATE_JOB";
	case REQUEST_UPDATE_NODE:
		return "REQUEST_UPDATE_NODE";
	case REQUEST_UPDATE_LAYOUT:
		return "REQUEST_UPDATE_LAYOUT";
	case REQUEST_CREATE_PARTITION:
		return "REQUEST_CREATE_PARTITION";
	case REQUEST_DELETE_PARTITION:
		return "REQUEST_DELETE_PARTITION";
	case REQUEST_UPDATE_PARTITION:
		return "REQUEST_UPDATE_PARTITION";
	case REQUEST_CREATE_RESERVATION:
		return "REQUEST_CREATE_RESERVATION";
	case RESPONSE_CREATE_RESERVATION:
		return "RESPONSE_CREATE_RESERVATION";
	case REQUEST_DELETE_RESERVATION:
		return "REQUEST_DELETE_RESERVATION";
	case REQUEST_UPDATE_RESERVATION:
		return "REQUEST_UPDATE_RESERVATION";
	case REQUEST_UPDATE_BLOCK:
		return "REQUEST_UPDATE_BLOCK";
	case REQUEST_UPDATE_FRONT_END:
		return "REQUEST_UPDATE_FRONT_END";
	case REQUEST_RESOURCE_ALLOCATION:
		return "REQUEST_RESOURCE_ALLOCATION";
	case RESPONSE_RESOURCE_ALLOCATION:
		return "RESPONSE_RESOURCE_ALLOCATION";
	case REQUEST_SUBMIT_BATCH_JOB:
		return "REQUEST_SUBMIT_BATCH_JOB";
	case RESPONSE_SUBMIT_BATCH_JOB:
		return "RESPONSE_SUBMIT_BATCH_JOB";
	case REQUEST_BATCH_JOB_LAUNCH:
		return "REQUEST_BATCH_JOB_LAUNCH";
	case REQUEST_CANCEL_JOB:
		return "REQUEST_CANCEL_JOB";
	case RESPONSE_CANCEL_JOB:
		return "RESPONSE_CANCEL_JOB";
	case REQUEST_JOB_RESOURCE:
		return "REQUEST_JOB_RESOURCE";
	case RESPONSE_JOB_RESOURCE:
		return "RESPONSE_JOB_RESOURCE";
	case REQUEST_JOB_ATTACH:
		return "REQUEST_JOB_ATTACH";
	case RESPONSE_JOB_ATTACH:
		return "RESPONSE_JOB_ATTACH";
	case REQUEST_JOB_WILL_RUN:
		return "REQUEST_JOB_WILL_RUN";
	case RESPONSE_JOB_WILL_RUN:
		return "RESPONSE_JOB_WILL_RUN";
	case REQUEST_JOB_ALLOCATION_INFO:
		return "REQUEST_JOB_ALLOCATION_INFO";
	case RESPONSE_JOB_ALLOCATION_INFO:
		return "RESPONSE_JOB_ALLOCATION_INFO";
	case REQUEST_JOB_ALLOCATION_INFO_LITE:
		return "REQUEST_JOB_ALLOCATION_INFO_LITE";
	case RESPONSE_JOB_ALLOCATION_INFO_LITE:
		return "RESPONSE_JOB_ALLOCATION_INFO_LITE";
	case REQUEST_UPDATE_JOB_TIME:
		return "REQUEST_UPDATE_JOB_TIME";
	case REQUEST_JOB_READY:
		return "REQUEST_JOB_READY";
	case RESPONSE_JOB_READY:
		return "RESPONSE_JOB_READY";
	case REQUEST_JOB_END_TIME:
		return "REQUEST_JOB_END_TIME";
	case REQUEST_JOB_NOTIFY:
		return "REQUEST_JOB_NOTIFY";
	case REQUEST_JOB_SBCAST_CRED:
		return "REQUEST_JOB_SBCAST_CRED";
	case RESPONSE_JOB_SBCAST_CRED:
		return "RESPONSE_JOB_SBCAST_CRED";
	case REQUEST_JOB_STEP_CREATE:
		return "REQUEST_JOB_STEP_CREATE";
	case RESPONSE_JOB_STEP_CREATE:
		return "RESPONSE_JOB_STEP_CREATE";
	case REQUEST_RUN_JOB_STEP:
		return "REQUEST_RUN_JOB_STEP";
	case RESPONSE_RUN_JOB_STEP:
		return "RESPONSE_RUN_JOB_STEP";
	case REQUEST_CANCEL_JOB_STEP:
		return "REQUEST_CANCEL_JOB_STEP";
	case RESPONSE_CANCEL_JOB_STEP:
		return "RESPONSE_CANCEL_JOB_STEP";
	case REQUEST_UPDATE_JOB_STEP:
		return "REQUEST_UPDATE_JOB_STEP";
	case DEFUNCT_RESPONSE_COMPLETE_JOB_STEP:
		return "DEFUNCT_RESPONSE_COMPLETE_JOB_STEP";
	case REQUEST_CHECKPOINT:
		return "REQUEST_CHECKPOINT";
	case RESPONSE_CHECKPOINT:
		return "RESPONSE_CHECKPOINT";
	case REQUEST_CHECKPOINT_COMP:
		return "REQUEST_CHECKPOINT_COMP";
	case REQUEST_CHECKPOINT_TASK_COMP:
		return "REQUEST_CHECKPOINT_TASK_COMP";
	case RESPONSE_CHECKPOINT_COMP:
		return "RESPONSE_CHECKPOINT_COMP";
	case REQUEST_SUSPEND:
		return "REQUEST_SUSPEND";
	case RESPONSE_SUSPEND:
		return "RESPONSE_SUSPEND";
	case REQUEST_STEP_COMPLETE:
		return "REQUEST_STEP_COMPLETE";
	case REQUEST_STEP_COMPLETE_AGGR:
		return "REQUEST_STEP_COMPLETE_AGGR";
	case REQUEST_COMPLETE_JOB_ALLOCATION:
		return "REQUEST_COMPLETE_JOB_ALLOCATION";
	case REQUEST_COMPLETE_BATCH_SCRIPT:
		return "REQUEST_COMPLETE_BATCH_SCRIPT";
	case REQUEST_JOB_STEP_STAT:
		return "REQUEST_JOB_STEP_STAT";
	case RESPONSE_JOB_STEP_STAT:
		return "RESPONSE_JOB_STEP_STAT";
	case REQUEST_STEP_LAYOUT:
		return "REQUEST_STEP_LAYOUT";
	case RESPONSE_STEP_LAYOUT:
		return "RESPONSE_STEP_LAYOUT";
	case REQUEST_JOB_REQUEUE:
		return "REQUEST_JOB_REQUEUE";
	case REQUEST_DAEMON_STATUS:
		return "REQUEST_DAEMON_STATUS";
	case RESPONSE_SLURMD_STATUS:
		return "RESPONSE_SLURMD_STATUS";
	case RESPONSE_SLURMCTLD_STATUS:
		return "RESPONSE_SLURMCTLD_STATUS";
	case REQUEST_JOB_STEP_PIDS:
		return "REQUEST_JOB_STEP_PIDS";
	case RESPONSE_JOB_STEP_PIDS:
		return "RESPONSE_JOB_STEP_PIDS";
	case REQUEST_FORWARD_DATA:
		return "REQUEST_FORWARD_DATA";
	case REQUEST_COMPLETE_BATCH_JOB:
		return "REQUEST_COMPLETE_BATCH_JOB";
	case REQUEST_SUSPEND_INT:
		return "REQUEST_SUSPEND_INT";
	case REQUEST_KILL_JOB:
		return "REQUEST_KILL_JOB";
	case REQUEST_LAUNCH_TASKS:
		return "REQUEST_LAUNCH_TASKS";
	case RESPONSE_LAUNCH_TASKS:
		return "RESPONSE_LAUNCH_TASKS";
	case MESSAGE_TASK_EXIT:
		return "MESSAGE_TASK_EXIT";
	case REQUEST_SIGNAL_TASKS:
		return "REQUEST_SIGNAL_TASKS";
	case REQUEST_CHECKPOINT_TASKS:
		return "REQUEST_CHECKPOINT_TASKS";
	case REQUEST_TERMINATE_TASKS:
		return "REQUEST_TERMINATE_TASKS";
	case REQUEST_REATTACH_TASKS:
		return "REQUEST_REATTACH_TASKS";
	case RESPONSE_REATTACH_TASKS:
		return "RESPONSE_REATTACH_TASKS";
	case REQUEST_KILL_TIMELIMIT:
		return "REQUEST_KILL_TIMELIMIT";
	case REQUEST_SIGNAL_JOB:
		return "REQUEST_SIGNAL_JOB";
	case REQUEST_TERMINATE_JOB:
		return "REQUEST_TERMINATE_JOB";
	case MESSAGE_EPILOG_COMPLETE:
		return "MESSAGE_EPILOG_COMPLETE";
	case REQUEST_ABORT_JOB:
		return "REQUEST_ABORT_JOB";
	case REQUEST_FILE_BCAST:
		return "REQUEST_FILE_BCAST";
	case TASK_USER_MANAGED_IO_STREAM:
		return "TASK_USER_MANAGED_IO_STREAM";
	case REQUEST_KILL_PREEMPTED:
		return "REQUEST_KILL_PREEMPTED";
	case REQUEST_LAUNCH_PROLOG:
		return "REQUEST_LAUNCH_PROLOG";
	case REQUEST_COMPLETE_PROLOG:
		return "REQUEST_COMPLETE_PROLOG";
	case RESPONSE_PROLOG_EXECUTING:
		return "RESPONSE_PROLOG_EXECUTING";
	case SRUN_PING:
		return "SRUN_PING";
	case SRUN_TIMEOUT:
		return "SRUN_TIMEOUT";
	case SRUN_NODE_FAIL:
		return "SRUN_NODE_FAIL";
	case SRUN_JOB_COMPLETE:
		return "SRUN_JOB_COMPLETE";
	case SRUN_USER_MSG:
		return "SRUN_USER_MSG";
	case SRUN_EXEC:
		return "SRUN_EXEC";
	case SRUN_STEP_MISSING:
		return "SRUN_STEP_MISSING";
	case SRUN_REQUEST_SUSPEND:
		return "SRUN_REQUEST_SUSPEND";
	case SRUN_STEP_SIGNAL:
		return "SRUN_STEP_SIGNAL";
	case PMI_KVS_PUT_REQ:
		return "PMI_KVS_PUT_REQ";
	case PMI_KVS_PUT_RESP:
		return "PMI_KVS_PUT_RESP";
	case PMI_KVS_GET_REQ:
		return "PMI_KVS_GET_REQ";
	case PMI_KVS_GET_RESP:
		return "PMI_KVS_GET_RESP";
	case RESPONSE_SLURM_RC:
		return "RESPONSE_SLURM_RC";
	case RESPONSE_SLURM_RC_MSG:
		return "RESPONSE_SLURM_RC_MSG";
	case RESPONSE_FORWARD_FAILED:
		return "RESPONSE_FORWARD_FAILED";
	case ACCOUNTING_UPDATE_MSG:
		return "ACCOUNTING_UPDATE_MSG";
	case ACCOUNTING_FIRST_REG:
		return "ACCOUNTING_FIRST_REG";
	case ACCOUNTING_REGISTER_CTLD:
		return "ACCOUNTING_REGISTER_CTLD";
	case MESSAGE_COMPOSITE:
		return "MESSAGE_COMPOSITE";
	case RESPONSE_MESSAGE_COMPOSITE:
		return "RESPONSE_MESSAGE_COMPOSITE";
	case REQUEST_BURST_BUFFER_INFO:
		return "REQUEST_BURST_BUFFER_INFO";
	case RESPONSE_BURST_BUFFER_INFO:
		return "RESPONSE_BURST_BUFFER_INFO";
	default:
		(void) snprintf(buf, sizeof(buf), "%u", opcode);
		return buf;
	}
}

/* slurm_free_cache_info()
 *
 * Free the cache info returned previously
 * from the controller.
 */
extern void
slurm_free_cache_info_msg(cache_info_msg_t *msg)
{
	int cc;

	if (msg == NULL)
		return;

	for (cc = 0; cc < msg->num_users; cc++) {
		xfree(msg->cache_user_array[cc].name);
		xfree(msg->cache_user_array[cc].old_name);
		xfree(msg->cache_user_array[cc].default_acct);
		xfree(msg->cache_user_array[cc].default_wckey);
	}
	for (cc = 0; cc < msg->num_assocs; cc++) {
		xfree(msg->cache_assoc_array[cc].acct);
		xfree(msg->cache_assoc_array[cc].cluster);
		xfree(msg->cache_assoc_array[cc].parent_acct);
		xfree(msg->cache_assoc_array[cc].partition);
		xfree(msg->cache_assoc_array[cc].user);
	}
	xfree(msg->cache_user_array);
	xfree(msg->cache_assoc_array);
	xfree(msg);
}

extern void slurm_free_cache_info_request_msg(cache_info_request_msg_t *msg)
{
	xfree(msg);
}

extern int slurm_load_sicp(sicp_info_msg_t **sicp_buffer_pptr)
{
	int rc;
	slurm_msg_t resp_msg;
	slurm_msg_t req_msg;

	slurm_msg_t_init(&req_msg);
	slurm_msg_t_init(&resp_msg);

	req_msg.msg_type = REQUEST_SICP_INFO;
	req_msg.data     = NULL;

//FIXME: This needs to be modified to communicate with an arbitrary host/port
	if (slurm_send_recv_controller_msg(&req_msg, &resp_msg) < 0)
		return SLURM_ERROR;

	switch (resp_msg.msg_type) {
	case RESPONSE_SICP_INFO:
		*sicp_buffer_pptr = (sicp_info_msg_t *)resp_msg.data;
		break;
	case RESPONSE_SLURM_RC:
		rc = ((return_code_msg_t *) resp_msg.data)->return_code;
		slurm_free_return_code_msg(resp_msg.data);
		if (rc)
			slurm_seterrno_ret(rc);
		break;
	default:
		slurm_seterrno_ret(SLURM_UNEXPECTED_MSG_ERROR);
		break;
	}

	return SLURM_PROTOCOL_SUCCESS;
}

extern void slurm_free_sicp_msg(sicp_info_msg_t *sicp_buffer_ptr)
{
	if (sicp_buffer_ptr) {
		xfree(sicp_buffer_ptr->sicp_array);
		xfree(sicp_buffer_ptr);
	}
}<|MERGE_RESOLUTION|>--- conflicted
+++ resolved
@@ -1563,17 +1563,15 @@
 		return "CONFIGURING";
 	if (inx & JOB_RESIZING)
 		return "RESIZING";
+	if (inx & JOB_REQUEUE)
+		return "REQUEUED";
+	if (inx & JOB_REQUEUE_HOLD)
+		return "REQUEUE_HOLD";
 	if (inx & JOB_SPECIAL_EXIT)
 		return "SPECIAL_EXIT";
-	if (inx & JOB_REQUEUE)
-		return "REQUEUED";
-<<<<<<< HEAD
 	if (inx & JOB_STOPPED)
 		return "STOPPED";
-=======
-	if (inx & JOB_REQUEUE_HOLD)
-		return "REQUEUE_HOLD";
->>>>>>> d4d51de7
+
 
 	/* Process JOB_STATE_BASE */
 	switch (inx & JOB_STATE_BASE) {
@@ -1611,17 +1609,14 @@
 		return "CF";
 	if (inx & JOB_RESIZING)
 		return "RS";
+	if (inx & JOB_REQUEUE)
+		return "RQ";
+	if (inx & JOB_REQUEUE_HOLD)
+		return "RH";
 	if (inx & JOB_SPECIAL_EXIT)
 		return "SE";
-	if (inx & JOB_REQUEUE)
-		return "RQ";
-<<<<<<< HEAD
 	if (inx & JOB_STOPPED)
 		return "ST";
-=======
-	if (inx & JOB_REQUEUE_HOLD)
-		return "RH";
->>>>>>> d4d51de7
 
 	/* Process JOB_STATE_BASE */
 	switch (inx & JOB_STATE_BASE) {
