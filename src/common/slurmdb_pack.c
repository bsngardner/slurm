--- conflicted
+++ resolved
@@ -49,11 +49,7 @@
 {
 	int i=0;
 
-<<<<<<< HEAD
 	if (protocol_version >= SLURM_MIN_PROTOCOL_VERSION) {
-=======
-	if (rpc_version >= SLURM_MIN_PROTOCOL_VERSION) {
->>>>>>> 54b42bb8
 		if (!stats) {
 			for (i=0; i<3; i++)
 				pack64(0, buffer);
@@ -103,11 +99,7 @@
 static int _unpack_slurmdb_stats(slurmdb_stats_t *stats,
 				 uint16_t protocol_version, Buf buffer)
 {
-<<<<<<< HEAD
 	if (protocol_version >= SLURM_MIN_PROTOCOL_VERSION) {
-=======
-	if (rpc_version >= SLURM_MIN_PROTOCOL_VERSION) {
->>>>>>> 54b42bb8
 		safe_unpack64(&stats->vsize_max, buffer);
 		safe_unpack64(&stats->rss_max, buffer);
 		safe_unpack64(&stats->pages_max, buffer);
@@ -300,11 +292,7 @@
 {
 	slurmdb_used_limits_t *object = (slurmdb_used_limits_t *)in;
 
-<<<<<<< HEAD
 	if (protocol_version >= SLURM_16_05_PROTOCOL_VERSION) {
-=======
-	if (rpc_version >= SLURM_16_05_PROTOCOL_VERSION) {
->>>>>>> 54b42bb8
 		if (!object) {
 			packnull(buffer);
 			pack32(0, buffer);
@@ -321,11 +309,7 @@
 		pack64_array(object->tres, tres_cnt, buffer);
 		pack64_array(object->tres_run_mins, tres_cnt, buffer);
 		pack32(object->uid, buffer);
-<<<<<<< HEAD
 	} else if (protocol_version >= SLURM_MIN_PROTOCOL_VERSION) {
-=======
-	} else if (rpc_version >= SLURM_15_08_PROTOCOL_VERSION) {
->>>>>>> 54b42bb8
 		if (!object) {
 			pack32(0, buffer);
 			pack32(0, buffer);
@@ -352,11 +336,7 @@
 
 	*object = (void *)object_ptr;
 
-<<<<<<< HEAD
 	if (protocol_version >= SLURM_16_05_PROTOCOL_VERSION) {
-=======
-	if (rpc_version >= SLURM_16_05_PROTOCOL_VERSION) {
->>>>>>> 54b42bb8
 		safe_unpackstr_xmalloc(&object_ptr->acct, &tmp32, buffer);
 		safe_unpack32(&object_ptr->jobs, buffer);
 		safe_unpack32(&object_ptr->submit_jobs, buffer);
@@ -366,7 +346,6 @@
 		safe_unpack64_array(&object_ptr->tres_run_mins, &tmp32, buffer);
 		if (tmp32 != tres_cnt)
 			goto unpack_error;
-<<<<<<< HEAD
 
 		safe_unpack32(&object_ptr->uid, buffer);
 	} else if (protocol_version >= SLURM_MIN_PROTOCOL_VERSION) {
@@ -382,23 +361,6 @@
 		safe_unpack32(&object_ptr->uid, buffer);
 	} else {
 		error("%s: too old of a version %u", __func__, protocol_version);
-=======
-
-		safe_unpack32(&object_ptr->uid, buffer);
-	} else if (rpc_version >= SLURM_15_08_PROTOCOL_VERSION) {
-		safe_unpack32(&object_ptr->jobs, buffer);
-		safe_unpack32(&object_ptr->submit_jobs, buffer);
-		safe_unpack64_array(&object_ptr->tres, &tmp32, buffer);
-		if (tmp32 != tres_cnt)
-			goto unpack_error;
-		safe_unpack64_array(&object_ptr->tres_run_mins, &tmp32, buffer);
-		if (tmp32 != tres_cnt)
-			goto unpack_error;
-
-		safe_unpack32(&object_ptr->uid, buffer);
-	} else {
-		error("%s: too old of a version %u", __func__, rpc_version);
->>>>>>> 54b42bb8
 		goto unpack_error;
 	}
 
@@ -559,35 +521,7 @@
 	if (protocol_version >= SLURM_MIN_PROTOCOL_VERSION) {
 		if (!object) {
 			pack64(0, buffer);
-<<<<<<< HEAD
 			slurmdb_pack_tres_rec(NULL, protocol_version, buffer);
-=======
-			slurmdb_pack_tres_rec(NULL, rpc_version, buffer);
-			pack64(0, buffer);
-			pack64(0, buffer);
-			pack64(0, buffer);
-			pack64(0, buffer);
-			pack64(0, buffer);
-			pack_time(0, buffer);
-			pack64(0, buffer);
-			return;
-		}
-
-		pack64(object->alloc_secs, buffer);
-		slurmdb_pack_tres_rec(&object->tres_rec, rpc_version, buffer);
-		pack64(object->down_secs, buffer);
-		pack64(object->idle_secs, buffer);
-		pack64(object->over_secs, buffer);
-		pack64(object->pdown_secs, buffer);
-		pack_time(object->period_start, buffer);
-		pack64(object->resv_secs, buffer);
-	} else if (rpc_version >= SLURM_14_11_PROTOCOL_VERSION) {
-		/* We only want to send the CPU tres to older
-		   versions of SLURM.
-		*/
-		if (!object || (object->tres_rec.id != TRES_CPU)) {
-			pack64(0, buffer);
->>>>>>> 54b42bb8
 			pack64(0, buffer);
 			pack64(0, buffer);
 			pack64(0, buffer);
@@ -634,31 +568,10 @@
 		safe_unpack64(&object_ptr->pdown_secs, buffer);
 		safe_unpack_time(&object_ptr->period_start, buffer);
 		safe_unpack64(&object_ptr->resv_secs, buffer);
-<<<<<<< HEAD
 	} else {
 		error("%s: protocol_version %hu not supported",
 		      __func__, protocol_version);
 		goto unpack_error;
-=======
-	} else if (rpc_version >= SLURM_14_11_PROTOCOL_VERSION) {
-		uint64_t tmp_64;
-		object_ptr->tres_rec.id = TRES_CPU;
-		object_ptr->tres_rec.name = xstrdup("cpu");
-
-		safe_unpack64(&object_ptr->alloc_secs, buffer);
-
-		/* consumed_energy has to be thrown away here, this
-		 * unpack shouldn't ever happen in practice.
-		 */
-		safe_unpack64(&tmp_64, buffer);
-		safe_unpack32((uint32_t *)&object_ptr->tres_rec.count, buffer);
-		safe_unpack64(&object_ptr->down_secs, buffer);
-		safe_unpack64(&object_ptr->idle_secs, buffer);
-		safe_unpack64(&object_ptr->over_secs, buffer);
-		safe_unpack64(&object_ptr->pdown_secs, buffer);
-		safe_unpack_time(&object_ptr->period_start, buffer);
-		safe_unpack64(&object_ptr->resv_secs, buffer);
->>>>>>> 54b42bb8
 	}
 
 	return SLURM_SUCCESS;
@@ -839,10 +752,6 @@
 {
 	slurmdb_accounting_rec_t *object = (slurmdb_accounting_rec_t *)in;
 
-<<<<<<< HEAD
-	if (protocol_version >= SLURM_MIN_PROTOCOL_VERSION) {
-		if (!object) {
-=======
 	if (rpc_version >= SLURM_15_08_PROTOCOL_VERSION) {
 		if (!object) {
 			pack64(0, buffer);
@@ -861,7 +770,6 @@
 		   versions of SLURM.
 		*/
 		if (!object || (object->tres_rec.id != TRES_CPU)) {
->>>>>>> 54b42bb8
 			pack64(0, buffer);
 			slurmdb_pack_tres_rec(NULL, protocol_version, buffer);
 			pack32(0, buffer);
@@ -897,25 +805,10 @@
 			goto unpack_error;
 		safe_unpack32(&object_ptr->id, buffer);
 		safe_unpack_time(&object_ptr->period_start, buffer);
-<<<<<<< HEAD
 	} else {
 		error("%s: protocol_version %hu not supported",
 		      __func__, protocol_version);
 		goto unpack_error;
-=======
-	} else if (rpc_version >= SLURM_14_11_PROTOCOL_VERSION) {
-		uint64_t tmp_64;
-
-		object_ptr->tres_rec.id = TRES_CPU;
-		object_ptr->tres_rec.name = xstrdup("cpu");
-		safe_unpack64(&object_ptr->alloc_secs, buffer);
-		/* consumed_energy has to be thrown away here, this
-		 * unpack shouldn't ever happen in practice.
-		 */
-		safe_unpack64(&tmp_64, buffer);
-		safe_unpack32(&object_ptr->id, buffer);
-		safe_unpack_time(&object_ptr->period_start, buffer);
->>>>>>> 54b42bb8
 	}
 
 	return SLURM_SUCCESS;
@@ -1371,10 +1264,7 @@
 	uint32_t count = NO_VAL;
 	char *tmp_info = NULL;
 
-<<<<<<< HEAD
 	if (protocol_version >= SLURM_16_05_PROTOCOL_VERSION) {
-=======
-	if (rpc_version >= SLURM_16_05_PROTOCOL_VERSION) {
 		if (!object) {
 			packnull(buffer);
 			pack32(0, buffer);
@@ -1464,97 +1354,6 @@
 
 		packdouble(object->usage_factor, buffer);
 		packdouble(object->usage_thres, buffer);
-	} else if (rpc_version >= SLURM_15_08_PROTOCOL_VERSION) {
->>>>>>> 54b42bb8
-		if (!object) {
-			packnull(buffer);
-			pack32(0, buffer);
-
-			pack32(QOS_FLAG_NOTSET, buffer);
-
-			pack32(NO_VAL, buffer);
-			packnull(buffer);
-			packnull(buffer);
-			packnull(buffer);
-			pack32(NO_VAL, buffer);
-			pack32(NO_VAL, buffer);
-			pack32(NO_VAL, buffer);
-
-			packnull(buffer);
-			packnull(buffer);
-			packnull(buffer);
-			packnull(buffer);
-			packnull(buffer);
-			packnull(buffer);
-			packnull(buffer);
-			pack32(NO_VAL, buffer);
-			pack32(NO_VAL, buffer);
-			pack32(NO_VAL, buffer);
-			pack32(NO_VAL, buffer);
-			pack32(NO_VAL, buffer);
-			packnull(buffer);
-
-			packnull(buffer);
-
-			pack_bit_str_hex(NULL, buffer);
-			pack32(NO_VAL, buffer);
-
-			pack16(0, buffer);
-			pack32(0, buffer);
-
-			packdouble(NO_VAL64, buffer);
-			packdouble(NO_VAL64, buffer);
-			return;
-		}
-		packstr(object->description, buffer);
-		pack32(object->id, buffer);
-
-		pack32(object->flags, buffer);
-
-		pack32(object->grace_time, buffer);
-		packstr(object->grp_tres_mins, buffer);
-		packstr(object->grp_tres_run_mins, buffer);
-		packstr(object->grp_tres, buffer);
-		pack32(object->grp_jobs, buffer);
-		pack32(object->grp_submit_jobs, buffer);
-		pack32(object->grp_wall, buffer);
-
-		packstr(object->max_tres_mins_pj, buffer);
-		packstr(object->max_tres_run_mins_pa, buffer);
-		packstr(object->max_tres_run_mins_pu, buffer);
-		packstr(object->max_tres_pa, buffer);
-		packstr(object->max_tres_pj, buffer);
-		packstr(object->max_tres_pn, buffer);
-		packstr(object->max_tres_pu, buffer);
-		pack32(object->max_jobs_pa, buffer);
-		pack32(object->max_jobs_pu, buffer);
-		pack32(object->max_submit_jobs_pa, buffer);
-		pack32(object->max_submit_jobs_pu, buffer);
-		pack32(object->max_wall_pj, buffer);
-		packstr(object->min_tres_pj, buffer);
-
-		packstr(object->name, buffer);
-
-		pack_bit_str_hex(object->preempt_bitstr, buffer);
-
-		if (object->preempt_list)
-			count = list_count(object->preempt_list);
-
-		pack32(count, buffer);
-
-		if (count && count != NO_VAL) {
-			itr = list_iterator_create(object->preempt_list);
-			while ((tmp_info = list_next(itr))) {
-				packstr(tmp_info, buffer);
-			}
-			list_iterator_destroy(itr);
-		}
-
-		pack16(object->preempt_mode, buffer);
-		pack32(object->priority, buffer);
-
-		packdouble(object->usage_factor, buffer);
-		packdouble(object->usage_thres, buffer);
 	} else if (protocol_version >= SLURM_MIN_PROTOCOL_VERSION) {
 		if (!object) {
 			packnull(buffer);
@@ -1656,10 +1455,7 @@
 
 	slurmdb_init_qos_rec(object_ptr, 0, NO_VAL);
 
-<<<<<<< HEAD
 	if (protocol_version >= SLURM_16_05_PROTOCOL_VERSION) {
-=======
-	if (rpc_version >= SLURM_16_05_PROTOCOL_VERSION) {
 		safe_unpackstr_xmalloc(&object_ptr->description,
 				       &uint32_tmp, buffer);
 		safe_unpack32(&object_ptr->id, buffer);
@@ -1720,8 +1516,7 @@
 
 		safe_unpackdouble(&object_ptr->usage_factor, buffer);
 		safe_unpackdouble(&object_ptr->usage_thres, buffer);
-	} else if (rpc_version >= SLURM_15_08_PROTOCOL_VERSION) {
->>>>>>> 54b42bb8
+	} else if (protocol_version >= SLURM_MIN_PROTOCOL_VERSION) {
 		safe_unpackstr_xmalloc(&object_ptr->description,
 				       &uint32_tmp, buffer);
 		safe_unpack32(&object_ptr->id, buffer);
@@ -1741,21 +1536,15 @@
 
 		safe_unpackstr_xmalloc(&object_ptr->max_tres_mins_pj,
 				       &uint32_tmp, buffer);
-		safe_unpackstr_xmalloc(&object_ptr->max_tres_run_mins_pa,
-				       &uint32_tmp, buffer);
 		safe_unpackstr_xmalloc(&object_ptr->max_tres_run_mins_pu,
 				       &uint32_tmp, buffer);
-		safe_unpackstr_xmalloc(&object_ptr->max_tres_pa,
-				       &uint32_tmp, buffer);
 		safe_unpackstr_xmalloc(&object_ptr->max_tres_pj,
 				       &uint32_tmp, buffer);
 		safe_unpackstr_xmalloc(&object_ptr->max_tres_pn,
 				       &uint32_tmp, buffer);
 		safe_unpackstr_xmalloc(&object_ptr->max_tres_pu,
 				       &uint32_tmp, buffer);
-		safe_unpack32(&object_ptr->max_jobs_pa, buffer);
 		safe_unpack32(&object_ptr->max_jobs_pu, buffer);
-		safe_unpack32(&object_ptr->max_submit_jobs_pa, buffer);
 		safe_unpack32(&object_ptr->max_submit_jobs_pu, buffer);
 		safe_unpack32(&object_ptr->max_wall_pj, buffer);
 		safe_unpackstr_xmalloc(&object_ptr->min_tres_pj,
@@ -1782,61 +1571,6 @@
 
 		safe_unpackdouble(&object_ptr->usage_factor, buffer);
 		safe_unpackdouble(&object_ptr->usage_thres, buffer);
-	} else if (protocol_version >= SLURM_MIN_PROTOCOL_VERSION) {
-		safe_unpackstr_xmalloc(&object_ptr->description,
-				       &uint32_tmp, buffer);
-		safe_unpack32(&object_ptr->id, buffer);
-
-		safe_unpack32(&object_ptr->flags, buffer);
-
-		safe_unpack32(&object_ptr->grace_time, buffer);
-		safe_unpackstr_xmalloc(&object_ptr->grp_tres_mins,
-				       &uint32_tmp, buffer);
-		safe_unpackstr_xmalloc(&object_ptr->grp_tres_run_mins,
-				       &uint32_tmp, buffer);
-		safe_unpackstr_xmalloc(&object_ptr->grp_tres,
-				       &uint32_tmp, buffer);
-		safe_unpack32(&object_ptr->grp_jobs, buffer);
-		safe_unpack32(&object_ptr->grp_submit_jobs, buffer);
-		safe_unpack32(&object_ptr->grp_wall, buffer);
-
-		safe_unpackstr_xmalloc(&object_ptr->max_tres_mins_pj,
-				       &uint32_tmp, buffer);
-		safe_unpackstr_xmalloc(&object_ptr->max_tres_run_mins_pu,
-				       &uint32_tmp, buffer);
-		safe_unpackstr_xmalloc(&object_ptr->max_tres_pj,
-				       &uint32_tmp, buffer);
-		safe_unpackstr_xmalloc(&object_ptr->max_tres_pn,
-				       &uint32_tmp, buffer);
-		safe_unpackstr_xmalloc(&object_ptr->max_tres_pu,
-				       &uint32_tmp, buffer);
-		safe_unpack32(&object_ptr->max_jobs_pu, buffer);
-		safe_unpack32(&object_ptr->max_submit_jobs_pu, buffer);
-		safe_unpack32(&object_ptr->max_wall_pj, buffer);
-		safe_unpackstr_xmalloc(&object_ptr->min_tres_pj,
-				       &uint32_tmp, buffer);
-
-		safe_unpackstr_xmalloc(&object_ptr->name, &uint32_tmp, buffer);
-
-		unpack_bit_str_hex(&object_ptr->preempt_bitstr, buffer);
-
-		safe_unpack32(&count, buffer);
-		if (count != NO_VAL) {
-			object_ptr->preempt_list =
-				list_create(slurm_destroy_char);
-			for (i = 0; i < count; i++) {
-				safe_unpackstr_xmalloc(&tmp_info, &uint32_tmp,
-						       buffer);
-				list_append(object_ptr->preempt_list,
-					    tmp_info);
-			}
-		}
-
-		safe_unpack16(&object_ptr->preempt_mode, buffer);
-		safe_unpack32(&object_ptr->priority, buffer);
-
-		safe_unpackdouble(&object_ptr->usage_factor, buffer);
-		safe_unpackdouble(&object_ptr->usage_thres, buffer);
 	} else {
 		error("%s: protocol_version %hu not supported",
 		      __func__, protocol_version);
@@ -1859,11 +1593,7 @@
 	ListIterator itr;
 	void *used_limits;
 
-<<<<<<< HEAD
 	if (protocol_version >= SLURM_16_05_PROTOCOL_VERSION) {
-=======
-	if (rpc_version >= SLURM_16_05_PROTOCOL_VERSION) {
->>>>>>> 54b42bb8
 		pack32(usage->grp_used_jobs, buffer);
 		pack32(usage->grp_used_submit_jobs, buffer);
 		pack64_array(usage->grp_used_tres, usage->tres_cnt, buffer);
@@ -1889,11 +1619,7 @@
 			while ((used_limits = list_next(itr)))
 				slurmdb_pack_used_limits(
 					used_limits, usage->tres_cnt,
-<<<<<<< HEAD
 					protocol_version, buffer);
-=======
-					rpc_version, buffer);
->>>>>>> 54b42bb8
 			list_iterator_destroy(itr);
 		}
 		if (!usage->acct_limit_list ||
@@ -1906,17 +1632,10 @@
 			while ((used_limits = list_next(itr)))
 				slurmdb_pack_used_limits(
 					used_limits, usage->tres_cnt,
-<<<<<<< HEAD
 					protocol_version, buffer);
 			list_iterator_destroy(itr);
 		}
 	} else if (protocol_version >= SLURM_MIN_PROTOCOL_VERSION) {
-=======
-					rpc_version, buffer);
-			list_iterator_destroy(itr);
-		}
-	} else if (rpc_version >= SLURM_15_08_PROTOCOL_VERSION) {
->>>>>>> 54b42bb8
 		pack32(usage->grp_used_jobs, buffer);
 		pack32(usage->grp_used_submit_jobs, buffer);
 		pack64_array(usage->grp_used_tres, usage->tres_cnt, buffer);
@@ -1938,19 +1657,11 @@
 			while ((used_limits = list_next(itr)))
 				slurmdb_pack_used_limits(
 					used_limits, usage->tres_cnt,
-<<<<<<< HEAD
 					protocol_version, buffer);
 			list_iterator_destroy(itr);
 		}
 	} else {
 		error("%s: version too old %u", __func__, protocol_version);
-=======
-					rpc_version, buffer);
-			list_iterator_destroy(itr);
-		}
-	} else {
-		error("%s: version too old %u", __func__, rpc_version);
->>>>>>> 54b42bb8
 		return;
 	}
 
@@ -1967,11 +1678,7 @@
 
 	*object = object_ptr;
 
-<<<<<<< HEAD
 	if (protocol_version >= SLURM_16_05_PROTOCOL_VERSION) {
-=======
-	if (rpc_version >= SLURM_16_05_PROTOCOL_VERSION) {
->>>>>>> 54b42bb8
 		safe_unpack32(&object_ptr->grp_used_jobs, buffer);
 		safe_unpack32(&object_ptr->grp_used_submit_jobs, buffer);
 		safe_unpack64_array(&object_ptr->grp_used_tres,
@@ -1992,11 +1699,7 @@
 				if (slurmdb_unpack_used_limits(
 					    &used_limits,
 					    object_ptr->tres_cnt,
-<<<<<<< HEAD
 					    protocol_version, buffer)
-=======
-					    rpc_version, buffer)
->>>>>>> 54b42bb8
 				    != SLURM_SUCCESS)
 					goto unpack_error;
 				list_append(object_ptr->user_limit_list,
@@ -2012,22 +1715,14 @@
 				if (slurmdb_unpack_used_limits(
 					    &used_limits,
 					    object_ptr->tres_cnt,
-<<<<<<< HEAD
 					    protocol_version, buffer)
-=======
-					    rpc_version, buffer)
->>>>>>> 54b42bb8
 				    != SLURM_SUCCESS)
 					goto unpack_error;
 				list_append(object_ptr->acct_limit_list,
 					    used_limits);
 			}
 		}
-<<<<<<< HEAD
 	} else if (protocol_version >= SLURM_MIN_PROTOCOL_VERSION) {
-=======
-	} else if (rpc_version >= SLURM_15_08_PROTOCOL_VERSION) {
->>>>>>> 54b42bb8
 		safe_unpack32(&object_ptr->grp_used_jobs, buffer);
 		safe_unpack32(&object_ptr->grp_used_submit_jobs, buffer);
 		safe_unpack64_array(&object_ptr->grp_used_tres,
@@ -2048,11 +1743,7 @@
 				if (slurmdb_unpack_used_limits(
 					    &used_limits,
 					    object_ptr->tres_cnt,
-<<<<<<< HEAD
 					    protocol_version, buffer)
-=======
-					    rpc_version, buffer)
->>>>>>> 54b42bb8
 				    != SLURM_SUCCESS)
 					goto unpack_error;
 				list_append(object_ptr->user_limit_list,
@@ -2060,11 +1751,7 @@
 			}
 		}
 	} else {
-<<<<<<< HEAD
 		error("%s: version too old %u", __func__, protocol_version);
-=======
-		error("%s: version too old %u", __func__, rpc_version);
->>>>>>> 54b42bb8
 		goto unpack_error;
 	}
 
@@ -2082,15 +1769,9 @@
 {
 	slurmdb_qos_rec_t *object = (slurmdb_qos_rec_t *)in;
 
-<<<<<<< HEAD
 	slurmdb_pack_qos_rec(in, protocol_version, buffer);
 
 	if (protocol_version >= SLURM_16_05_PROTOCOL_VERSION) {
-=======
-	slurmdb_pack_qos_rec(in, rpc_version, buffer);
-
-	if (rpc_version >= SLURM_16_05_PROTOCOL_VERSION) {
->>>>>>> 54b42bb8
 		pack64_array(object->grp_tres_mins_ctld,
 			     object->usage->tres_cnt, buffer);
 		pack64_array(object->grp_tres_run_mins_ctld,
@@ -2114,11 +1795,7 @@
 			     object->usage->tres_cnt, buffer);
 		pack64_array(object->min_tres_pj_ctld,
 			     object->usage->tres_cnt, buffer);
-<<<<<<< HEAD
 	} else if (protocol_version >= SLURM_MIN_PROTOCOL_VERSION) {
-=======
-	} else if (rpc_version >= SLURM_15_08_PROTOCOL_VERSION) {
->>>>>>> 54b42bb8
 		pack64_array(object->grp_tres_mins_ctld,
 			     object->usage->tres_cnt, buffer);
 		pack64_array(object->grp_tres_run_mins_ctld,
@@ -2140,20 +1817,12 @@
 			     object->usage->tres_cnt, buffer);
 
 	} else {
-<<<<<<< HEAD
 		error("%s: version too old %u", __func__, protocol_version);
-=======
-		error("%s: version too old %u", __func__, rpc_version);
->>>>>>> 54b42bb8
 		return;
 	}
 
 	slurmdb_pack_qos_usage(object->usage,
-<<<<<<< HEAD
 			       protocol_version, buffer);
-=======
-			       rpc_version, buffer);
->>>>>>> 54b42bb8
 
 }
 
@@ -2171,11 +1840,7 @@
 
 	object_ptr = *object;
 
-<<<<<<< HEAD
 	if (protocol_version >= SLURM_16_05_PROTOCOL_VERSION) {
-=======
-	if (rpc_version >= SLURM_16_05_PROTOCOL_VERSION) {
->>>>>>> 54b42bb8
 		safe_unpack64_array(&object_ptr->grp_tres_mins_ctld,
 				    &uint32_tmp, buffer);
 		safe_unpack64_array(&object_ptr->grp_tres_run_mins_ctld,
@@ -2199,11 +1864,7 @@
 				    &uint32_tmp, buffer);
 		safe_unpack64_array(&object_ptr->min_tres_pj_ctld,
 				    &uint32_tmp, buffer);
-<<<<<<< HEAD
 	} else if (protocol_version >= SLURM_MIN_PROTOCOL_VERSION) {
-=======
-	} else if (rpc_version >= SLURM_15_08_PROTOCOL_VERSION) {
->>>>>>> 54b42bb8
 		safe_unpack64_array(&object_ptr->grp_tres_mins_ctld,
 				    &uint32_tmp, buffer);
 		safe_unpack64_array(&object_ptr->grp_tres_run_mins_ctld,
@@ -2224,11 +1885,7 @@
 		safe_unpack64_array(&object_ptr->min_tres_pj_ctld,
 				    &uint32_tmp, buffer);
 	} else {
-<<<<<<< HEAD
 		error("%s: version too old %u", __func__, protocol_version);
-=======
-		error("%s: version too old %u", __func__, rpc_version);
->>>>>>> 54b42bb8
 		goto unpack_error;
 	}
 
@@ -2295,60 +1952,9 @@
 			}
 			list_iterator_destroy(itr);
 		}
-<<<<<<< HEAD
 	} else {
 		error("%s: protocol_version %hu not supported",
 		      __func__, protocol_version);
-=======
-	} else if (rpc_version >= SLURM_14_11_PROTOCOL_VERSION) {
-		slurmdb_tres_rec_t *tres_rec = NULL;
-		int tres_id = TRES_CPU;
-
-		if (!object) {
-			pack64(0, buffer);
-			packnull(buffer);
-			packnull(buffer);
-			pack32((uint32_t)NO_VAL, buffer);
-			pack64(0, buffer);
-			pack32((uint32_t)NO_VAL, buffer);
-			pack32(0, buffer);
-			packnull(buffer);
-			packnull(buffer);
-			packnull(buffer);
-			pack_time(0, buffer);
-			pack_time(0, buffer);
-			pack_time(0, buffer);
-			return;
-		}
-
-		if (object->tres_list)
-			tres_rec = list_find_first(
-				object->tres_list,
-				slurmdb_find_tres_in_list,
-				&tres_id);
-		if (tres_rec)
-			pack64(tres_rec->alloc_secs, buffer);
-		else
-			pack64(0, buffer);
-
-		packstr(object->assocs, buffer);
-		packstr(object->cluster, buffer);
-		if (tres_rec)
-			count = (uint32_t)tres_rec->count;
-		else
-			count = (uint32_t)slurmdb_find_tres_count_in_string(
-				object->tres_str, TRES_CPU);
-		pack32(count, buffer);
-		pack64(0, buffer);
-		pack32(object->flags, buffer);
-		pack32(object->id, buffer);
-		packstr(object->name, buffer);
-		packstr(object->nodes, buffer);
-		packstr(object->node_inx, buffer);
-		pack_time(object->time_end, buffer);
-		pack_time(object->time_start, buffer);
-		pack_time(object->time_start_prev, buffer);
->>>>>>> 54b42bb8
 	}
 }
 
@@ -2392,35 +1998,10 @@
 				list_append(object_ptr->tres_list, tmp_info);
 			}
 		}
-<<<<<<< HEAD
 	} else {
 		error("%s: protocol_version %hu not supported",
 		      __func__, protocol_version);
 		goto unpack_error;
-=======
-	} else if (rpc_version >= SLURM_14_11_PROTOCOL_VERSION) {
-		uint64_t uint64_tmp;
-		safe_unpack64(&uint64_tmp, buffer); /* not needed (alloc_secs) */
-		safe_unpackstr_xmalloc(&object_ptr->assocs, &uint32_tmp,
-				       buffer);
-		safe_unpackstr_xmalloc(&object_ptr->cluster, &uint32_tmp,
-				       buffer);
-
-		safe_unpack32(&uint32_tmp, buffer);
-		object_ptr->tres_str = xstrdup_printf(
-			"%d=%u", TRES_CPU, uint32_tmp);
-
-		safe_unpack64(&uint64_tmp, buffer); /* not needed (down_secs) */
-		safe_unpack32(&object_ptr->flags, buffer);
-		safe_unpack32(&object_ptr->id, buffer);
-		safe_unpackstr_xmalloc(&object_ptr->name, &uint32_tmp, buffer);
-		safe_unpackstr_xmalloc(&object_ptr->nodes, &uint32_tmp, buffer);
-		safe_unpackstr_xmalloc(&object_ptr->node_inx, &uint32_tmp,
-				       buffer);
-		safe_unpack_time(&object_ptr->time_end, buffer);
-		safe_unpack_time(&object_ptr->time_start, buffer);
-		safe_unpack_time(&object_ptr->time_start_prev, buffer);
->>>>>>> 54b42bb8
 	}
 
 	return SLURM_SUCCESS;
@@ -4121,11 +3702,7 @@
 				list_create(slurmdb_destroy_selected_step);
 			for (i=0; i<count; i++) {
 				if (slurmdb_unpack_selected_step(
-<<<<<<< HEAD
 					&job, protocol_version, buffer)
-=======
-					&job, rpc_version, buffer)
->>>>>>> 54b42bb8
 				    != SLURM_SUCCESS) {
 					error("unpacking selected step");
 					goto unpack_error;
@@ -4667,11 +4244,7 @@
 extern void slurmdb_pack_selected_step(slurmdb_selected_step_t *step,
 				       uint16_t protocol_version, Buf buffer)
 {
-<<<<<<< HEAD
 	if (protocol_version >= SLURM_MIN_PROTOCOL_VERSION) {
-=======
-	if (rpc_version >= SLURM_MIN_PROTOCOL_VERSION) {
->>>>>>> 54b42bb8
 		pack32(step->array_task_id, buffer);
 		pack32(step->jobid, buffer);
 		pack32(step->stepid, buffer);
@@ -4688,11 +4261,7 @@
 
 	step_ptr->array_task_id = NO_VAL;
 
-<<<<<<< HEAD
 	if (protocol_version >= SLURM_MIN_PROTOCOL_VERSION) {
-=======
-	if (rpc_version >= SLURM_MIN_PROTOCOL_VERSION) {
->>>>>>> 54b42bb8
 		safe_unpack32(&step_ptr->array_task_id, buffer);
 		safe_unpack32(&step_ptr->jobid, buffer);
 		safe_unpack32(&step_ptr->stepid, buffer);
@@ -5438,11 +5007,7 @@
 {
 	slurmdb_archive_cond_t *object = (slurmdb_archive_cond_t *)in;
 
-<<<<<<< HEAD
 	if (protocol_version >= SLURM_MIN_PROTOCOL_VERSION) {
-=======
-	if (rpc_version >= SLURM_MIN_PROTOCOL_VERSION) {
->>>>>>> 54b42bb8
 		if (!object) {
 			packnull(buffer);
 			packnull(buffer);
@@ -5476,11 +5041,7 @@
 
 	*object = object_ptr;
 
-<<<<<<< HEAD
 	if (protocol_version >= SLURM_MIN_PROTOCOL_VERSION) {
-=======
-	if (rpc_version >= SLURM_MIN_PROTOCOL_VERSION) {
->>>>>>> 54b42bb8
 		safe_unpackstr_xmalloc(&object_ptr->archive_dir,
 				       &uint32_tmp, buffer);
 		safe_unpackstr_xmalloc(&object_ptr->archive_script,
