/*****************************************************************************\
 *  srun.c - user interface to allocate resources, submit jobs, and execute
 *	parallel jobs.
 *****************************************************************************
 *  Copyright (C) 2002-2007 The Regents of the University of California.
 *  Copyright (C) 2008-2010 Lawrence Livermore National Security.
 *  Produced at Lawrence Livermore National Laboratory (cf, DISCLAIMER).
 *  Written by Mark Grondona <grondona@llnl.gov>, et. al.
 *  CODE-OCEC-09-009. All rights reserved.
 *
 *  This file is part of Slurm, a resource management program.
 *  For details, see <https://slurm.schedmd.com/>.
 *  Please also read the included file: DISCLAIMER.
 *
 *  Slurm is free software; you can redistribute it and/or modify it under
 *  the terms of the GNU General Public License as published by the Free
 *  Software Foundation; either version 2 of the License, or (at your option)
 *  any later version.
 *
 *  In addition, as a special exception, the copyright holders give permission
 *  to link the code of portions of this program with the OpenSSL library under
 *  certain conditions as described in each individual source file, and
 *  distribute linked combinations including the two. You must obey the GNU
 *  General Public License in all respects for all of the code used other than
 *  OpenSSL. If you modify file(s) with this exception, you may extend this
 *  exception to your version of the file(s), but you are not obligated to do
 *  so. If you do not wish to do so, delete this exception statement from your
 *  version.  If you delete this exception statement from all source files in
 *  the program, then also delete it here.
 *
 *  Slurm is distributed in the hope that it will be useful, but WITHOUT ANY
 *  WARRANTY; without even the implied warranty of MERCHANTABILITY or FITNESS
 *  FOR A PARTICULAR PURPOSE.  See the GNU General Public License for more
 *  details.
 *
 *  You should have received a copy of the GNU General Public License along
 *  with Slurm; if not, write to the Free Software Foundation, Inc.,
 *  51 Franklin Street, Fifth Floor, Boston, MA 02110-1301  USA.
\*****************************************************************************/

#include "config.h"

#include <ctype.h>
#include <fcntl.h>
#include <grp.h>
#include <pthread.h>
#include <stdio.h>
#include <stdlib.h>
#include <string.h>
#include <signal.h>
#include <sys/param.h>
#include <sys/resource.h>
#include <sys/stat.h>
#include <sys/time.h>
#include <sys/types.h>
#include <sys/utsname.h>
#include <sys/wait.h>
#include <termios.h>
#include <unistd.h>

#include "src/common/fd.h"

#include "src/common/hostlist.h"
#include "src/common/log.h"
#include "src/common/net.h"
#include "src/common/proc_args.h"
#include "src/common/read_config.h"
#include "src/interfaces/auth.h"
#include "src/interfaces/cli_filter.h"
#include "src/interfaces/jobacct_gather.h"
#include "src/common/slurm_opt.h"
#include "src/common/slurm_protocol_api.h"
#include "src/common/slurm_rlimits_info.h"
#include "src/common/spank.h"
#include "src/interfaces/switch.h"
#include "src/common/uid.h"
#include "src/common/xmalloc.h"
#include "src/common/xsignal.h"
#include "src/common/xstring.h"

#include "src/bcast/file_bcast.h"

#include "launch.h"
#include "allocate.h"
#include "srun_job.h"
#include "step_ctx.h"
#include "opt.h"
#include "debugger.h"
#include "src/srun/srun_pty.h"
#include "multi_prog.h"
#include "src/api/pmi_server.h"
#include "src/api/step_launch.h"

#ifndef OPEN_MPI_PORT_ERROR
/* This exit code indicates the launched Open MPI tasks could
 *	not open the reserved port. It was already open by some
 *	other process. */
#define OPEN_MPI_PORT_ERROR 108
#endif

static struct termios termdefaults;
static uint32_t global_rc = 0;
static uint32_t mpi_plugin_rc = 0;
static srun_job_t *job = NULL;

extern char **environ;	/* job environment */
bool srun_max_timer = false;
bool srun_shutdown  = false;
int sig_array[] = {
	SIGINT,  SIGQUIT, SIGCONT, SIGTERM, SIGHUP,
	SIGALRM, SIGUSR1, SIGUSR2, SIGPIPE, 0 };
bitstr_t *g_het_grp_bits = NULL;

typedef struct _launch_app_data
{
	bool		got_alloc;
	srun_job_t *	job;
	slurm_opt_t	*opt_local;
	int *		step_cnt;
	pthread_cond_t *step_cond;
	pthread_mutex_t *step_mutex;
} _launch_app_data_t;

/*
 * forward declaration of static funcs
 */
static void  _file_bcast(slurm_opt_t *opt_local, srun_job_t *job);
static void  _launch_app(srun_job_t *job, List srun_job_list, bool got_alloc);
static void *_launch_one_app(void *data);
static void  _pty_restore(void);
static void  _set_exit_code(void);
static void  _set_node_alias(srun_job_t *job, List srun_job_list);
static void  _setup_env_working_cluster(void);
static void  _setup_job_env(srun_job_t *job, List srun_job_list,
			    bool got_alloc);
static void  _setup_one_job_env(slurm_opt_t *opt_local, srun_job_t *job,
				bool got_alloc);
static char *_uint16_array_to_str(int count, const uint16_t *array);

/*
 * from libvirt-0.6.2 GPL2
 *
 * console.c: A dumb serial console client
 *
 * Copyright (C) 2007, 2008 Red Hat, Inc.
 *
 */
#ifndef HAVE_CFMAKERAW
void cfmakeraw(struct termios *attr)
{
	attr->c_iflag &= ~(IGNBRK | BRKINT | PARMRK | ISTRIP
				| INLCR | IGNCR | ICRNL | IXON);
	attr->c_oflag &= ~OPOST;
	attr->c_lflag &= ~(ECHO | ECHONL | ICANON | ISIG | IEXTEN);
	attr->c_cflag &= ~(CSIZE | PARENB);
	attr->c_cflag |= CS8;
}
#endif

static bool _enable_het_job_steps(void)
{
	/* Continue supporting old terminology */
	if (xstrcasestr(slurm_conf.sched_params, "disable_hetero_steps") ||
	    xstrcasestr(slurm_conf.sched_params, "disable_hetjob_steps"))
		return false;

	return true;
}

int srun(int ac, char **av)
{
	log_options_t logopt = LOG_OPTS_STDERR_ONLY;
	bool got_alloc = false;
	List srun_job_list = NULL;

	slurm_init(NULL);
	log_init(xbasename(av[0]), logopt, 0, NULL);
	_set_exit_code();

<<<<<<< HEAD
	if (cred_g_init() != SLURM_SUCCESS)
=======
	if (cli_filter_init() != SLURM_SUCCESS)
		fatal("failed to initialize cli_filter plugin");
	if (slurm_cred_init() != SLURM_SUCCESS)
>>>>>>> eabaf348
		fatal("failed to initialize cred plugin");
	if (switch_init(0) != SLURM_SUCCESS )
		fatal("failed to initialize switch plugins");

	_setup_env_working_cluster();

	init_srun(ac, av, &logopt, 1);
	if (opt_list) {
		if (!_enable_het_job_steps())
			fatal("Job steps that span multiple components of a heterogeneous job are not currently supported");
		create_srun_job((void **) &srun_job_list, &got_alloc);
	} else
		create_srun_job((void **) &job, &got_alloc);

	/*
	 * Detect is process is in non-matching user namespace or UIDs
	 * with controller are mismatching.
	 */
	if (job && (job->uid != getuid()))
		debug3("%s: %ps UID %u and srun process UID %u mismatch",
		       __func__, &job->step_id, job->uid, getuid());
	if (job && (job->gid != getgid()))
		debug3("%s: %ps GID %u and srun process GID %u mismatch",
		       __func__, &job->step_id, job->gid, getgid());

	_set_node_alias(job, srun_job_list);
	_setup_job_env(job, srun_job_list, got_alloc);

	/*
	 * Determine if the first/only job was called with --pty and update
	 * logging if required
	 */
	if (srun_job_list) {
		srun_job_t *first_job = list_peek(srun_job_list);
		if (first_job->pty_port) {
			logopt.raw = true;
			log_alter(logopt, 0, NULL);
		}
	} else if (job && job->pty_port) {
		logopt.raw = true;
		log_alter(logopt, 0, NULL);
	}

	_launch_app(job, srun_job_list, got_alloc);

	if ((global_rc & 0xff) == SIG_OOM)
		global_rc = 1;	/* Exit code 1 */
	else if (mpi_plugin_rc) {
		/*
		 * MPI plugin might have more precise information in some cases.
		 * For example, if PMI[?] abort was by task X with return code
		 * RC, the expectation is that srun will return RC as srun's
		 * return code. However, to ensure proper cleanup, the plugin
		 * kills the job with SIGKILL which obscures the original reason
		 * for job exit.
		 */
		global_rc = mpi_plugin_rc;
	}


#ifdef MEMORY_LEAK_DEBUG
	cli_filter_fini();
	mpi_fini();
	switch_fini();
	slurm_reset_all_options(&opt, false);
	auth_g_fini();
	slurm_conf_destroy();
	log_fini();
#endif /* MEMORY_LEAK_DEBUG */

	return (int)global_rc;
}

static void *_launch_one_app(void *data)
{
	static pthread_mutex_t launch_mutex = PTHREAD_MUTEX_INITIALIZER;
	static pthread_cond_t  launch_cond  = PTHREAD_COND_INITIALIZER;
	static bool            launch_begin = false;
	static bool            launch_fini  = false;
	_launch_app_data_t *opts = (_launch_app_data_t *) data;
	slurm_opt_t *opt_local = opts->opt_local;
	srun_job_t *job  = opts->job;
	bool got_alloc   = opts->got_alloc;
	slurm_step_io_fds_t cio_fds = SLURM_STEP_IO_FDS_INITIALIZER;
	slurm_step_launch_callbacks_t step_callbacks;

	memset(&step_callbacks, 0, sizeof(step_callbacks));
	step_callbacks.step_signal = launch_g_fwd_signal;

	/*
	 * Run pre-launch once for entire hetjob
	 */
	slurm_mutex_lock(&launch_mutex);
	if (!launch_begin) {
		launch_begin = true;
		slurm_mutex_unlock(&launch_mutex);

		pre_launch_srun_job(job, opt_local);

		slurm_mutex_lock(&launch_mutex);
		launch_fini = true;
		slurm_cond_broadcast(&launch_cond);
	} else {
		while (!launch_fini)
			slurm_cond_wait(&launch_cond, &launch_mutex);
	}
	slurm_mutex_unlock(&launch_mutex);

relaunch:
	launch_common_set_stdio_fds(job, &cio_fds, opt_local);

	if (!launch_g_step_launch(job, &cio_fds, &global_rc, &step_callbacks,
				  opt_local)) {
		if (launch_g_step_wait(job, got_alloc, opt_local) == -1)
			goto relaunch;
		if (job->step_ctx->launch_state->ret_code > mpi_plugin_rc)
			mpi_plugin_rc = job->step_ctx->launch_state->ret_code;
	}

	if (opts->step_mutex) {
		slurm_mutex_lock(opts->step_mutex);
		(*opts->step_cnt)--;
		slurm_cond_broadcast(opts->step_cond);
		slurm_mutex_unlock(opts->step_mutex);
	}
	xfree(data);
	return NULL;
}

/*
 * The het_job_node_list may not be ordered across multiple components, which
 * can cause problems for some MPI implementations. Put the het_job_node_list
 * records in alphabetic order and reorder het_job_task_cnts het_job_tids to
 * match
 */
static void _reorder_het_job_recs(char **in_node_list, uint16_t **in_task_cnts,
			       uint32_t ***in_tids, int total_nnodes)
{
	hostlist_t *in_hl, *out_hl;
	uint16_t *out_task_cnts = NULL;
	uint32_t **out_tids = NULL;
	char *hostname;
	int i, j;

	in_hl = hostlist_create(*in_node_list);
	if (!in_hl) {
		error("%s: Invalid hostlist(%s)", __func__, *in_node_list);
		return;
	}
	out_hl = hostlist_copy(in_hl);
	hostlist_sort(out_hl);
	hostlist_uniq(out_hl);
	i = hostlist_count(out_hl);
	if (i != total_nnodes) {
		error("%s: Invalid hostlist(%s) count(%d)", __func__,
		      *in_node_list, total_nnodes);
		goto fini;
	}

	out_task_cnts = xmalloc(sizeof(uint16_t) * total_nnodes);
	out_tids = xmalloc(sizeof(uint32_t *) * total_nnodes);
	for (i = 0; i < total_nnodes; i++) {
		hostname = hostlist_nth(out_hl, i);
		if (!hostname) {
			error("%s: Invalid hostlist(%s) count(%d)", __func__,
			      *in_node_list, total_nnodes);
			break;
		}
		j = hostlist_find(in_hl, hostname);
		if (j == -1) {
			error("%s: Invalid hostlist(%s) parsing", __func__,
			      *in_node_list);
			free(hostname);
			break;
		}
		out_task_cnts[i] = in_task_cnts[0][j];
		out_tids[i] = in_tids[0][j];
		free(hostname);
	}

	if (i >= total_nnodes) {	/* Success */
		xfree(*in_node_list);
		*in_node_list = hostlist_ranged_string_xmalloc(out_hl);
		xfree(*in_task_cnts);
		*in_task_cnts = out_task_cnts;
		out_task_cnts = NULL;
		xfree(*in_tids);
		*in_tids = out_tids;
		out_tids = NULL;
	}

#if 0
	info("NODE_LIST[%d]:%s", total_nnodes, *in_node_list);
	for (i = 0; i < total_nnodes; i++) {
		info("TASK_CNT[%d]:%u", i, in_task_cnts[0][i]);
		for (j = 0; j < in_task_cnts[0][i]; j++) {
			info("TIDS[%d][%d]: %u", i, j, in_tids[0][i][j]);
		}
	}
#endif

fini:	hostlist_destroy(in_hl);
	hostlist_destroy(out_hl);
	xfree(out_task_cnts);
	xfree(out_tids);
}

static void _launch_app(srun_job_t *job, List srun_job_list, bool got_alloc)
{
	ListIterator opt_iter, job_iter;
	slurm_opt_t *opt_local = NULL;
	_launch_app_data_t *opts;
	int total_ntasks = 0, total_nnodes = 0, step_cnt = 0, node_offset = 0;
	pthread_mutex_t step_mutex = PTHREAD_MUTEX_INITIALIZER;
	pthread_cond_t step_cond   = PTHREAD_COND_INITIALIZER;
	srun_job_t *first_job = NULL;
	char *het_job_node_list = NULL;
	uint16_t *tmp_task_cnt = NULL, *het_job_task_cnts = NULL;
	uint32_t **tmp_tids = NULL, **het_job_tids = NULL;
	uint32_t *het_job_tid_offsets = NULL;

	if (srun_job_list) {
		int het_job_step_cnt = list_count(srun_job_list);
		first_job = (srun_job_t *) list_peek(srun_job_list);
		if (!opt_list) {
			if (first_job)
				fini_srun(first_job, got_alloc, &global_rc);
			fatal("%s: have srun_job_list, but no opt_list",
			      __func__);
		}

		job_iter = list_iterator_create(srun_job_list);
		while ((job = list_next(job_iter))) {
			char *node_list = NULL;
			int i, node_inx;
			total_ntasks += job->ntasks;
			total_nnodes += job->nhosts;

			xrealloc(het_job_task_cnts,
				 sizeof(uint16_t)*total_nnodes);
			tmp_task_cnt =
				job->step_ctx->step_resp->step_layout->tasks;
			xrealloc(het_job_tid_offsets,
				 sizeof(uint32_t) * total_ntasks);

			for (i = total_ntasks - job->ntasks;
			     i < total_ntasks;
			     i++)
				het_job_tid_offsets[i] = job->het_job_offset;

			if (!tmp_task_cnt) {
				fatal("%s: job %u has NULL task array",
				      __func__, job->step_id.job_id);
				break;	/* To eliminate CLANG error */
			}
			memcpy(het_job_task_cnts + node_offset, tmp_task_cnt,
			       sizeof(uint16_t) * job->nhosts);

			xrealloc(het_job_tids,
				 sizeof(uint32_t *) * total_nnodes);
			tmp_tids = job->step_ctx->step_resp->step_layout->tids;
			if (!tmp_tids) {
				fatal("%s: job %u has NULL task ID array",
				      __func__, job->step_id.job_id);
				break;	/* To eliminate CLANG error */
			}
			for (node_inx = 0; node_inx < job->nhosts; node_inx++) {
				uint32_t *node_tids;
				node_tids = xmalloc(sizeof(uint32_t) *
						    tmp_task_cnt[node_inx]);
				for (i = 0; i < tmp_task_cnt[node_inx]; i++) {
					node_tids[i] = tmp_tids[node_inx][i] +
						       job->het_job_task_offset;
				}
				het_job_tids[node_offset + node_inx] =
					node_tids;
			}

			node_list = job->step_ctx->step_resp->
				step_layout->node_list;
			if (!node_list) {
				fatal("%s: job %u has NULL hostname",
				      __func__, job->step_id.job_id);
			}
			if (het_job_node_list)
				xstrfmtcat(het_job_node_list, ",%s", node_list);
			else
				het_job_node_list = xstrdup(node_list);
			node_offset += job->nhosts;
		}
		list_iterator_reset(job_iter);
		_reorder_het_job_recs(&het_job_node_list, &het_job_task_cnts,
				   &het_job_tids, total_nnodes);

		mpir_init(total_ntasks);

		opt_iter = list_iterator_create(opt_list);

		/* copy aggregated hetjob data back into each sub-job */
		while ((opt_local = list_next(opt_iter))) {
			srun_opt_t *srun_opt = opt_local->srun_opt;
			xassert(srun_opt);
			job = list_next(job_iter);
			if (!job) {
				slurm_mutex_lock(&step_mutex);
				while (step_cnt > 0)
					slurm_cond_wait(&step_cond,&step_mutex);
				slurm_mutex_unlock(&step_mutex);
				if (first_job) {
					fini_srun(first_job, got_alloc,
						  &global_rc);
				}
				fatal("%s: job allocation count does not match request count (%d != %d)",
				      __func__, list_count(srun_job_list),
				      list_count(opt_list));
				break;	/* To eliminate CLANG error */
			}

			slurm_mutex_lock(&step_mutex);
			step_cnt++;
			slurm_mutex_unlock(&step_mutex);
			job->het_job_node_list = xstrdup(het_job_node_list);
			if ((het_job_step_cnt > 1) && het_job_task_cnts &&
			    het_job_tid_offsets) {
				xassert(node_offset == job->het_job_nnodes);
				job->het_job_task_cnts =
					xcalloc(job->het_job_nnodes,
						sizeof(uint16_t));
				memcpy(job->het_job_task_cnts,
				       het_job_task_cnts,
				       sizeof(uint16_t) * job->het_job_nnodes);
				job->het_job_tids = xcalloc(job->het_job_nnodes,
							    sizeof(uint32_t *));
				memcpy(job->het_job_tids, het_job_tids,
				       sizeof(uint32_t *) *
				       job->het_job_nnodes);

				job->het_job_tid_offsets = xcalloc(
					total_ntasks, sizeof(uint32_t));
				memcpy(job->het_job_tid_offsets,
				       het_job_tid_offsets,
				       sizeof(uint32_t) * total_ntasks);
			}

			opts = xmalloc(sizeof(_launch_app_data_t));
			opts->got_alloc   = got_alloc;
			opts->job         = job;
			opts->opt_local   = opt_local;
			opts->step_cond   = &step_cond;
			opts->step_cnt    = &step_cnt;
			opts->step_mutex  = &step_mutex;
			srun_opt->het_step_cnt = het_job_step_cnt;

			slurm_thread_create_detached(_launch_one_app, opts);
		}
		xfree(het_job_node_list);
		xfree(het_job_task_cnts);
		xfree(het_job_tid_offsets);
		list_iterator_destroy(job_iter);
		list_iterator_destroy(opt_iter);
		slurm_mutex_lock(&step_mutex);
		while (step_cnt > 0)
			slurm_cond_wait(&step_cond, &step_mutex);
		slurm_mutex_unlock(&step_mutex);

		if (first_job)
			fini_srun(first_job, got_alloc, &global_rc);
	} else {
		int i;
		mpir_init(job->ntasks);
		if (job->het_job_id && (job->het_job_id != NO_VAL)) {
			job->het_job_task_cnts = xcalloc(job->het_job_nnodes,
							 sizeof(uint16_t));
			memcpy(job->het_job_task_cnts,
			       job->step_ctx->step_resp->step_layout->tasks,
			       sizeof(uint16_t) * job->het_job_nnodes);

			job->het_job_tids = xcalloc(job->het_job_nnodes,
						    sizeof(uint32_t *));
			memcpy(job->het_job_tids,
			       job->step_ctx->step_resp->step_layout->tids,
			       sizeof(uint32_t *) * job->het_job_nnodes);
			job->het_job_node_list =
				xstrdup(job->step_ctx->step_resp->
					step_layout->node_list);
			if (!job->het_job_node_list)
				fatal("%s: job %u has NULL hostname",
				      __func__, job->step_id.job_id);

			job->het_job_tid_offsets = xcalloc(job->ntasks,
							   sizeof(uint32_t));
			if (job->het_job_offset) {
				/*
				 * Only starting one hetjob component,
				 * het_job_offset should be zero
				 */
				for (i = 0; i < job->ntasks; i++) {
					job->het_job_tid_offsets[i] =
						job->het_job_offset;
				}
			}
		}
		opts = xmalloc(sizeof(_launch_app_data_t));
		opts->got_alloc   = got_alloc;
		opts->job         = job;
		opts->opt_local   = &opt;
		sropt.het_step_cnt = 1;
		_launch_one_app(opts);
		fini_srun(job, got_alloc, &global_rc);
	}
}

static void _setup_one_job_env(slurm_opt_t *opt_local, srun_job_t *job,
			       bool got_alloc)
{
	env_t *env = xmalloc(sizeof(env_t));
	srun_opt_t *srun_opt = opt_local->srun_opt;
	xassert(srun_opt);

	xassert(job);

	env->localid = -1;
	env->nodeid  = -1;
	env->procid  = -1;
	env->stepid  = -1;

	if (srun_opt->bcast_flag)
		_file_bcast(opt_local, job);
	if (opt_local->cpus_set)
		env->cpus_per_task = opt_local->cpus_per_task;
	if (opt_local->ntasks_per_node != NO_VAL)
		env->ntasks_per_node = opt_local->ntasks_per_node;
	if (opt_local->ntasks_per_socket != NO_VAL)
		env->ntasks_per_socket = opt_local->ntasks_per_socket;
	if (opt_local->ntasks_per_core != NO_VAL)
		env->ntasks_per_core = opt_local->ntasks_per_core;
	if (opt_local->ntasks_per_tres != NO_VAL)
		env->ntasks_per_tres = opt_local->ntasks_per_tres;
	else if (opt_local->ntasks_per_gpu != NO_VAL)
		env->ntasks_per_tres = opt_local->ntasks_per_gpu;
	if (opt_local->threads_per_core != NO_VAL)
		env->threads_per_core = opt_local->threads_per_core;
	env->distribution = opt_local->distribution;
	if (opt_local->plane_size != NO_VAL)
		env->plane_size = opt_local->plane_size;
	env->cpu_bind_type = srun_opt->cpu_bind_type;
	env->cpu_bind = srun_opt->cpu_bind;

	env->cpu_freq_min = opt_local->cpu_freq_min;
	env->cpu_freq_max = opt_local->cpu_freq_max;
	env->cpu_freq_gov = opt_local->cpu_freq_gov;
	env->mem_bind_type = opt_local->mem_bind_type;
	env->mem_bind = opt_local->mem_bind;
	env->overcommit = opt_local->overcommit;
	env->slurmd_debug = srun_opt->slurmd_debug;
	env->labelio = srun_opt->labelio;
	if (opt_local->job_name)
		env->job_name = opt_local->job_name;

	if (job->het_job_node_list)
		env->nodelist = job->het_job_node_list;
	else
		env->nodelist = job->nodelist;
	env->partition = job->partition;
	if (job->het_job_nnodes != NO_VAL)
		env->nhosts = job->het_job_nnodes;
	else if (got_alloc)	/* Don't overwrite unless we got allocation */
		env->nhosts = job->nhosts;
	if (job->het_job_ntasks != NO_VAL)
		env->ntasks = job->het_job_ntasks;
	else
		env->ntasks = job->ntasks;
	env->task_count = _uint16_array_to_str(
		job->nhosts, job->step_ctx->step_resp->step_layout->tasks);
	if (job->het_job_id != NO_VAL)
		env->jobid = job->het_job_id;
	else
		env->jobid = job->step_id.job_id;
	env->stepid = job->step_id.step_id;
	env->account = job->account;
	env->qos = job->qos;
	env->resv_name = job->resv_name;
	env->uid = job->uid;
	env->user_name = xstrdup(job->user_name);
	env->gid = job->gid;
	env->group_name = xstrdup(job->group_name);

	if (srun_opt->pty) {
		int fd = STDIN_FILENO;

		if (srun_opt->pty[0]) {
			/* srun passed FD to use for pty */
			if (!isdigit(srun_opt->pty[0])) {
				fatal("--pty=%s must be numeric file descriptor",
				      srun_opt->pty);
			}

			fd = atoi(srun_opt->pty);
		}

		if (set_winsize(fd, job)) {
			error("Not using a pseudo-terminal, disregarding --pty%s%s option",
			      (srun_opt->pty[0] ? "=" : ""),
			      (srun_opt->pty[0] ? srun_opt->pty : ""));
			xfree(srun_opt->pty);
		} else {
			struct termios term;

			/* Save terminal settings for restore */
			tcgetattr(fd, &termdefaults);
			tcgetattr(fd, &term);
			/* Set raw mode on local tty */
			cfmakeraw(&term);
			tcsetattr(fd, TCSANOW, &term);
			atexit(&_pty_restore);

			block_sigwinch();
			pty_thread_create(job);
			env->pty_port = job->pty_port;
			env->ws_col = job->ws_col;
			env->ws_row = job->ws_row;
		}
	}

	setup_env(env, srun_opt->preserve_env);
	set_env_from_opts(opt_local, &job->env,
			  (job->het_job_offset == NO_VAL) ?
			  -1 : job->het_job_offset);
	env_array_merge(&job->env, (const char **)environ);

	xfree(env->task_count);
	xfree(env->user_name);
	xfree(env);
}

static void _setup_job_env(srun_job_t *job, List srun_job_list, bool got_alloc)
{
	ListIterator opt_iter, job_iter;
	slurm_opt_t *opt_local;

	if (srun_job_list) {
		srun_job_t *first_job = list_peek(srun_job_list);
		if (!opt_list) {
			if (first_job)
				fini_srun(first_job, got_alloc, &global_rc);
			fatal("%s: have srun_job_list, but no opt_list",
			      __func__);
		}
		job_iter  = list_iterator_create(srun_job_list);
		opt_iter  = list_iterator_create(opt_list);
		while ((opt_local = list_next(opt_iter))) {
			job = list_next(job_iter);
			if (!job) {
				if (first_job) {
					fini_srun(first_job, got_alloc,
						  &global_rc);
				}
				fatal("%s: job allocation count does not match request count (%d != %d)",
				      __func__, list_count(srun_job_list),
				      list_count(opt_list));
			}
			_setup_one_job_env(opt_local, job, got_alloc);
		}
		list_iterator_destroy(job_iter);
		list_iterator_destroy(opt_iter);
	} else if (job) {
		_setup_one_job_env(&opt, job, got_alloc);
	} else {
		fatal("%s: No job information", __func__);
	}
}

static void _file_bcast(slurm_opt_t *opt_local, srun_job_t *job)
{
	srun_opt_t *srun_opt = opt_local->srun_opt;
	struct bcast_parameters *params;
	char *sep = NULL, *tmp = NULL;
	xassert(srun_opt);

	if ((opt_local->argc == 0) || (opt_local->argv[0] == NULL))
		fatal("No command name to broadcast");

	params = xmalloc(sizeof(struct bcast_parameters));
	params->block_size = 8 * 1024 * 1024;
	if (srun_opt->compress) {
		params->compress = srun_opt->compress;
	} else if ((tmp = xstrcasestr(slurm_conf.bcast_parameters,
				      "Compression="))) {
		tmp += 12;
		sep = strchr(tmp, ',');
		if (sep)
			sep[0] = '\0';
		params->compress = parse_compress_type(tmp);
		if (sep)
			sep[0] = ',';
	}
	params->exclude = xstrdup(srun_opt->bcast_exclude);
	if (srun_opt->bcast_file && (srun_opt->bcast_file[0] == '/')) {
		params->dst_fname = xstrdup(srun_opt->bcast_file);
	} else if ((tmp = xstrcasestr(slurm_conf.bcast_parameters,
				      "DestDir="))) {
		/* skip past the key to the value */
		params->dst_fname = xstrdup(tmp + 8);
		/* handle a further comma-separated value */
		if ((sep = xstrchr(params->dst_fname, ',')))
			sep[0] = '\0';
		xstrcatchar(params->dst_fname, '/');
	} else {
		xstrfmtcat(params->dst_fname, "%s/", opt_local->chdir);
	}
	if (srun_opt->send_libs)
		params->flags |= BCAST_FLAG_SEND_LIBS;
	params->fanout = 0;
	params->selected_step = xmalloc(sizeof(*params->selected_step));
	params->selected_step->array_task_id = NO_VAL;
	memcpy(&params->selected_step->step_id, &job->step_id,
	       sizeof(params->selected_step->step_id));
	params->flags |= BCAST_FLAG_FORCE;
	if (srun_opt->het_grp_bits)
		params->selected_step->het_job_offset =
			bit_ffs(srun_opt->het_grp_bits);
	else
		params->selected_step->het_job_offset = NO_VAL;
	params->flags |= BCAST_FLAG_PRESERVE;
	params->src_fname = xstrdup(opt_local->argv[0]);
	params->timeout = 0;
	params->verbose = 0;

	if (bcast_file(params) != SLURM_SUCCESS)
		fatal("Failed to broadcast '%s'. Step launch aborted.",
		      params->src_fname);

	xfree(opt_local->argv[0]);
	opt_local->argv[0] = xstrdup(params->dst_fname);

	slurm_destroy_selected_step(params->selected_step);
	xfree(params->dst_fname);
	xfree(params->exclude);
	xfree(params->src_fname);
	xfree(params);
}

/*
 * Return a string representation of an array of uint32_t elements.
 * Each value in the array is printed in decimal notation and elements
 * are separated by a comma.  If sequential elements in the array
 * contain the same value, the value is written out just once followed
 * by "(xN)", where "N" is the number of times the value is repeated.
 *
 * Example:
 *   The array "1, 2, 1, 1, 1, 3, 2" becomes the string "1,2,1(x3),3,2"
 *
 * Returns an xmalloc'ed string.  Free with xfree().
 */
static char *_uint16_array_to_str(int array_len, const uint16_t *array)
{
	int i;
	int previous = 0;
	char *sep = ",";  /* seperator */
	char *str = xstrdup("");

	if (array == NULL)
		return str;

	for (i = 0; i < array_len; i++) {
		if ((i+1 < array_len)
		    && (array[i] == array[i+1])) {
				previous++;
				continue;
		}

		if (i == array_len-1) /* last time through loop */
			sep = "";
		if (previous > 0) {
			xstrfmtcat(str, "%u(x%u)%s",
				   array[i], previous+1, sep);
		} else {
			xstrfmtcat(str, "%u%s", array[i], sep);
		}
		previous = 0;
	}

	return str;
}

static void _set_exit_code(void)
{
	int i;
	char *val;

	if ((val = getenv("SLURM_EXIT_ERROR"))) {
		i = atoi(val);
		if (i == 0)
			error("SLURM_EXIT_ERROR has zero value");
		else
			error_exit = i;
	}

	if ((val = getenv("SLURM_EXIT_IMMEDIATE"))) {
		i = atoi(val);
		if (i == 0)
			error("SLURM_EXIT_IMMEDIATE has zero value");
		else
			immediate_exit = i;
	}
}

static int _foreach_set_node_alias(void *x, void *arg)
{
	srun_job_t *job = x;
	char *alias_list = NULL;

	xassert(job);

	if (job &&
	    job->step_ctx &&
	    job->step_ctx->step_resp &&
	    job->step_ctx->step_resp->cred &&
	    (alias_list = slurm_cred_get(job->step_ctx->step_resp->cred,
					 CRED_DATA_JOB_ALIAS_LIST)))
		set_nodes_alias(alias_list);

	return SLURM_SUCCESS;
}

static void _set_node_alias(srun_job_t *job, List srun_job_list)
{
	if (srun_job_list)
		list_for_each(srun_job_list, _foreach_set_node_alias, NULL);
	else if (job)
		_foreach_set_node_alias(job, NULL);
}

static void _pty_restore(void)
{
	/* STDIN is probably closed by now */
	if (tcsetattr(STDOUT_FILENO, TCSANOW, &termdefaults) < 0)
		fprintf(stderr, "tcsetattr: %s\n", strerror(errno));
}

static void _setup_env_working_cluster(void)
{
	char *working_env, *addr_ptr, *port_ptr, *rpc_ptr;

	if ((working_env = xstrdup(getenv("SLURM_WORKING_CLUSTER"))) == NULL)
		return;

	/* Format is cluster_name:address:port:rpc */
	if (!(addr_ptr = strchr(working_env,  ':')) ||
	    !(port_ptr = strchr(addr_ptr + 1, ':')) ||
	    !(rpc_ptr  = strchr(port_ptr + 1, ':'))) {
		error("malformed cluster addr and port in SLURM_WORKING_CLUSTER env var: '%s'",
		      working_env);
		exit(1);
	}

	*addr_ptr++ = '\0';
	*port_ptr++ = '\0';
	*rpc_ptr++  = '\0';

	if (xstrcmp(slurm_conf.cluster_name, working_env)) {
		working_cluster_rec = xmalloc(sizeof(slurmdb_cluster_rec_t));
		slurmdb_init_cluster_rec(working_cluster_rec, false);

		working_cluster_rec->name = xstrdup(working_env);
		working_cluster_rec->control_host = xstrdup(addr_ptr);
		working_cluster_rec->control_port = strtol(port_ptr, NULL, 10);
		working_cluster_rec->rpc_version  = strtol(rpc_ptr, NULL, 10);
		slurm_set_addr(&working_cluster_rec->control_addr,
			       working_cluster_rec->control_port,
			       working_cluster_rec->control_host);
	}
	xfree(working_env);
	unsetenv("SLURM_WORKING_CLUSTER");
}<|MERGE_RESOLUTION|>--- conflicted
+++ resolved
@@ -177,13 +177,9 @@
 	log_init(xbasename(av[0]), logopt, 0, NULL);
 	_set_exit_code();
 
-<<<<<<< HEAD
-	if (cred_g_init() != SLURM_SUCCESS)
-=======
 	if (cli_filter_init() != SLURM_SUCCESS)
 		fatal("failed to initialize cli_filter plugin");
-	if (slurm_cred_init() != SLURM_SUCCESS)
->>>>>>> eabaf348
+	if (cred_g_init() != SLURM_SUCCESS)
 		fatal("failed to initialize cred plugin");
 	if (switch_init(0) != SLURM_SUCCESS )
 		fatal("failed to initialize switch plugins");
