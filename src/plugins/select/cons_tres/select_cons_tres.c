/*****************************************************************************\
 *  select_cons_tres.c - Resource selection plugin supporting Trackable
 *  RESources (TRES) policies.
 *****************************************************************************
 *  Copyright (C) 2018 SchedMD LLC
 *  Derived in large part from select/cons_res plugin
 *
 *  This file is part of Slurm, a resource management program.
 *  For details, see <https://slurm.schedmd.com/>.
 *  Please also read the included file: DISCLAIMER.
 *
 *  Slurm is free software; you can redistribute it and/or modify it under
 *  the terms of the GNU General Public License as published by the Free
 *  Software Foundation; either version 2 of the License, or (at your option)
 *  any later version.
 *
 *  In addition, as a special exception, the copyright holders give permission
 *  to link the code of portions of this program with the OpenSSL library under
 *  certain conditions as described in each individual source file, and
 *  distribute linked combinations including the two. You must obey the GNU
 *  General Public License in all respects for all of the code used other than
 *  OpenSSL. If you modify file(s) with this exception, you may extend this
 *  exception to your version of the file(s), but you are not obligated to do
 *  so. If you do not wish to do so, delete this exception statement from your
 *  version.  If you delete this exception statement from all source files in
 *  the program, then also delete it here.
 *
 *  Slurm is distributed in the hope that it will be useful, but WITHOUT ANY
 *  WARRANTY; without even the implied warranty of MERCHANTABILITY or FITNESS
 *  FOR A PARTICULAR PURPOSE.  See the GNU General Public License for more
 *  details.
 *
 *  You should have received a copy of the GNU General Public License along
 *  with Slurm; if not, write to the Free Software Foundation, Inc.,
 *  51 Franklin Street, Fifth Floor, Boston, MA 02110-1301  USA.
\*****************************************************************************/

#include "config.h"

#define _GNU_SOURCE

#include <inttypes.h>
#include <string.h>

#include "src/common/slurm_xlator.h"
#include "src/common/assoc_mgr.h"
#include "src/common/slurm_selecttype_info.h"
#include "src/common/xstring.h"
#include "select_cons_tres.h"
#include "job_test.h"
#include "dist_tasks.h"

#define _DEBUG 0	/* Enables module specific debugging */
#define NODEINFO_MAGIC 0x8a5d

/*
 * These variables are required by the generic plugin interface.  If they
 * are not found in the plugin, the plugin loader will ignore it.
 *
 * plugin_name - a string giving a human-readable description of the
 * plugin.  There is no maximum length, but the symbol must refer to
 * a valid string.
 *
 * plugin_type - a string suggesting the type of the plugin or its
 * applicability to a particular form of data or method of data handling.
 * If the low-level plugin API is used, the contents of this string are
 * unimportant and may be anything.  Slurm uses the higher-level plugin
 * interface which requires this string to be of the form
 *
 *	<application>/<method>
 *
 * where <application> is a description of the intended application of
 * the plugin (e.g., "select" for Slurm node selection) and <method>
 * is a description of how this plugin satisfies that application.  Slurm will
 * only load select plugins if the plugin_type string has a
 * prefix of "select/".
 *
 * plugin_version - an unsigned 32-bit integer containing the Slurm version
 * (major.minor.micro combined into a single number).
 */
const char plugin_name[] = "Trackable RESources (TRES) Selection plugin";
const char *plugin_type = "select/cons_tres";
const uint32_t plugin_id      = SELECT_PLUGIN_CONS_TRES;
const uint32_t plugin_version = SLURM_VERSION_NUMBER;
const uint32_t pstate_version = 7;	/* version control on saved state */
const uint16_t nodeinfo_magic = 0x8a5d;

/* Global variables */
bitstr_t **spec_core_res	= NULL;
<<<<<<< HEAD
=======
bool       topo_optional	= false;

/* Global functions */
extern select_nodeinfo_t *select_p_select_nodeinfo_alloc(void);
extern int select_p_select_nodeinfo_free(select_nodeinfo_t *nodeinfo);

/* Local functions */
static int _add_job_to_res(struct job_record *job_ptr, int action);
static bitstr_t *_array_to_core_bitmap(bitstr_t **core_res);
static bitstr_t **_core_bitmap_to_array(bitstr_t *core_bitmap);
static struct multi_core_data * _create_default_mc(void);
static void _create_part_data(void);
static inline void _dump_nodes(void);
static inline void _dump_parts(struct part_res_record *p_ptr);
static uint16_t _get_job_node_req(struct job_record *job_ptr);
static bitstr_t *_pick_first_cores(bitstr_t *avail_node_bitmap,
				   uint32_t node_cnt, uint32_t *core_cnt,
				   bitstr_t ***exc_cores);
static bitstr_t *_sequential_pick(bitstr_t *avail_node_bitmap,
				  uint32_t node_cnt, uint32_t *core_cnt,
				  bitstr_t ***exc_cores);
static int  _sort_part_prio(void *x, void *y);
static void _spec_core_filter(bitstr_t **avail_cores);

/*
 * allocate resources to the given job
 * - add 'struct job_resources' resources to 'struct part_res_record'
 * - add job's memory requirements to 'struct node_res_record'
 *
 * if action = 0 then add cores, memory + GRES (starting new job)
 * if action = 1 then add memory + GRES (adding suspended job at restart)
 * if action = 2 then only add cores (suspended job is resumed)
 *
 * See also: rm_job_res() in job_test.c
 */
static int _add_job_to_res(struct job_record *job_ptr, int action)
{
	struct job_resources *job = job_ptr->job_resrcs;
	struct node_record *node_ptr;
	struct part_res_record *p_ptr;
	List node_gres_list;
	int i, i_first, i_last, n;
	bitstr_t *core_bitmap;

	if (!job || !job->core_bitmap) {
		error("%s: %s: %pJ has no job_resrcs info",
		      plugin_type, __func__, job_ptr);
		return SLURM_ERROR;
	}

	debug3("%s: %s: %pJ action:%d ", plugin_type, __func__, job_ptr,
	       action);

	if (select_debug_flags & DEBUG_FLAG_SELECT_TYPE)
		log_job_resources(job_ptr);

	i_first = bit_ffs(job->node_bitmap);
	if (i_first == -1)
		i_last = -2;
	else
		i_last = bit_fls(job->node_bitmap);
	for (i = i_first, n = -1; i <= i_last; i++) {
		if (!bit_test(job->node_bitmap, i))
			continue;
		n++;
		if (job->cpus[n] == 0)
			continue;  /* node removed by job resize */

		node_ptr = select_node_record[i].node_ptr;
		if (action != 2) {
			if (select_node_usage[i].gres_list)
				node_gres_list = select_node_usage[i].gres_list;
			else
				node_gres_list = node_ptr->gres_list;
			core_bitmap = copy_job_resources_node(job, n);
			gres_plugin_job_alloc(job_ptr->gres_list,
					      node_gres_list, job->nhosts,
					      i, n, job_ptr->job_id,
					      node_ptr->name, core_bitmap,
					      job_ptr->user_id);
			gres_plugin_node_state_log(node_gres_list,
						   node_ptr->name);
			FREE_NULL_BITMAP(core_bitmap);
		}

		if (action != 2) {
			if (job->memory_allocated[n] == 0)
				continue;	/* node lost by job resizing */
			select_node_usage[i].alloc_memory +=
				job->memory_allocated[n];
			if ((select_node_usage[i].alloc_memory >
			     select_node_record[i].real_memory)) {
				error("%s: %s: node %s memory is "
				      "overallocated (%"PRIu64") for %pJ",
				      plugin_type, __func__, node_ptr->name,
				      select_node_usage[i].alloc_memory,
				      job_ptr);
			}
		}
		if ((powercap_get_cluster_current_cap() != 0) &&
		    (which_power_layout() == 2)) {
			adapt_layouts(job, job_ptr->details->cpu_freq_max, n,
				      node_ptr->name, true);
		}
	}
	
	if (action != 2) {
		gres_build_job_details(job_ptr->gres_list,
				       &job_ptr->gres_detail_cnt,
				       &job_ptr->gres_detail_str);
	}

	/* add cores */
	if (action != 1) {
		for (p_ptr = select_part_record; p_ptr; p_ptr = p_ptr->next) {
			if (p_ptr->part_ptr == job_ptr->part_ptr)
				break;
		}
		if (!p_ptr) {
			char *part_name;
			if (job_ptr->part_ptr)
				part_name = job_ptr->part_ptr->name;
			else
				part_name = job_ptr->partition;
			error("%s: %s: could not find partition %s",
			      plugin_type, __func__, part_name);
			return SLURM_ERROR;
		}
		if (!p_ptr->row) {
			p_ptr->row = xcalloc(p_ptr->num_rows,
					     sizeof(struct part_row_data));
		}

		/* find a row to add this job */
		for (i = 0; i < p_ptr->num_rows; i++) {
			if (!can_job_fit_in_row(job, &(p_ptr->row[i])))
				continue;
			debug3("%s: %s: adding %pJ to part %s row %u",
			      	plugin_type, __func__, job_ptr,
			       p_ptr->part_ptr->name, i);
			add_job_to_row(job, &(p_ptr->row[i]));
			break;
		}
		if (i >= p_ptr->num_rows) {
			/*
			 * Job started or resumed and it's allocated resources
			 * are already in use by some other job. Typically due
			 * to manually resuming a job.
			 */
			error("%s: %s: job overflow: "
			      "could not find idle resources for %pJ",
			      plugin_type, __func__, job_ptr);
			/* No row available to record this job */
		}
		/* update the node state */
		for (i = i_first, n = -1; i <= i_last; i++) {
			if (bit_test(job->node_bitmap, i)) {
				n++;
				if (job->cpus[n] == 0)
					continue;  /* node lost by job resize */
				select_node_usage[i].node_state +=
					job->node_req;
			}
		}
		if (select_debug_flags & DEBUG_FLAG_SELECT_TYPE) {
			info("DEBUG: %s (after):", __func__);
			dump_parts(p_ptr);
		}
	}

	return SLURM_SUCCESS;
}

/* Translate system-wide core bitmap to per-node core bitmap array */
static bitstr_t **_core_bitmap_to_array(bitstr_t *core_bitmap)
{
	bitstr_t **core_array = NULL;
	int i, i_first, i_last, j, c;
	int node_inx = 0, core_offset;
	char tmp[128];

	if (!core_bitmap)
		return core_array;

#if _DEBUG
	bit_fmt(tmp, sizeof(tmp), core_bitmap);
	error("%s: %s: IN core bitmap %s", plugin_type, __func__, tmp);
#endif

	i_first = bit_ffs(core_bitmap);
	if (i_first == -1)
		return core_array;
	i_last = bit_fls(core_bitmap);
	core_array = build_core_array();
	for (i = i_first; i <= i_last; i++) {
		if (!bit_test(core_bitmap, i))
			continue;
		for (j = node_inx; j < select_node_cnt; j++) {
			if (i < select_node_record[j].cume_cores) {
				node_inx = j;
				i = select_node_record[j].cume_cores - 1;
				break;
			}
		}
		if (j >= select_node_cnt) {
			bit_fmt(tmp, sizeof(tmp), core_bitmap);
			error("%s: %s: error translating core bitmap %s",
			      plugin_type, __func__, tmp);
			break;
		}
		/* Copy all core bitmaps for this node here */
		core_array[node_inx] =
			bit_alloc(select_node_record[node_inx].tot_cores);
		core_offset = select_node_record[node_inx].cume_cores -
			      select_node_record[node_inx].tot_cores;
		for (c = 0; c < select_node_record[node_inx].tot_cores; c++) {
			if (bit_test(core_bitmap, core_offset + c))
				bit_set(core_array[node_inx], c);
		}
		node_inx++;
	}

#if _DEBUG
	for (i = 0; i < select_node_cnt; i++) {
		if (!core_array[i])
			continue;
		bit_fmt(tmp, sizeof(tmp), core_array[i]);
		error("%s: %s: OUT core bitmap[%d] %s", plugin_type, __func__,
		      i, tmp);
	}
#endif

	return core_array;
}

/* Translate per-node core bitmap array to system-wide core bitmap */
static bitstr_t *_array_to_core_bitmap(bitstr_t **core_array)
{
	bitstr_t *core_bitmap = NULL;
	int i;
	int c, core_offset;
#if _DEBUG
	char tmp[128];
#endif

	if (!core_array)
		return core_bitmap;

#if _DEBUG
	for (i = 0; i < select_node_cnt; i++) {
		if (!core_array[i])
			continue;
		bit_fmt(tmp, sizeof(tmp), core_array[i]);
		error("%s: %s: OUT core bitmap[%d] %s", plugin_type, __func__,
		      i, tmp);
	}
#endif

	core_bitmap =
		bit_alloc(select_node_record[select_node_cnt-1].cume_cores);
	for (i = 0; i < select_node_cnt; i++) {
		if (!core_array[i])
			continue;
		core_offset = select_node_record[i].cume_cores -
			      select_node_record[i].tot_cores;
		for (c = 0; c < select_node_record[i].tot_cores; c++) {
			if (bit_test(core_array[i], c))
				bit_set(core_bitmap, core_offset + c);
		}
	}

#if _DEBUG
	bit_fmt(tmp, sizeof(tmp), core_bitmap);
	error("%s: %s: IN core bitmap %s", plugin_type, __func__, tmp);
#endif

	return core_bitmap;
}

static struct multi_core_data * _create_default_mc(void)
{
	struct multi_core_data *mc_ptr;

	mc_ptr = xmalloc(sizeof(struct multi_core_data));
	mc_ptr->sockets_per_node = NO_VAL16;
	mc_ptr->cores_per_socket = NO_VAL16;
	mc_ptr->threads_per_core = NO_VAL16;
	/* Other fields initialized to zero by xmalloc */

	return mc_ptr;
}

/* (re)create the global select_part_record array */
static void _create_part_data(void)
{
	List part_rec_list = NULL;
	ListIterator part_iterator;
	struct part_record *p_ptr;
	struct part_res_record *this_ptr, *last_ptr = NULL;
	int num_parts;

	cr_destroy_part_data(select_part_record);
	select_part_record = NULL;

	num_parts = list_count(part_list);
	if (!num_parts)
		return;
	info("%s: preparing for %d partitions", plugin_type, num_parts);

	part_rec_list = list_create(NULL);
	part_iterator = list_iterator_create(part_list);
	while ((p_ptr = (struct part_record *) list_next(part_iterator))) {
		this_ptr = xmalloc(sizeof(struct part_res_record));
		this_ptr->part_ptr = p_ptr;
		this_ptr->num_rows = p_ptr->max_share;
		if (this_ptr->num_rows & SHARED_FORCE)
			this_ptr->num_rows &= (~SHARED_FORCE);
		if (preempt_by_qos)	/* Add row for QOS preemption */
			this_ptr->num_rows++;
		/* SHARED=EXCLUSIVE sets max_share = 0 */
		if (this_ptr->num_rows < 1)
			this_ptr->num_rows = 1;
		/* we'll leave the 'row' array blank for now */
		this_ptr->row = NULL;
		list_append(part_rec_list, this_ptr);
	}
	list_iterator_destroy(part_iterator);

	/* Sort the select_part_records by priority */
	list_sort(part_rec_list, _sort_part_prio);
	part_iterator = list_iterator_create(part_rec_list);
	while ((this_ptr = (struct part_res_record *)list_next(part_iterator))){
		if (last_ptr)
			last_ptr->next = this_ptr;
		else
			select_part_record = this_ptr;
		last_ptr = this_ptr;
	}
	list_iterator_destroy(part_iterator);
	list_destroy(part_rec_list);
}

#if _DEBUG
static char *_node_state_str(uint16_t node_state)
{
	if (node_state >= NODE_CR_RESERVED)
		return "reserved";	/* Exclusive allocation */
	if (node_state >= NODE_CR_ONE_ROW)
		return "one_row";	/* Dedicated core for this partition */
	return "available";		/* Idle or in-use (shared) */
}
#endif

static inline void _dump_nodes(void)
{
#if _DEBUG
	struct node_record *node_ptr;
	List gres_list;
	int i;

	for (i = 0; i < select_node_cnt; i++) {
		node_ptr = select_node_record[i].node_ptr;
		info("Node:%s Boards:%u SocketsPerBoard:%u CoresPerSocket:%u "
		     "ThreadsPerCore:%u TotalCores:%u CumeCores:%u TotalCPUs:%u "
		     "PUsPerCore:%u AvailMem:%"PRIu64" AllocMem:%"PRIu64" State:%s(%d)",
		     node_ptr->name,
		     select_node_record[i].boards,
		     select_node_record[i].sockets,
		     select_node_record[i].cores,
		     select_node_record[i].threads,
		     select_node_record[i].tot_cores,
		     select_node_record[i].cume_cores,
		     select_node_record[i].cpus,
		     select_node_record[i].vpus,
		     select_node_record[i].real_memory,
		     select_node_usage[i].alloc_memory,
		     _node_state_str(select_node_usage[i].node_state),
		     select_node_usage[i].node_state);

		if (select_node_usage[i].gres_list)
			gres_list = select_node_usage[i].gres_list;
		else
			gres_list = node_ptr->gres_list;
		if (gres_list)
			gres_plugin_node_state_log(gres_list, node_ptr->name);
	}
#endif
}

static inline void _dump_parts(struct part_res_record *p_ptr)
{
#if _DEBUG
	/* dump partition data */
	for (; p_ptr; p_ptr = p_ptr->next) {
		dump_parts(p_ptr);
	}
#endif
}
>>>>>>> 164bafcc

/* Clear from avail_cores all specialized cores */
static void _spec_core_filter(bitstr_t *node_bitmap, bitstr_t **avail_cores)
{
	if (!spec_core_res)
		return;	/* No specialized cores */

	xassert(avail_cores);
	core_array_and_not(avail_cores, spec_core_res);
}

/*
 * Select resources for advanced reservation
 * avail_node_bitmap IN - Available nodes
 * node_cnt IN - required node count
 * core_cnt IN - required core count
 * exc_cores IN/OUT - Cores to AVOID using on input, selected cores on output
 * RET selected nodes
 */
static bitstr_t *_pick_first_cores(bitstr_t *avail_node_bitmap,
				   uint32_t node_cnt, uint32_t *core_cnt,
				   bitstr_t ***exc_cores)
{
#if _DEBUG
	char tmp[128];
	bitstr_t **tmp_cores;
#endif
	bitstr_t **avail_cores, **local_cores = NULL;
	bitstr_t *picked_node_bitmap = NULL;
	bitstr_t *tmp_core_bitmap;
	int c, c_cnt, i;
	int local_node_offset = 0;
	bool fini = false;

	if (!core_cnt || (core_cnt[0] == 0))
		return picked_node_bitmap;

	if (*exc_cores == NULL) {	/* Exclude no cores by default */
#if _DEBUG
		bit_fmt(tmp, sizeof(tmp), avail_node_bitmap);
		info("%s: avail_nodes:%s", __func__, tmp);
		info("%s: exc_cores: NULL", __func__);
#endif
		c = select_node_record[select_node_cnt-1].cume_cores;
		tmp_core_bitmap = bit_alloc(c);
		bit_not(tmp_core_bitmap);
		avail_cores = core_bitmap_to_array(tmp_core_bitmap);
		local_cores = avail_cores;
		FREE_NULL_BITMAP(tmp_core_bitmap);
	} else {
#if _DEBUG
		tmp_cores = *exc_cores;
		bit_fmt(tmp, sizeof(tmp), avail_node_bitmap);
		info("%s: avail_nodes:%s", __func__, tmp);
		for (i = 0; i < select_node_cnt; i++) {
			if (!tmp_cores[i])
				continue;
			bit_fmt(tmp, sizeof(tmp), tmp_cores[i]);
			info("%s: exc_cores[%d]: %s", __func__, i, tmp);
		}
#endif
		/*
		 * Ensure all nodes in avail_node_bitmap are represented
		 * in exc_cores. For now include ALL nodes.
		 */
		c = select_node_record[select_node_cnt-1].cume_cores;
		tmp_core_bitmap = bit_alloc(c);
		bit_not(tmp_core_bitmap);
		avail_cores = core_bitmap_to_array(tmp_core_bitmap);
		FREE_NULL_BITMAP(tmp_core_bitmap);
		core_array_and_not(avail_cores, *exc_cores);
	}

	xassert(avail_cores);

	picked_node_bitmap = bit_alloc(select_node_cnt);
	for (i = 0; i < node_record_count; i++) {
		if (fini ||
		    !avail_cores[i] ||
		    !bit_test(avail_node_bitmap, i) ||
		    (bit_set_count(avail_cores[i]) <
		     core_cnt[local_node_offset])) {
			FREE_NULL_BITMAP(avail_cores[i]);
			continue;
		}
		bit_set(picked_node_bitmap, i);
		c_cnt = 0;
		for (c = 0; c < select_node_record[i].tot_cores; c++) {
			if (!bit_test(avail_cores[i], c))
				continue;
			if (++c_cnt > core_cnt[local_node_offset])
				bit_clear(avail_cores[i], c);
		}
		if (core_cnt[++local_node_offset] == 0)
			fini = true;
	}

	if (!fini) {
		info("%s: %s: reservation request can not be satisfied",
		     plugin_type, __func__);
		FREE_NULL_BITMAP(picked_node_bitmap);
		free_core_array(&local_cores);
	} else {
		*exc_cores = avail_cores;
#if _DEBUG
		for (i = 0; i < select_node_cnt; i++) {
			if (!avail_cores[i])
				continue;
			bit_fmt(tmp, sizeof(tmp), avail_cores[i]);
			error("%s: selected cores[%d] %s", __func__, i, tmp);
		}
#endif
	}

	return picked_node_bitmap;
}

/*
 * Select resources for advanced reservation
 * avail_node_bitmap IN - Available nodes
 * node_cnt IN - required node count
 * core_cnt IN - required core count
 * exc_cores IN/OUT - Cores to AVOID using on input, selected cores on output
 * RET selected node bitmap
 */
static bitstr_t *_sequential_pick(bitstr_t *avail_node_bitmap,
				  uint32_t node_cnt, uint32_t *core_cnt,
				  bitstr_t ***exc_cores)
{
#if _DEBUG
	char tmp[128];
	bitstr_t **tmp_cores;
#endif
	bitstr_t **avail_cores, **local_cores = NULL;
	bitstr_t *picked_node_bitmap;
	char str[300];
	int cores_per_node = 0, extra_cores_needed = -1;
	int total_core_cnt = 0, local_node_offset = 0, num_nodes;
	bitstr_t *tmp_core_bitmap;
	int c, c_cnt, c_target, i;
	bool fini = false, single_core_cnt = false;

	/*
	 * We have these cases here:
	 *	1) node_cnt != 0 && core_cnt != NULL
	 *	2) node_cnt == 0 && core_cnt != NULL
	 *	3) node_cnt != 0 && core_cnt == NULL
	 *	4) node_cnt == 0 && core_cnt == NULL
	 */
	if (core_cnt) {
		num_nodes = bit_set_count(avail_node_bitmap);
		for (i = 0; (i < num_nodes) && core_cnt[i]; i++)
			total_core_cnt += core_cnt[i];
		if ((node_cnt > 1) && (i == 1)) {
			/* single core_cnt element applied across all nodes */
			cores_per_node = MAX((total_core_cnt / node_cnt), 1);
			extra_cores_needed = total_core_cnt -
					     (cores_per_node * node_cnt);
		} else if ((node_cnt == 0) && (i == 1)) {
			/*
			 * single core_cnt element applied across arbitrary
			 * node count
			 */
			single_core_cnt = true;
		}
	}
#if _DEBUG
	if (cores_per_node) {
		info("%s: %s: Reservations requires %d cores (%u each on %u nodes, plus %d)",
		     plugin_type, __func__, total_core_cnt, cores_per_node,
		     node_cnt, extra_cores_needed);
	} else if (single_core_cnt) {
		info("%s: %s: Reservations requires %d cores total",
		     plugin_type, __func__, total_core_cnt);
	} else if (core_cnt && core_cnt[0]) {
		info("%s: %s: Reservations requires %d cores with %d cores on first node",
		     plugin_type, __func__, total_core_cnt, core_cnt[0]);
	} else {
		info("%s: %s: Reservations requires %u nodes total",
		     plugin_type, __func__, node_cnt);
	}
#endif

	picked_node_bitmap = bit_alloc(select_node_cnt);
	if (core_cnt) { /* Reservation is using partial nodes */
		debug2("%s: %s: Reservation is using partial nodes",
		       plugin_type, __func__);
		if (*exc_cores == NULL) {      /* Exclude no cores by default */
#if _DEBUG
			bit_fmt(tmp, sizeof(tmp), avail_node_bitmap);
			info("%s: avail_nodes:%s", __func__, tmp);
			info("%s: exc_cores: NULL", __func__);
#endif
			c = select_node_record[select_node_cnt-1].cume_cores;
			tmp_core_bitmap = bit_alloc(c);
			bit_not(tmp_core_bitmap);
			avail_cores = core_bitmap_to_array(tmp_core_bitmap);
			local_cores = avail_cores;
			FREE_NULL_BITMAP(tmp_core_bitmap);
		} else {
#if _DEBUG
			tmp_cores = *exc_cores;
			bit_fmt(tmp, sizeof(tmp), avail_node_bitmap);
			info("%s: avail_nodes:%s", __func__, tmp);
			for (i = 0; i < select_node_cnt; i++) {
				if (!tmp_cores[i])
					continue;
				bit_fmt(tmp, sizeof(tmp), tmp_cores[i]);
				info("%s: exc_cores[%d]: %s", __func__, i, tmp);
			}
#endif
			/*
			 * Ensure all nodes in avail_node_bitmap are represented
			 * in exc_cores. For now include ALL nodes.
			 */
			c = select_node_record[select_node_cnt-1].cume_cores;
			tmp_core_bitmap = bit_alloc(c);
			bit_not(tmp_core_bitmap);
			avail_cores = core_bitmap_to_array(tmp_core_bitmap);
			FREE_NULL_BITMAP(tmp_core_bitmap);
			core_array_and_not(avail_cores, *exc_cores);
		}
		xassert(avail_cores);

		for (i = 0; i < select_node_cnt; i++) {
			if (fini || !avail_cores[i] ||
			    !bit_test(avail_node_bitmap, i)) {
				FREE_NULL_BITMAP(avail_cores[i]);
				continue;
			}
			c = bit_set_count(avail_cores[i]);
			if (cores_per_node) {
				if (c < cores_per_node)
					continue;	
				if ((c > cores_per_node) &&
				    (extra_cores_needed > 0)) {
					c_cnt = cores_per_node +
					        extra_cores_needed;
					if (c_cnt > c)
						c_target = c;
					else
						c_target = c_cnt;
					extra_cores_needed -= (c_target - c);
				} else {
					c_target = cores_per_node;
				}	
			} else if (single_core_cnt) {
				if (c > total_core_cnt)
					c_target = total_core_cnt;
				else
					c_target = c;
				total_core_cnt -= c_target;
			} else { /* !single_core_cnt */
				if (c < core_cnt[local_node_offset])
					continue;
				c_target = core_cnt[local_node_offset];
			}
			c_cnt = 0;
			for (c = 0; c < select_node_record[i].tot_cores; c++) {
				if (!bit_test(avail_cores[i], c))
					continue;
				if (c_cnt >= c_target)
					bit_clear(avail_cores[i], c);
				else
					c_cnt++;
			}
			if (c_cnt) {
				bit_set(picked_node_bitmap, i);
				node_cnt--;
			}
			if (cores_per_node) {		/* Test node count */
				if (node_cnt <= 0)
					fini = true;
			} else if (single_core_cnt) {	/* Test core count */
				if (total_core_cnt <= 0)
					fini = true;
			} else {		       /* Test core_cnt array */
				if (core_cnt[++local_node_offset] == 0)
					fini = true;
			}
		}

		if (!fini) {
			info("%s: %s: reservation request can not be satisfied",
			     plugin_type, __func__);
			FREE_NULL_BITMAP(picked_node_bitmap);
			free_core_array(&local_cores);
			free_core_array(&avail_cores);
		} else {
			free_core_array(exc_cores);
			*exc_cores = avail_cores;
		}
	} else { /* Reservation is using full nodes */
		while (node_cnt) {
			int inx;

			inx = bit_ffs(avail_node_bitmap);
			if (inx < 0)
				break;

			/* Add this node to the final node bitmap */
			bit_set(picked_node_bitmap, inx);
			node_cnt--;

			/* Clear this node from the initial available bitmap */
			bit_clear(avail_node_bitmap, inx);
		}

		if (node_cnt) {
			info("%s: %s: Reservation request can not be satisfied",
			     plugin_type, __func__);
			FREE_NULL_BITMAP(picked_node_bitmap);
		} else {
			bit_fmt(str, sizeof(str), picked_node_bitmap);
			debug2("%s: %s: Sequential pick using nodemap: %s",
			       plugin_type, __func__, str);
		}
	}

	return picked_node_bitmap;
}

/*
 * init() is called when the plugin is loaded, before any other functions
 * are called.  Put global initialization here.
 */
extern int init(void)
{
	common_init();

	cons_common_callbacks.can_job_run_on_node = can_job_run_on_node;
	cons_common_callbacks.choose_nodes = choose_nodes;
	cons_common_callbacks.dist_tasks_compute_c_b = dist_tasks_compute_c_b;
	cons_common_callbacks.pick_first_cores = _pick_first_cores;
	cons_common_callbacks.sequential_pick = _sequential_pick;
	cons_common_callbacks.spec_core_filter = _spec_core_filter;

	return SLURM_SUCCESS;
}

extern int fini(void)
{
	common_fini();

	free_core_array(&spec_core_res);

	return SLURM_SUCCESS;
}

/* select_p_state_save() in cons_common */

/* select_p_state_restore() in cons_common */

/* select_p_job_init() in cons_common */

/* select_p_node_ranking() in cons_common */

/* select_p_node_init() in cons_common */

/*
 * select_p_job_test - Given a specification of scheduling requirements,
 *	identify the nodes which "best" satisfy the request.
 * 	"best" is defined as either a minimal number of consecutive nodes
 *	or if sharing resources then sharing them with a job of similar size.
 * IN/OUT job_ptr - pointer to job being considered for initiation,
 *                  set's start_time when job expected to start
 * IN/OUT node_bitmap - usable nodes are set on input, nodes not required to
 *			satisfy the request are cleared, other left set
 * IN min_nodes - minimum count of nodes
 * IN max_nodes - maximum count of nodes (0==don't care)
 * IN req_nodes - requested (or desired) count of nodes
 * IN mode - SELECT_MODE_RUN_NOW   (0): try to schedule job now
 *           SELECT_MODE_TEST_ONLY (1): test if job can ever run
 *           SELECT_MODE_WILL_RUN  (2): determine when and where job can run
 * IN preemptee_candidates - List of pointers to jobs which can be preempted.
 * IN/OUT preemptee_job_list - Pointer to list of job pointers. These are the
 *		jobs to be preempted to initiate the pending job. Not set
 *		if mode==SELECT_MODE_TEST_ONLY or input pointer is NULL.
 * IN exc_core_bitmap - Cores to be excluded for use (in advanced reservation)
 * RET zero on success, EINVAL otherwise
 */
extern int select_p_job_test(job_record_t *job_ptr, bitstr_t *node_bitmap,
			     uint32_t min_nodes, uint32_t max_nodes,
			     uint32_t req_nodes, uint16_t mode,
			     List preemptee_candidates,
			     List *preemptee_job_list,
			     bitstr_t *exc_core_bitmap)
{
	int rc;
	bitstr_t **exc_cores;

	xassert(node_bitmap);
	debug2("%s: %s: evaluating %pJ", plugin_type, __func__, job_ptr);
	if (!job_ptr->details)
		return EINVAL;

	/*
	 * FIXME: exc_core_bitmap is a full-system core bitmap to be replaced
	 * with a set of per-node bitmaps in a future release of Slurm
	 */
	exc_cores = core_bitmap_to_array(exc_core_bitmap);
#if _DEBUG
	if (exc_cores) {
		int i;
		char tmp[128];
		for (i = 0; i < select_node_cnt; i++) {
			if (!exc_cores[i])
				continue;
			bit_fmt(tmp, sizeof(tmp), exc_cores[i]);
			error("%s: %s: IN exc_cores[%d] %s", plugin_type,
			      __func__, i, tmp);
		}
	}
#endif

	rc = common_job_test(job_ptr, node_bitmap, min_nodes, max_nodes,
			     req_nodes, mode, preemptee_candidates,
			     preemptee_job_list, exc_cores);

	free_core_array(&exc_cores);

	return rc;
}

/* select_p_job_begin() in cons_common */

/* select_p_job_ready() in cons_common */

/* select_p_job_resized() in cons_common */

/* select_p_job_expand() in cons_common */

/* select_p_job_signal() in cons_common */

/* select_p_job_mem_confirm() in cons_common */

/* select_p_job_fini() in cons_common */

/* select_p_job_suspend() in cons_common */

/* select_p_job_resume() in cons_common */

/* select_p_step_pick_nodes() in cons_common */

/* select_p_step_start() in cons_common */

/* select_p_step_finish() in cons_common */

/* select_p_select_nodeinfo_pack() in cons_common */

/* select_p_select_nodeinfo_unpack() in cons_common */

/* select_p_select_nodeinfo_alloc() in cons_common */

/* select_p_select_nodeinfo_free() in cons_common */

/* select_p_select_nodeinfo_set_all() in cons_common */

/* select_p_select_nodeinfo_set() in cons_common */

/* select_p_select_nodeinfo_get() in cons_common */

/* select_p_job_begin() in cons_common */

/* select_p_job_ready() in cons_common */

/* select_p_job_resized() in cons_common */

/* select_p_job_expand() in cons_common */

/* select_p_job_signal() in cons_common */

/* select_p_job_mem_confirm() in cons_common */

/* select_p_job_fini() in cons_common */

/* select_p_job_suspend() in cons_common */

/* select_p_job_resume() in cons_common */

/* select_p_step_pick_nodes() in cons_common */

/* select_p_step_start() in cons_common */

/* select_p_step_finish() in cons_common */

/* select_p_select_nodeinfo_pack() in cons_common */

/* select_p_select_nodeinfo_unpack() in cons_common */

/* select_p_select_nodeinfo_alloc() in cons_common */

/* select_p_select_nodeinfo_free() in cons_common */

/* select_p_select_nodeinfo_set_all() in cons_common */

/* select_p_select_nodeinfo_set() in cons_common */

/* select_p_select_nodeinfo_get() in cons_common */

/* select_p_select_jobinfo_alloc() in cons_common */

/* select_p_select_jobinfo_free() in cons_common */

/* select_p_select_jobinfo_set() in cons_common */

/* select_p_select_jobinfo_get() in cons_common */

/* select_p_select_jobinfo_copy() in cons_common */

/* select_p_select_jobinfo_pack() in cons_common */

/* select_p_select_jobinfo_unpack() in cons_common */

/* select_p_select_jobinfo_sprint() in cons_common */

/* select_p_select_jobinfo_xstrdup() in cons_common */

/* select_p_get_info_from_plugin() in cons_common */

/* select_p_update_node_config() in cons_common */

<<<<<<< HEAD
/* select_p_reconfigure() in cons_common */
=======
/* Unused for this plugin */
extern int select_p_select_jobinfo_get(select_jobinfo_t *jobinfo,
				       enum select_jobdata_type data_type,
				       void *data)
{
	return SLURM_ERROR;
}

/* Unused for this plugin */
extern select_jobinfo_t *select_p_select_jobinfo_copy(select_jobinfo_t *jobinfo)
{
	return NULL;
}

/* Unused for this plugin */
extern int select_p_select_jobinfo_pack(select_jobinfo_t *jobinfo, Buf buffer,
					uint16_t protocol_version)
{
	return SLURM_SUCCESS;
}

/* Unused for this plugin */
extern int select_p_select_jobinfo_unpack(select_jobinfo_t *jobinfo,
					  Buf buffer,
					  uint16_t protocol_version)
{
	return SLURM_SUCCESS;
}

/* Unused for this plugin */
extern char *select_p_select_jobinfo_sprint(select_jobinfo_t *jobinfo,
					    char *buf, size_t size, int mode)
{
	if (buf && size) {
		buf[0] = '\0';
		return buf;
	}
	return NULL;
}

/* Unused for this plugin */
extern char *select_p_select_jobinfo_xstrdup(select_jobinfo_t *jobinfo,
					     int mode)
{
	return NULL;
}

extern int select_p_get_info_from_plugin(enum select_plugindata_info info,
					 struct job_record *job_ptr,
					 void *data)
{
	int rc = SLURM_SUCCESS;
	uint32_t *tmp_32 = (uint32_t *) data;
	List *tmp_list = (List *) data;

	switch (info) {
	case SELECT_CR_PLUGIN:
		*tmp_32 = SELECT_TYPE_CONS_TRES;
		break;
	case SELECT_CONFIG_INFO:
		*tmp_list = NULL;
		break;
	case SELECT_SINGLE_JOB_TEST:
		*tmp_32 = 1;
		break;
	default:
		error("%s: info type %d invalid", __func__, info);
		rc = SLURM_ERROR;
		break;
	}
	return rc;
}

extern int select_p_update_node_config(int index)
{
	if (index >= select_node_cnt) {
		error("%s: index too large (%d > %d)", __func__, index,
		      select_node_cnt);
		return SLURM_ERROR;
	}

	/*
	 * Socket and core count can be changed when KNL node reboots in a
	 * different NUMA configuration
	 */
	if ((select_fast_schedule == 1) &&
	    (select_node_record[index].sockets !=
	     select_node_record[index].node_ptr->config_ptr->sockets) &&
	    (select_node_record[index].cores !=
	     select_node_record[index].node_ptr->config_ptr->cores) &&
	    ((select_node_record[index].sockets *
	      select_node_record[index].cores) ==
	     (select_node_record[index].node_ptr->sockets *
	      select_node_record[index].node_ptr->cores))) {
		select_node_record[index].cores =
			select_node_record[index].node_ptr->config_ptr->cores;
		select_node_record[index].sockets =
			select_node_record[index].node_ptr->config_ptr->sockets;
		select_node_record[index].tot_sockets =
			select_node_record[index].boards *
			select_node_record[index].sockets;
	}

	if (select_fast_schedule)
		return SLURM_SUCCESS;

	select_node_record[index].real_memory =
		select_node_record[index].node_ptr->real_memory;
	select_node_record[index].mem_spec_limit =
		select_node_record[index].node_ptr->mem_spec_limit;

	return SLURM_SUCCESS;
}

/* Unused for this plugin */
extern int select_p_update_node_state(struct node_record *node_ptr)
{
	return SLURM_SUCCESS;
}

extern int select_p_reconfigure(void)
{
	ListIterator job_iterator;
	struct job_record *job_ptr;
	int cleaning_job_cnt = 0, rc = SLURM_SUCCESS, run_time;
	time_t now = time(NULL);

	info("%s: select_p_reconfigure", plugin_type);
	select_debug_flags = slurm_get_debug_flags();
	def_cpu_per_gpu = 0;
	def_mem_per_gpu = 0;
	if (slurmctld_conf.job_defaults_list) {
		def_cpu_per_gpu = get_def_cpu_per_gpu(
					slurmctld_conf.job_defaults_list);
		def_mem_per_gpu = get_def_mem_per_gpu(
					slurmctld_conf.job_defaults_list);
	}

	rc = select_p_node_init(node_record_table_ptr, node_record_count);
	if (rc != SLURM_SUCCESS)
		return rc;

	/* reload job data */
	job_iterator = list_iterator_create(job_list);
	while ((job_ptr = (struct job_record *) list_next(job_iterator))) {
		if (IS_JOB_RUNNING(job_ptr)) {
			/* add the job */
			_add_job_to_res(job_ptr, 0);
		} else if (IS_JOB_SUSPENDED(job_ptr)) {
			/* add the job in a suspended state */
			if (job_ptr->priority == 0)
				(void) _add_job_to_res(job_ptr, 1);
			else	/* Gang schedule suspend */
				(void) _add_job_to_res(job_ptr, 0);
		} else if (job_cleaning(job_ptr)) {
			cleaning_job_cnt++;
			run_time = (int) difftime(now, job_ptr->end_time);
			if (run_time >= 300) {
				info("%pJ NHC hung for %d secs, releasing "
				     "resources now, may underflow later)",
				     job_ptr, run_time);
				/*
				 * If/when NHC completes, it will release
				 * resources that are not marked as allocated
				 * to this job without line below.
				 */
				//_add_job_to_res(job_ptr, 0);
				uint16_t released = 1;
				select_g_select_jobinfo_set(
					               job_ptr->select_jobinfo,
					               SELECT_JOBDATA_RELEASED,
					               &released);
			} else {
				_add_job_to_res(job_ptr, 0);
			}
		}
	}
	list_iterator_destroy(job_iterator);
	select_state_initializing = false;

	if (cleaning_job_cnt) {
		info("%d jobs are in cleaning state (running Node Health Check)",
		     cleaning_job_cnt);
	}

	return SLURM_SUCCESS;
}

extern bitstr_t *select_p_resv_test(resv_desc_msg_t *resv_desc_ptr,
				    uint32_t node_cnt,
				    bitstr_t *avail_node_bitmap,
				    bitstr_t **core_bitmap)
{
	bitstr_t **switches_bitmap;		/* nodes on this switch */
	bitstr_t ***switches_core_bitmap;	/* cores on this switch */
	int       *switches_core_cnt;		/* total cores on switch */
	int       *switches_node_cnt;		/* total nodes on switch */
	int       *switches_required;		/* set if has required node */

	bitstr_t *avail_nodes_bitmap = NULL;	/* nodes on any switch */
	bitstr_t *picked_node_bitmap;
	uint32_t *core_cnt, flags;
	bitstr_t **exc_core_bitmap = NULL, **picked_core_bitmap;
	int32_t prev_rem_cores, rem_cores = 0, rem_cores_save, rem_nodes;
	uint32_t cores_per_node = 1;	/* Minimum cores per node to consider */
	bool aggr_core_cnt = false, clear_core, sufficient;
	int c, i, i_first, i_last, j, k, n;
	int best_fit_inx, best_fit_nodes;
	int best_fit_location = 0, best_fit_sufficient;

	xassert(avail_node_bitmap);
	xassert(resv_desc_ptr);

	/*
	 * FIXME: core_bitmap is a full-system core bitmap to be replaced
	 * with a set of per-node bitmaps in a future release of Slurm
	 */
	if (core_bitmap)
		exc_core_bitmap = _core_bitmap_to_array(*core_bitmap);

	core_cnt = resv_desc_ptr->core_cnt;
	flags = resv_desc_ptr->flags;

	if ((flags & RESERVE_FLAG_FIRST_CORES) && core_cnt) {
		/* Reservation request with "Flags=first_cores CoreCnt=#" */
		avail_nodes_bitmap = _pick_first_cores(avail_node_bitmap,
						       node_cnt, core_cnt,
						       &exc_core_bitmap);
		if (avail_nodes_bitmap && core_bitmap && exc_core_bitmap) {
			FREE_NULL_BITMAP(*core_bitmap);
			*core_bitmap = _array_to_core_bitmap(exc_core_bitmap);
		}
		free_core_array(&exc_core_bitmap);
		return avail_nodes_bitmap;
	}

	/* When reservation includes a nodelist we use _sequential_pick code */
	if (!switch_record_cnt || !switch_record_table || !node_cnt)  {
		/* Reservation request with "Nodes=* [CoreCnt=#]" */
		avail_nodes_bitmap = _sequential_pick(avail_node_bitmap,
						      node_cnt, core_cnt,
						      &exc_core_bitmap);
		if (avail_nodes_bitmap && core_bitmap && exc_core_bitmap) {
			FREE_NULL_BITMAP(*core_bitmap);
			*core_bitmap = _array_to_core_bitmap(exc_core_bitmap);
		}
		free_core_array(&exc_core_bitmap);
		return avail_nodes_bitmap;
	}

	/* Use topology state information */
	if (bit_set_count(avail_node_bitmap) < node_cnt) {
		free_core_array(&exc_core_bitmap);
		return NULL;
	}

	if (core_cnt && spec_core_res) {
		if (!exc_core_bitmap)
			exc_core_bitmap = build_core_array();
		core_array_or(exc_core_bitmap, spec_core_res);
	}

	rem_nodes = node_cnt;
	if (core_cnt && core_cnt[1]) {	/* Array of core counts */
		for (j = 0; core_cnt[j]; j++) {
			rem_cores += core_cnt[j];
			if (j == 0)
				cores_per_node = core_cnt[j];
			else if (cores_per_node > core_cnt[j])
				cores_per_node = core_cnt[j];
		}
	} else if (core_cnt) {		/* Aggregate core count */
		rem_cores = core_cnt[0];
		cores_per_node = core_cnt[0] / MAX(node_cnt, 1);
		aggr_core_cnt = true;
	} else if (cr_node_num_cores)
		cores_per_node = cr_node_num_cores[0];
	else
		cores_per_node = 1;
	rem_cores_save = rem_cores;

	/*
	 * Construct a set of switch array entries,
	 * use the same indexes as switch_record_table in slurmctld
	 */
	switches_bitmap = xcalloc(switch_record_cnt, sizeof(bitstr_t *));
	switches_core_bitmap = xcalloc(switch_record_cnt, sizeof(bitstr_t **));
	switches_core_cnt = xcalloc(switch_record_cnt, sizeof(int));
	switches_node_cnt = xcalloc(switch_record_cnt, sizeof(int));
	switches_required = xcalloc(switch_record_cnt, sizeof(int));

	for (i = 0; i < switch_record_cnt; i++) {
		switches_bitmap[i] =
			bit_copy(switch_record_table[i].node_bitmap);
		bit_and(switches_bitmap[i], avail_node_bitmap);
		switches_node_cnt[i] = bit_set_count(switches_bitmap[i]);
		switches_core_bitmap[i] = mark_avail_cores(switches_bitmap[i],
							   NO_VAL16);
		if (exc_core_bitmap) {
			core_array_and_not(switches_core_bitmap[i],
					   exc_core_bitmap);
		}
		switches_core_cnt[i] =
			count_core_array_set(switches_core_bitmap[i]);
		debug2("switch:%d nodes:%d cores:%d",
		       i, switches_node_cnt[i], switches_core_cnt[i]);
	}

	/* Remove nodes with fewer available cores than needed */
	if (core_cnt) {
		n = 0;
		for (j = 0; j < switch_record_cnt; j++) {
			i_first = bit_ffs(switches_bitmap[j]);
			if (i_first >= 0)
				i_last = bit_fls(switches_bitmap[j]);
			else
				i_last = i_first - 1;
			for (i = i_first; i <= i_last; i++) {
				if (!bit_test(switches_bitmap[j], i))
					continue;
				c = select_node_record[i].tot_cores;
				if (exc_core_bitmap && exc_core_bitmap[i])
					c -= bit_set_count(exc_core_bitmap[i]);
				clear_core = false;
				if (aggr_core_cnt && (c < cores_per_node)) {
					clear_core = true;
				} else if (aggr_core_cnt) {
					;
				} else if (c < core_cnt[n]) {
					clear_core = true;
				} else if (core_cnt[n]) {
					n++;
				}
				if (!clear_core)
					continue;
				for (k = 0; k < switch_record_cnt; k++) {
					if (!switches_bitmap[k] ||
					    !bit_test(switches_bitmap[k], i))
						continue;
					bit_clear(switches_bitmap[k], i);
					switches_node_cnt[k]--;
					switches_core_cnt[k] -= c;
				}
			}
		}
	}

#if SELECT_DEBUG
	/* Don't compile this, it slows things down too much */
	for (i = 0; i < switch_record_cnt; i++) {
		char *node_names = NULL;
		if (switches_node_cnt[i])
			node_names = bitmap2node_name(switches_bitmap[i]);
		info("switch=%s nodes=%u:%s cores:%d required:%u speed=%u",
		     switch_record_table[i].name,
		     switches_node_cnt[i], node_names,
		     switches_core_cnt[i], switches_required[i],
		     switch_record_table[i].link_speed);
		xfree(node_names);
	}
#endif

	/* Determine lowest level switch satisfying request with best fit */
	best_fit_inx = -1;
	for (j = 0; j < switch_record_cnt; j++) {
		if ((switches_node_cnt[j] < rem_nodes) ||
		    (core_cnt && (switches_core_cnt[j] < rem_cores)))
			continue;
		if ((best_fit_inx == -1) ||
		    (switch_record_table[j].level <
		     switch_record_table[best_fit_inx].level) ||
		    ((switch_record_table[j].level ==
		      switch_record_table[best_fit_inx].level) &&
		     (switches_node_cnt[j] < switches_node_cnt[best_fit_inx])))
			/* We should use core count by switch here as well */
			best_fit_inx = j;
	}
	if (best_fit_inx == -1) {
		debug("%s: could not find resources for reservation", __func__);
		goto fini;
	}

	/* Identify usable leafs (within higher switch having best fit) */
	for (j = 0; j < switch_record_cnt; j++) {
		if ((switch_record_table[j].level != 0) ||
		    (!bit_super_set(switches_bitmap[j],
				    switches_bitmap[best_fit_inx]))) {
			switches_node_cnt[j] = 0;
		}
	}

	/* Select resources from these leafs on a best-fit basis */
	avail_nodes_bitmap = bit_alloc(node_record_count);
	while (rem_nodes > 0) {
		best_fit_nodes = best_fit_sufficient = 0;
		for (j = 0; j < switch_record_cnt; j++) {
			if (switches_node_cnt[j] == 0)
				continue;
			if (core_cnt) {
				sufficient =
					(switches_node_cnt[j] >= rem_nodes) &&
					(switches_core_cnt[j] >= rem_cores);
			} else
				sufficient = switches_node_cnt[j] >= rem_nodes;
			/*
			 * If first possibility OR
			 * first set large enough for request OR
			 * tightest fit (less resource waste) OR
			 * nothing yet large enough, but this is biggest
			 */
			if ((best_fit_nodes == 0) ||
			    (sufficient && (best_fit_sufficient == 0)) ||
			    (sufficient &&
			     (switches_node_cnt[j] < best_fit_nodes)) ||
			    ((sufficient == 0) &&
			     (switches_node_cnt[j] > best_fit_nodes))) {
				best_fit_nodes = switches_node_cnt[j];
				best_fit_location = j;
				best_fit_sufficient = sufficient;
			}
		}
		if (best_fit_nodes == 0)
			break;
		/* Use select nodes from this leaf */
		i_first = bit_ffs(switches_bitmap[best_fit_location]);
		if (i_first >= 0)
			i_last = bit_fls(switches_bitmap[best_fit_location]);
		else
			i_last = i_first - 1;
		for (i = i_first; i <= i_last; i++) {
			if (!bit_test(switches_bitmap[best_fit_location], i))
				continue;
			bit_clear(switches_bitmap[best_fit_location], i);
			switches_node_cnt[best_fit_location]--;

			if (bit_test(avail_nodes_bitmap, i)) {
				/*
				 * node on multiple leaf switches
				 * and already selected
				 */
				continue;
			}
			c = select_node_record[i].tot_cores;
			if (exc_core_bitmap && exc_core_bitmap[i])
				c -= bit_set_count(exc_core_bitmap[i]);
			if (c < cores_per_node)
				continue;
			debug2("Using node %d with %d cores available", i, c);
			bit_set(avail_nodes_bitmap, i);
			rem_cores -= c;
			if (--rem_nodes <= 0)
				break;
		}
		switches_node_cnt[best_fit_location] = 0;
	}

	if ((rem_nodes > 0) || (rem_cores > 0))	/* insufficient resources */
		FREE_NULL_BITMAP(avail_nodes_bitmap);

fini:	for (i = 0; i < switch_record_cnt; i++) {
		FREE_NULL_BITMAP(switches_bitmap[i]);
		free_core_array(&switches_core_bitmap[i]);
	}
	xfree(switches_bitmap);
	xfree(switches_core_bitmap);
	xfree(switches_core_cnt);
	xfree(switches_node_cnt);
	xfree(switches_required);

	if (avail_nodes_bitmap && core_cnt) {
		/* Reservation is using partial nodes */
		picked_node_bitmap = bit_alloc(bit_size(avail_node_bitmap));
		picked_core_bitmap = build_core_array();

		rem_cores = rem_cores_save;
		n = 0;
		prev_rem_cores = -1;
		while (rem_cores) {
			int avail_cores_in_node, inx, i;

			inx = bit_ffs(avail_nodes_bitmap);
			if ((inx < 0) && aggr_core_cnt && (rem_cores > 0) &&
			    (rem_cores != prev_rem_cores)) {
				/*
				 * Make another pass over nodes to reach
				 * requested aggregate core count
				 */
				bit_or(avail_nodes_bitmap, picked_node_bitmap);
				inx = bit_ffs(avail_nodes_bitmap);
				prev_rem_cores = rem_cores;
				cores_per_node = 1;
			}
			if (inx < 0)
				break;

			debug2("Using node inx:%d cores_per_node:%d rem_cores:%u",
			       inx, cores_per_node, rem_cores);

			/* Clear this node from the initial available bitmap */
			bit_clear(avail_nodes_bitmap, inx);

			if (cr_node_num_cores[inx] < cores_per_node)
				continue;

			avail_cores_in_node = select_node_record[inx].tot_cores;
			if (exc_core_bitmap && exc_core_bitmap[inx]) {
				avail_cores_in_node -=
					bit_set_count(exc_core_bitmap[inx]);
			}
			debug2("Node inx:%d has %d available cores", inx,
			       avail_cores_in_node);
			if (avail_cores_in_node < cores_per_node)
				continue;

			avail_cores_in_node = 0;
			if (!picked_core_bitmap[inx]) {
				picked_core_bitmap[inx] =
					bit_alloc(cr_node_num_cores[inx]);
			}
			for (i = 0; i < cr_node_num_cores[inx]; i++) {
				if ((!exc_core_bitmap ||
				     !exc_core_bitmap[inx] ||
				     !bit_test(exc_core_bitmap[inx], i)) &&
				    !bit_test(picked_core_bitmap[inx], i)) {
					bit_set(picked_core_bitmap[inx], i);
					rem_cores--;
					avail_cores_in_node++;
				}
				if (rem_cores == 0)
					break;
				if (aggr_core_cnt &&
				    (avail_cores_in_node >= cores_per_node))
					break;
				if (!aggr_core_cnt &&
				    (avail_cores_in_node >= core_cnt[n]))
					break;
			}

			/* Add this node to the final node bitmap */
			if (avail_cores_in_node)
				bit_set(picked_node_bitmap, inx);
			n++;
		}
		FREE_NULL_BITMAP(avail_nodes_bitmap);
		free_core_array(&exc_core_bitmap);

		if (rem_cores) {
			info("reservation request can not be satisfied");
			FREE_NULL_BITMAP(picked_node_bitmap);
			picked_node_bitmap = NULL;
		} else {
			FREE_NULL_BITMAP(*core_bitmap);
			*core_bitmap =
				_array_to_core_bitmap(picked_core_bitmap);
		}
		free_core_array(&picked_core_bitmap);
		return picked_node_bitmap;
	}
	free_core_array(&exc_core_bitmap);

	return avail_nodes_bitmap;
}

/* Delete the given select_node_record and select_node_usage arrays */
extern void cr_destroy_node_data(struct node_use_record *node_usage,
				 struct node_res_record *node_data)
{
	int i;

	xfree(node_data);
	if (node_usage) {
		for (i = 0; i < select_node_cnt; i++) {
			FREE_NULL_LIST(node_usage[i].gres_list);
		}
		xfree(node_usage);
	}
}


/* Delete the given list of partition data */
extern void cr_destroy_part_data(struct part_res_record *this_ptr)
{
	while (this_ptr) {
		struct part_res_record *tmp = this_ptr;
		this_ptr = this_ptr->next;
		tmp->part_ptr = NULL;

		if (tmp->row) {
			cr_destroy_row_data(tmp->row, tmp->num_rows);
			tmp->row = NULL;
		}
		xfree(tmp);
	}
}


/* Delete the given partition row data */
extern void cr_destroy_row_data(struct part_row_data *row, uint16_t num_rows)
{
	uint32_t r, n;

	for (r = 0; r < num_rows; r++) {
		if (row[r].row_bitmap) {
			for (n = 0; n < select_node_cnt; n++)
				FREE_NULL_BITMAP(row[r].row_bitmap[n]);
			xfree(row[r].row_bitmap);
		}
		xfree(row[r].job_list);
	}
	xfree(row);
}

/* Log contents of partition structure */
extern void dump_parts(struct part_res_record *p_ptr)
{
	uint32_t n, r;
	struct node_record *node_ptr;

	info("part:%s rows:%u prio:%u ", p_ptr->part_ptr->name, p_ptr->num_rows,
	     p_ptr->part_ptr->priority_tier);

	if (!p_ptr->row)
		return;

	for (r = 0; r < p_ptr->num_rows; r++) {
		char str[64]; /* print first 64 bits of bitmaps */
		char *sep = "", *tmp = NULL;
		int max_nodes_rep = 4;	/* max 4 allocated nodes to report */
		for (n = 0; n < select_node_cnt; n++) {
			if (!p_ptr->row[r].row_bitmap ||
			    !p_ptr->row[r].row_bitmap[n] ||
			    !bit_set_count(p_ptr->row[r].row_bitmap[n]))
				continue;
			node_ptr = node_record_table_ptr + n;
			bit_fmt(str, sizeof(str), p_ptr->row[r].row_bitmap[n]);
			xstrfmtcat(tmp, "%salloc_cores[%s]:%s",
				   sep, node_ptr->name, str);
			sep = ",";
			if (--max_nodes_rep == 0)
				break;
		}
		info(" row:%u num_jobs:%u: %s", r, p_ptr->row[r].num_jobs, tmp);
		xfree(tmp);
	}
}

/* helper script for cr_sort_part_rows() */
static void _swap_rows(struct part_row_data *a, struct part_row_data *b)
{
	struct part_row_data tmprow;

	memcpy(&tmprow, a, sizeof(struct part_row_data));
	memcpy(a, b, sizeof(struct part_row_data));
	memcpy(b, &tmprow, sizeof(struct part_row_data));
}

/* sort the rows of a partition from "most allocated" to "least allocated" */
extern void cr_sort_part_rows(struct part_res_record *p_ptr)
{
	uint32_t i, j, b, n, r;
	uint32_t *a;

	if (!p_ptr->row)
		return;

	a = xcalloc(p_ptr->num_rows, sizeof(uint32_t));
	for (r = 0; r < p_ptr->num_rows; r++) {
		if (!p_ptr->row[r].row_bitmap)
			continue;
		for (n = 0; n < select_node_cnt; n++) {
			if (!p_ptr->row[r].row_bitmap[n])
				continue;
			a[r] += bit_set_count(p_ptr->row[r].row_bitmap[n]);
		}
	}
	for (i = 0; i < p_ptr->num_rows; i++) {
		for (j = i + 1; j < p_ptr->num_rows; j++) {
			if (a[j] > a[i]) {
				b = a[j];
				a[j] = a[i];
				a[i] = b;
				_swap_rows(&(p_ptr->row[i]), &(p_ptr->row[j]));
			}
		}
	}
	xfree(a);
>>>>>>> 164bafcc

/* select_p_resv_test() in cons_common */<|MERGE_RESOLUTION|>--- conflicted
+++ resolved
@@ -87,407 +87,6 @@
 
 /* Global variables */
 bitstr_t **spec_core_res	= NULL;
-<<<<<<< HEAD
-=======
-bool       topo_optional	= false;
-
-/* Global functions */
-extern select_nodeinfo_t *select_p_select_nodeinfo_alloc(void);
-extern int select_p_select_nodeinfo_free(select_nodeinfo_t *nodeinfo);
-
-/* Local functions */
-static int _add_job_to_res(struct job_record *job_ptr, int action);
-static bitstr_t *_array_to_core_bitmap(bitstr_t **core_res);
-static bitstr_t **_core_bitmap_to_array(bitstr_t *core_bitmap);
-static struct multi_core_data * _create_default_mc(void);
-static void _create_part_data(void);
-static inline void _dump_nodes(void);
-static inline void _dump_parts(struct part_res_record *p_ptr);
-static uint16_t _get_job_node_req(struct job_record *job_ptr);
-static bitstr_t *_pick_first_cores(bitstr_t *avail_node_bitmap,
-				   uint32_t node_cnt, uint32_t *core_cnt,
-				   bitstr_t ***exc_cores);
-static bitstr_t *_sequential_pick(bitstr_t *avail_node_bitmap,
-				  uint32_t node_cnt, uint32_t *core_cnt,
-				  bitstr_t ***exc_cores);
-static int  _sort_part_prio(void *x, void *y);
-static void _spec_core_filter(bitstr_t **avail_cores);
-
-/*
- * allocate resources to the given job
- * - add 'struct job_resources' resources to 'struct part_res_record'
- * - add job's memory requirements to 'struct node_res_record'
- *
- * if action = 0 then add cores, memory + GRES (starting new job)
- * if action = 1 then add memory + GRES (adding suspended job at restart)
- * if action = 2 then only add cores (suspended job is resumed)
- *
- * See also: rm_job_res() in job_test.c
- */
-static int _add_job_to_res(struct job_record *job_ptr, int action)
-{
-	struct job_resources *job = job_ptr->job_resrcs;
-	struct node_record *node_ptr;
-	struct part_res_record *p_ptr;
-	List node_gres_list;
-	int i, i_first, i_last, n;
-	bitstr_t *core_bitmap;
-
-	if (!job || !job->core_bitmap) {
-		error("%s: %s: %pJ has no job_resrcs info",
-		      plugin_type, __func__, job_ptr);
-		return SLURM_ERROR;
-	}
-
-	debug3("%s: %s: %pJ action:%d ", plugin_type, __func__, job_ptr,
-	       action);
-
-	if (select_debug_flags & DEBUG_FLAG_SELECT_TYPE)
-		log_job_resources(job_ptr);
-
-	i_first = bit_ffs(job->node_bitmap);
-	if (i_first == -1)
-		i_last = -2;
-	else
-		i_last = bit_fls(job->node_bitmap);
-	for (i = i_first, n = -1; i <= i_last; i++) {
-		if (!bit_test(job->node_bitmap, i))
-			continue;
-		n++;
-		if (job->cpus[n] == 0)
-			continue;  /* node removed by job resize */
-
-		node_ptr = select_node_record[i].node_ptr;
-		if (action != 2) {
-			if (select_node_usage[i].gres_list)
-				node_gres_list = select_node_usage[i].gres_list;
-			else
-				node_gres_list = node_ptr->gres_list;
-			core_bitmap = copy_job_resources_node(job, n);
-			gres_plugin_job_alloc(job_ptr->gres_list,
-					      node_gres_list, job->nhosts,
-					      i, n, job_ptr->job_id,
-					      node_ptr->name, core_bitmap,
-					      job_ptr->user_id);
-			gres_plugin_node_state_log(node_gres_list,
-						   node_ptr->name);
-			FREE_NULL_BITMAP(core_bitmap);
-		}
-
-		if (action != 2) {
-			if (job->memory_allocated[n] == 0)
-				continue;	/* node lost by job resizing */
-			select_node_usage[i].alloc_memory +=
-				job->memory_allocated[n];
-			if ((select_node_usage[i].alloc_memory >
-			     select_node_record[i].real_memory)) {
-				error("%s: %s: node %s memory is "
-				      "overallocated (%"PRIu64") for %pJ",
-				      plugin_type, __func__, node_ptr->name,
-				      select_node_usage[i].alloc_memory,
-				      job_ptr);
-			}
-		}
-		if ((powercap_get_cluster_current_cap() != 0) &&
-		    (which_power_layout() == 2)) {
-			adapt_layouts(job, job_ptr->details->cpu_freq_max, n,
-				      node_ptr->name, true);
-		}
-	}
-	
-	if (action != 2) {
-		gres_build_job_details(job_ptr->gres_list,
-				       &job_ptr->gres_detail_cnt,
-				       &job_ptr->gres_detail_str);
-	}
-
-	/* add cores */
-	if (action != 1) {
-		for (p_ptr = select_part_record; p_ptr; p_ptr = p_ptr->next) {
-			if (p_ptr->part_ptr == job_ptr->part_ptr)
-				break;
-		}
-		if (!p_ptr) {
-			char *part_name;
-			if (job_ptr->part_ptr)
-				part_name = job_ptr->part_ptr->name;
-			else
-				part_name = job_ptr->partition;
-			error("%s: %s: could not find partition %s",
-			      plugin_type, __func__, part_name);
-			return SLURM_ERROR;
-		}
-		if (!p_ptr->row) {
-			p_ptr->row = xcalloc(p_ptr->num_rows,
-					     sizeof(struct part_row_data));
-		}
-
-		/* find a row to add this job */
-		for (i = 0; i < p_ptr->num_rows; i++) {
-			if (!can_job_fit_in_row(job, &(p_ptr->row[i])))
-				continue;
-			debug3("%s: %s: adding %pJ to part %s row %u",
-			      	plugin_type, __func__, job_ptr,
-			       p_ptr->part_ptr->name, i);
-			add_job_to_row(job, &(p_ptr->row[i]));
-			break;
-		}
-		if (i >= p_ptr->num_rows) {
-			/*
-			 * Job started or resumed and it's allocated resources
-			 * are already in use by some other job. Typically due
-			 * to manually resuming a job.
-			 */
-			error("%s: %s: job overflow: "
-			      "could not find idle resources for %pJ",
-			      plugin_type, __func__, job_ptr);
-			/* No row available to record this job */
-		}
-		/* update the node state */
-		for (i = i_first, n = -1; i <= i_last; i++) {
-			if (bit_test(job->node_bitmap, i)) {
-				n++;
-				if (job->cpus[n] == 0)
-					continue;  /* node lost by job resize */
-				select_node_usage[i].node_state +=
-					job->node_req;
-			}
-		}
-		if (select_debug_flags & DEBUG_FLAG_SELECT_TYPE) {
-			info("DEBUG: %s (after):", __func__);
-			dump_parts(p_ptr);
-		}
-	}
-
-	return SLURM_SUCCESS;
-}
-
-/* Translate system-wide core bitmap to per-node core bitmap array */
-static bitstr_t **_core_bitmap_to_array(bitstr_t *core_bitmap)
-{
-	bitstr_t **core_array = NULL;
-	int i, i_first, i_last, j, c;
-	int node_inx = 0, core_offset;
-	char tmp[128];
-
-	if (!core_bitmap)
-		return core_array;
-
-#if _DEBUG
-	bit_fmt(tmp, sizeof(tmp), core_bitmap);
-	error("%s: %s: IN core bitmap %s", plugin_type, __func__, tmp);
-#endif
-
-	i_first = bit_ffs(core_bitmap);
-	if (i_first == -1)
-		return core_array;
-	i_last = bit_fls(core_bitmap);
-	core_array = build_core_array();
-	for (i = i_first; i <= i_last; i++) {
-		if (!bit_test(core_bitmap, i))
-			continue;
-		for (j = node_inx; j < select_node_cnt; j++) {
-			if (i < select_node_record[j].cume_cores) {
-				node_inx = j;
-				i = select_node_record[j].cume_cores - 1;
-				break;
-			}
-		}
-		if (j >= select_node_cnt) {
-			bit_fmt(tmp, sizeof(tmp), core_bitmap);
-			error("%s: %s: error translating core bitmap %s",
-			      plugin_type, __func__, tmp);
-			break;
-		}
-		/* Copy all core bitmaps for this node here */
-		core_array[node_inx] =
-			bit_alloc(select_node_record[node_inx].tot_cores);
-		core_offset = select_node_record[node_inx].cume_cores -
-			      select_node_record[node_inx].tot_cores;
-		for (c = 0; c < select_node_record[node_inx].tot_cores; c++) {
-			if (bit_test(core_bitmap, core_offset + c))
-				bit_set(core_array[node_inx], c);
-		}
-		node_inx++;
-	}
-
-#if _DEBUG
-	for (i = 0; i < select_node_cnt; i++) {
-		if (!core_array[i])
-			continue;
-		bit_fmt(tmp, sizeof(tmp), core_array[i]);
-		error("%s: %s: OUT core bitmap[%d] %s", plugin_type, __func__,
-		      i, tmp);
-	}
-#endif
-
-	return core_array;
-}
-
-/* Translate per-node core bitmap array to system-wide core bitmap */
-static bitstr_t *_array_to_core_bitmap(bitstr_t **core_array)
-{
-	bitstr_t *core_bitmap = NULL;
-	int i;
-	int c, core_offset;
-#if _DEBUG
-	char tmp[128];
-#endif
-
-	if (!core_array)
-		return core_bitmap;
-
-#if _DEBUG
-	for (i = 0; i < select_node_cnt; i++) {
-		if (!core_array[i])
-			continue;
-		bit_fmt(tmp, sizeof(tmp), core_array[i]);
-		error("%s: %s: OUT core bitmap[%d] %s", plugin_type, __func__,
-		      i, tmp);
-	}
-#endif
-
-	core_bitmap =
-		bit_alloc(select_node_record[select_node_cnt-1].cume_cores);
-	for (i = 0; i < select_node_cnt; i++) {
-		if (!core_array[i])
-			continue;
-		core_offset = select_node_record[i].cume_cores -
-			      select_node_record[i].tot_cores;
-		for (c = 0; c < select_node_record[i].tot_cores; c++) {
-			if (bit_test(core_array[i], c))
-				bit_set(core_bitmap, core_offset + c);
-		}
-	}
-
-#if _DEBUG
-	bit_fmt(tmp, sizeof(tmp), core_bitmap);
-	error("%s: %s: IN core bitmap %s", plugin_type, __func__, tmp);
-#endif
-
-	return core_bitmap;
-}
-
-static struct multi_core_data * _create_default_mc(void)
-{
-	struct multi_core_data *mc_ptr;
-
-	mc_ptr = xmalloc(sizeof(struct multi_core_data));
-	mc_ptr->sockets_per_node = NO_VAL16;
-	mc_ptr->cores_per_socket = NO_VAL16;
-	mc_ptr->threads_per_core = NO_VAL16;
-	/* Other fields initialized to zero by xmalloc */
-
-	return mc_ptr;
-}
-
-/* (re)create the global select_part_record array */
-static void _create_part_data(void)
-{
-	List part_rec_list = NULL;
-	ListIterator part_iterator;
-	struct part_record *p_ptr;
-	struct part_res_record *this_ptr, *last_ptr = NULL;
-	int num_parts;
-
-	cr_destroy_part_data(select_part_record);
-	select_part_record = NULL;
-
-	num_parts = list_count(part_list);
-	if (!num_parts)
-		return;
-	info("%s: preparing for %d partitions", plugin_type, num_parts);
-
-	part_rec_list = list_create(NULL);
-	part_iterator = list_iterator_create(part_list);
-	while ((p_ptr = (struct part_record *) list_next(part_iterator))) {
-		this_ptr = xmalloc(sizeof(struct part_res_record));
-		this_ptr->part_ptr = p_ptr;
-		this_ptr->num_rows = p_ptr->max_share;
-		if (this_ptr->num_rows & SHARED_FORCE)
-			this_ptr->num_rows &= (~SHARED_FORCE);
-		if (preempt_by_qos)	/* Add row for QOS preemption */
-			this_ptr->num_rows++;
-		/* SHARED=EXCLUSIVE sets max_share = 0 */
-		if (this_ptr->num_rows < 1)
-			this_ptr->num_rows = 1;
-		/* we'll leave the 'row' array blank for now */
-		this_ptr->row = NULL;
-		list_append(part_rec_list, this_ptr);
-	}
-	list_iterator_destroy(part_iterator);
-
-	/* Sort the select_part_records by priority */
-	list_sort(part_rec_list, _sort_part_prio);
-	part_iterator = list_iterator_create(part_rec_list);
-	while ((this_ptr = (struct part_res_record *)list_next(part_iterator))){
-		if (last_ptr)
-			last_ptr->next = this_ptr;
-		else
-			select_part_record = this_ptr;
-		last_ptr = this_ptr;
-	}
-	list_iterator_destroy(part_iterator);
-	list_destroy(part_rec_list);
-}
-
-#if _DEBUG
-static char *_node_state_str(uint16_t node_state)
-{
-	if (node_state >= NODE_CR_RESERVED)
-		return "reserved";	/* Exclusive allocation */
-	if (node_state >= NODE_CR_ONE_ROW)
-		return "one_row";	/* Dedicated core for this partition */
-	return "available";		/* Idle or in-use (shared) */
-}
-#endif
-
-static inline void _dump_nodes(void)
-{
-#if _DEBUG
-	struct node_record *node_ptr;
-	List gres_list;
-	int i;
-
-	for (i = 0; i < select_node_cnt; i++) {
-		node_ptr = select_node_record[i].node_ptr;
-		info("Node:%s Boards:%u SocketsPerBoard:%u CoresPerSocket:%u "
-		     "ThreadsPerCore:%u TotalCores:%u CumeCores:%u TotalCPUs:%u "
-		     "PUsPerCore:%u AvailMem:%"PRIu64" AllocMem:%"PRIu64" State:%s(%d)",
-		     node_ptr->name,
-		     select_node_record[i].boards,
-		     select_node_record[i].sockets,
-		     select_node_record[i].cores,
-		     select_node_record[i].threads,
-		     select_node_record[i].tot_cores,
-		     select_node_record[i].cume_cores,
-		     select_node_record[i].cpus,
-		     select_node_record[i].vpus,
-		     select_node_record[i].real_memory,
-		     select_node_usage[i].alloc_memory,
-		     _node_state_str(select_node_usage[i].node_state),
-		     select_node_usage[i].node_state);
-
-		if (select_node_usage[i].gres_list)
-			gres_list = select_node_usage[i].gres_list;
-		else
-			gres_list = node_ptr->gres_list;
-		if (gres_list)
-			gres_plugin_node_state_log(gres_list, node_ptr->name);
-	}
-#endif
-}
-
-static inline void _dump_parts(struct part_res_record *p_ptr)
-{
-#if _DEBUG
-	/* dump partition data */
-	for (; p_ptr; p_ptr = p_ptr->next) {
-		dump_parts(p_ptr);
-	}
-#endif
-}
->>>>>>> 164bafcc
 
 /* Clear from avail_cores all specialized cores */
 static void _spec_core_filter(bitstr_t *node_bitmap, bitstr_t **avail_cores)
@@ -1010,695 +609,6 @@
 
 /* select_p_update_node_config() in cons_common */
 
-<<<<<<< HEAD
 /* select_p_reconfigure() in cons_common */
-=======
-/* Unused for this plugin */
-extern int select_p_select_jobinfo_get(select_jobinfo_t *jobinfo,
-				       enum select_jobdata_type data_type,
-				       void *data)
-{
-	return SLURM_ERROR;
-}
-
-/* Unused for this plugin */
-extern select_jobinfo_t *select_p_select_jobinfo_copy(select_jobinfo_t *jobinfo)
-{
-	return NULL;
-}
-
-/* Unused for this plugin */
-extern int select_p_select_jobinfo_pack(select_jobinfo_t *jobinfo, Buf buffer,
-					uint16_t protocol_version)
-{
-	return SLURM_SUCCESS;
-}
-
-/* Unused for this plugin */
-extern int select_p_select_jobinfo_unpack(select_jobinfo_t *jobinfo,
-					  Buf buffer,
-					  uint16_t protocol_version)
-{
-	return SLURM_SUCCESS;
-}
-
-/* Unused for this plugin */
-extern char *select_p_select_jobinfo_sprint(select_jobinfo_t *jobinfo,
-					    char *buf, size_t size, int mode)
-{
-	if (buf && size) {
-		buf[0] = '\0';
-		return buf;
-	}
-	return NULL;
-}
-
-/* Unused for this plugin */
-extern char *select_p_select_jobinfo_xstrdup(select_jobinfo_t *jobinfo,
-					     int mode)
-{
-	return NULL;
-}
-
-extern int select_p_get_info_from_plugin(enum select_plugindata_info info,
-					 struct job_record *job_ptr,
-					 void *data)
-{
-	int rc = SLURM_SUCCESS;
-	uint32_t *tmp_32 = (uint32_t *) data;
-	List *tmp_list = (List *) data;
-
-	switch (info) {
-	case SELECT_CR_PLUGIN:
-		*tmp_32 = SELECT_TYPE_CONS_TRES;
-		break;
-	case SELECT_CONFIG_INFO:
-		*tmp_list = NULL;
-		break;
-	case SELECT_SINGLE_JOB_TEST:
-		*tmp_32 = 1;
-		break;
-	default:
-		error("%s: info type %d invalid", __func__, info);
-		rc = SLURM_ERROR;
-		break;
-	}
-	return rc;
-}
-
-extern int select_p_update_node_config(int index)
-{
-	if (index >= select_node_cnt) {
-		error("%s: index too large (%d > %d)", __func__, index,
-		      select_node_cnt);
-		return SLURM_ERROR;
-	}
-
-	/*
-	 * Socket and core count can be changed when KNL node reboots in a
-	 * different NUMA configuration
-	 */
-	if ((select_fast_schedule == 1) &&
-	    (select_node_record[index].sockets !=
-	     select_node_record[index].node_ptr->config_ptr->sockets) &&
-	    (select_node_record[index].cores !=
-	     select_node_record[index].node_ptr->config_ptr->cores) &&
-	    ((select_node_record[index].sockets *
-	      select_node_record[index].cores) ==
-	     (select_node_record[index].node_ptr->sockets *
-	      select_node_record[index].node_ptr->cores))) {
-		select_node_record[index].cores =
-			select_node_record[index].node_ptr->config_ptr->cores;
-		select_node_record[index].sockets =
-			select_node_record[index].node_ptr->config_ptr->sockets;
-		select_node_record[index].tot_sockets =
-			select_node_record[index].boards *
-			select_node_record[index].sockets;
-	}
-
-	if (select_fast_schedule)
-		return SLURM_SUCCESS;
-
-	select_node_record[index].real_memory =
-		select_node_record[index].node_ptr->real_memory;
-	select_node_record[index].mem_spec_limit =
-		select_node_record[index].node_ptr->mem_spec_limit;
-
-	return SLURM_SUCCESS;
-}
-
-/* Unused for this plugin */
-extern int select_p_update_node_state(struct node_record *node_ptr)
-{
-	return SLURM_SUCCESS;
-}
-
-extern int select_p_reconfigure(void)
-{
-	ListIterator job_iterator;
-	struct job_record *job_ptr;
-	int cleaning_job_cnt = 0, rc = SLURM_SUCCESS, run_time;
-	time_t now = time(NULL);
-
-	info("%s: select_p_reconfigure", plugin_type);
-	select_debug_flags = slurm_get_debug_flags();
-	def_cpu_per_gpu = 0;
-	def_mem_per_gpu = 0;
-	if (slurmctld_conf.job_defaults_list) {
-		def_cpu_per_gpu = get_def_cpu_per_gpu(
-					slurmctld_conf.job_defaults_list);
-		def_mem_per_gpu = get_def_mem_per_gpu(
-					slurmctld_conf.job_defaults_list);
-	}
-
-	rc = select_p_node_init(node_record_table_ptr, node_record_count);
-	if (rc != SLURM_SUCCESS)
-		return rc;
-
-	/* reload job data */
-	job_iterator = list_iterator_create(job_list);
-	while ((job_ptr = (struct job_record *) list_next(job_iterator))) {
-		if (IS_JOB_RUNNING(job_ptr)) {
-			/* add the job */
-			_add_job_to_res(job_ptr, 0);
-		} else if (IS_JOB_SUSPENDED(job_ptr)) {
-			/* add the job in a suspended state */
-			if (job_ptr->priority == 0)
-				(void) _add_job_to_res(job_ptr, 1);
-			else	/* Gang schedule suspend */
-				(void) _add_job_to_res(job_ptr, 0);
-		} else if (job_cleaning(job_ptr)) {
-			cleaning_job_cnt++;
-			run_time = (int) difftime(now, job_ptr->end_time);
-			if (run_time >= 300) {
-				info("%pJ NHC hung for %d secs, releasing "
-				     "resources now, may underflow later)",
-				     job_ptr, run_time);
-				/*
-				 * If/when NHC completes, it will release
-				 * resources that are not marked as allocated
-				 * to this job without line below.
-				 */
-				//_add_job_to_res(job_ptr, 0);
-				uint16_t released = 1;
-				select_g_select_jobinfo_set(
-					               job_ptr->select_jobinfo,
-					               SELECT_JOBDATA_RELEASED,
-					               &released);
-			} else {
-				_add_job_to_res(job_ptr, 0);
-			}
-		}
-	}
-	list_iterator_destroy(job_iterator);
-	select_state_initializing = false;
-
-	if (cleaning_job_cnt) {
-		info("%d jobs are in cleaning state (running Node Health Check)",
-		     cleaning_job_cnt);
-	}
-
-	return SLURM_SUCCESS;
-}
-
-extern bitstr_t *select_p_resv_test(resv_desc_msg_t *resv_desc_ptr,
-				    uint32_t node_cnt,
-				    bitstr_t *avail_node_bitmap,
-				    bitstr_t **core_bitmap)
-{
-	bitstr_t **switches_bitmap;		/* nodes on this switch */
-	bitstr_t ***switches_core_bitmap;	/* cores on this switch */
-	int       *switches_core_cnt;		/* total cores on switch */
-	int       *switches_node_cnt;		/* total nodes on switch */
-	int       *switches_required;		/* set if has required node */
-
-	bitstr_t *avail_nodes_bitmap = NULL;	/* nodes on any switch */
-	bitstr_t *picked_node_bitmap;
-	uint32_t *core_cnt, flags;
-	bitstr_t **exc_core_bitmap = NULL, **picked_core_bitmap;
-	int32_t prev_rem_cores, rem_cores = 0, rem_cores_save, rem_nodes;
-	uint32_t cores_per_node = 1;	/* Minimum cores per node to consider */
-	bool aggr_core_cnt = false, clear_core, sufficient;
-	int c, i, i_first, i_last, j, k, n;
-	int best_fit_inx, best_fit_nodes;
-	int best_fit_location = 0, best_fit_sufficient;
-
-	xassert(avail_node_bitmap);
-	xassert(resv_desc_ptr);
-
-	/*
-	 * FIXME: core_bitmap is a full-system core bitmap to be replaced
-	 * with a set of per-node bitmaps in a future release of Slurm
-	 */
-	if (core_bitmap)
-		exc_core_bitmap = _core_bitmap_to_array(*core_bitmap);
-
-	core_cnt = resv_desc_ptr->core_cnt;
-	flags = resv_desc_ptr->flags;
-
-	if ((flags & RESERVE_FLAG_FIRST_CORES) && core_cnt) {
-		/* Reservation request with "Flags=first_cores CoreCnt=#" */
-		avail_nodes_bitmap = _pick_first_cores(avail_node_bitmap,
-						       node_cnt, core_cnt,
-						       &exc_core_bitmap);
-		if (avail_nodes_bitmap && core_bitmap && exc_core_bitmap) {
-			FREE_NULL_BITMAP(*core_bitmap);
-			*core_bitmap = _array_to_core_bitmap(exc_core_bitmap);
-		}
-		free_core_array(&exc_core_bitmap);
-		return avail_nodes_bitmap;
-	}
-
-	/* When reservation includes a nodelist we use _sequential_pick code */
-	if (!switch_record_cnt || !switch_record_table || !node_cnt)  {
-		/* Reservation request with "Nodes=* [CoreCnt=#]" */
-		avail_nodes_bitmap = _sequential_pick(avail_node_bitmap,
-						      node_cnt, core_cnt,
-						      &exc_core_bitmap);
-		if (avail_nodes_bitmap && core_bitmap && exc_core_bitmap) {
-			FREE_NULL_BITMAP(*core_bitmap);
-			*core_bitmap = _array_to_core_bitmap(exc_core_bitmap);
-		}
-		free_core_array(&exc_core_bitmap);
-		return avail_nodes_bitmap;
-	}
-
-	/* Use topology state information */
-	if (bit_set_count(avail_node_bitmap) < node_cnt) {
-		free_core_array(&exc_core_bitmap);
-		return NULL;
-	}
-
-	if (core_cnt && spec_core_res) {
-		if (!exc_core_bitmap)
-			exc_core_bitmap = build_core_array();
-		core_array_or(exc_core_bitmap, spec_core_res);
-	}
-
-	rem_nodes = node_cnt;
-	if (core_cnt && core_cnt[1]) {	/* Array of core counts */
-		for (j = 0; core_cnt[j]; j++) {
-			rem_cores += core_cnt[j];
-			if (j == 0)
-				cores_per_node = core_cnt[j];
-			else if (cores_per_node > core_cnt[j])
-				cores_per_node = core_cnt[j];
-		}
-	} else if (core_cnt) {		/* Aggregate core count */
-		rem_cores = core_cnt[0];
-		cores_per_node = core_cnt[0] / MAX(node_cnt, 1);
-		aggr_core_cnt = true;
-	} else if (cr_node_num_cores)
-		cores_per_node = cr_node_num_cores[0];
-	else
-		cores_per_node = 1;
-	rem_cores_save = rem_cores;
-
-	/*
-	 * Construct a set of switch array entries,
-	 * use the same indexes as switch_record_table in slurmctld
-	 */
-	switches_bitmap = xcalloc(switch_record_cnt, sizeof(bitstr_t *));
-	switches_core_bitmap = xcalloc(switch_record_cnt, sizeof(bitstr_t **));
-	switches_core_cnt = xcalloc(switch_record_cnt, sizeof(int));
-	switches_node_cnt = xcalloc(switch_record_cnt, sizeof(int));
-	switches_required = xcalloc(switch_record_cnt, sizeof(int));
-
-	for (i = 0; i < switch_record_cnt; i++) {
-		switches_bitmap[i] =
-			bit_copy(switch_record_table[i].node_bitmap);
-		bit_and(switches_bitmap[i], avail_node_bitmap);
-		switches_node_cnt[i] = bit_set_count(switches_bitmap[i]);
-		switches_core_bitmap[i] = mark_avail_cores(switches_bitmap[i],
-							   NO_VAL16);
-		if (exc_core_bitmap) {
-			core_array_and_not(switches_core_bitmap[i],
-					   exc_core_bitmap);
-		}
-		switches_core_cnt[i] =
-			count_core_array_set(switches_core_bitmap[i]);
-		debug2("switch:%d nodes:%d cores:%d",
-		       i, switches_node_cnt[i], switches_core_cnt[i]);
-	}
-
-	/* Remove nodes with fewer available cores than needed */
-	if (core_cnt) {
-		n = 0;
-		for (j = 0; j < switch_record_cnt; j++) {
-			i_first = bit_ffs(switches_bitmap[j]);
-			if (i_first >= 0)
-				i_last = bit_fls(switches_bitmap[j]);
-			else
-				i_last = i_first - 1;
-			for (i = i_first; i <= i_last; i++) {
-				if (!bit_test(switches_bitmap[j], i))
-					continue;
-				c = select_node_record[i].tot_cores;
-				if (exc_core_bitmap && exc_core_bitmap[i])
-					c -= bit_set_count(exc_core_bitmap[i]);
-				clear_core = false;
-				if (aggr_core_cnt && (c < cores_per_node)) {
-					clear_core = true;
-				} else if (aggr_core_cnt) {
-					;
-				} else if (c < core_cnt[n]) {
-					clear_core = true;
-				} else if (core_cnt[n]) {
-					n++;
-				}
-				if (!clear_core)
-					continue;
-				for (k = 0; k < switch_record_cnt; k++) {
-					if (!switches_bitmap[k] ||
-					    !bit_test(switches_bitmap[k], i))
-						continue;
-					bit_clear(switches_bitmap[k], i);
-					switches_node_cnt[k]--;
-					switches_core_cnt[k] -= c;
-				}
-			}
-		}
-	}
-
-#if SELECT_DEBUG
-	/* Don't compile this, it slows things down too much */
-	for (i = 0; i < switch_record_cnt; i++) {
-		char *node_names = NULL;
-		if (switches_node_cnt[i])
-			node_names = bitmap2node_name(switches_bitmap[i]);
-		info("switch=%s nodes=%u:%s cores:%d required:%u speed=%u",
-		     switch_record_table[i].name,
-		     switches_node_cnt[i], node_names,
-		     switches_core_cnt[i], switches_required[i],
-		     switch_record_table[i].link_speed);
-		xfree(node_names);
-	}
-#endif
-
-	/* Determine lowest level switch satisfying request with best fit */
-	best_fit_inx = -1;
-	for (j = 0; j < switch_record_cnt; j++) {
-		if ((switches_node_cnt[j] < rem_nodes) ||
-		    (core_cnt && (switches_core_cnt[j] < rem_cores)))
-			continue;
-		if ((best_fit_inx == -1) ||
-		    (switch_record_table[j].level <
-		     switch_record_table[best_fit_inx].level) ||
-		    ((switch_record_table[j].level ==
-		      switch_record_table[best_fit_inx].level) &&
-		     (switches_node_cnt[j] < switches_node_cnt[best_fit_inx])))
-			/* We should use core count by switch here as well */
-			best_fit_inx = j;
-	}
-	if (best_fit_inx == -1) {
-		debug("%s: could not find resources for reservation", __func__);
-		goto fini;
-	}
-
-	/* Identify usable leafs (within higher switch having best fit) */
-	for (j = 0; j < switch_record_cnt; j++) {
-		if ((switch_record_table[j].level != 0) ||
-		    (!bit_super_set(switches_bitmap[j],
-				    switches_bitmap[best_fit_inx]))) {
-			switches_node_cnt[j] = 0;
-		}
-	}
-
-	/* Select resources from these leafs on a best-fit basis */
-	avail_nodes_bitmap = bit_alloc(node_record_count);
-	while (rem_nodes > 0) {
-		best_fit_nodes = best_fit_sufficient = 0;
-		for (j = 0; j < switch_record_cnt; j++) {
-			if (switches_node_cnt[j] == 0)
-				continue;
-			if (core_cnt) {
-				sufficient =
-					(switches_node_cnt[j] >= rem_nodes) &&
-					(switches_core_cnt[j] >= rem_cores);
-			} else
-				sufficient = switches_node_cnt[j] >= rem_nodes;
-			/*
-			 * If first possibility OR
-			 * first set large enough for request OR
-			 * tightest fit (less resource waste) OR
-			 * nothing yet large enough, but this is biggest
-			 */
-			if ((best_fit_nodes == 0) ||
-			    (sufficient && (best_fit_sufficient == 0)) ||
-			    (sufficient &&
-			     (switches_node_cnt[j] < best_fit_nodes)) ||
-			    ((sufficient == 0) &&
-			     (switches_node_cnt[j] > best_fit_nodes))) {
-				best_fit_nodes = switches_node_cnt[j];
-				best_fit_location = j;
-				best_fit_sufficient = sufficient;
-			}
-		}
-		if (best_fit_nodes == 0)
-			break;
-		/* Use select nodes from this leaf */
-		i_first = bit_ffs(switches_bitmap[best_fit_location]);
-		if (i_first >= 0)
-			i_last = bit_fls(switches_bitmap[best_fit_location]);
-		else
-			i_last = i_first - 1;
-		for (i = i_first; i <= i_last; i++) {
-			if (!bit_test(switches_bitmap[best_fit_location], i))
-				continue;
-			bit_clear(switches_bitmap[best_fit_location], i);
-			switches_node_cnt[best_fit_location]--;
-
-			if (bit_test(avail_nodes_bitmap, i)) {
-				/*
-				 * node on multiple leaf switches
-				 * and already selected
-				 */
-				continue;
-			}
-			c = select_node_record[i].tot_cores;
-			if (exc_core_bitmap && exc_core_bitmap[i])
-				c -= bit_set_count(exc_core_bitmap[i]);
-			if (c < cores_per_node)
-				continue;
-			debug2("Using node %d with %d cores available", i, c);
-			bit_set(avail_nodes_bitmap, i);
-			rem_cores -= c;
-			if (--rem_nodes <= 0)
-				break;
-		}
-		switches_node_cnt[best_fit_location] = 0;
-	}
-
-	if ((rem_nodes > 0) || (rem_cores > 0))	/* insufficient resources */
-		FREE_NULL_BITMAP(avail_nodes_bitmap);
-
-fini:	for (i = 0; i < switch_record_cnt; i++) {
-		FREE_NULL_BITMAP(switches_bitmap[i]);
-		free_core_array(&switches_core_bitmap[i]);
-	}
-	xfree(switches_bitmap);
-	xfree(switches_core_bitmap);
-	xfree(switches_core_cnt);
-	xfree(switches_node_cnt);
-	xfree(switches_required);
-
-	if (avail_nodes_bitmap && core_cnt) {
-		/* Reservation is using partial nodes */
-		picked_node_bitmap = bit_alloc(bit_size(avail_node_bitmap));
-		picked_core_bitmap = build_core_array();
-
-		rem_cores = rem_cores_save;
-		n = 0;
-		prev_rem_cores = -1;
-		while (rem_cores) {
-			int avail_cores_in_node, inx, i;
-
-			inx = bit_ffs(avail_nodes_bitmap);
-			if ((inx < 0) && aggr_core_cnt && (rem_cores > 0) &&
-			    (rem_cores != prev_rem_cores)) {
-				/*
-				 * Make another pass over nodes to reach
-				 * requested aggregate core count
-				 */
-				bit_or(avail_nodes_bitmap, picked_node_bitmap);
-				inx = bit_ffs(avail_nodes_bitmap);
-				prev_rem_cores = rem_cores;
-				cores_per_node = 1;
-			}
-			if (inx < 0)
-				break;
-
-			debug2("Using node inx:%d cores_per_node:%d rem_cores:%u",
-			       inx, cores_per_node, rem_cores);
-
-			/* Clear this node from the initial available bitmap */
-			bit_clear(avail_nodes_bitmap, inx);
-
-			if (cr_node_num_cores[inx] < cores_per_node)
-				continue;
-
-			avail_cores_in_node = select_node_record[inx].tot_cores;
-			if (exc_core_bitmap && exc_core_bitmap[inx]) {
-				avail_cores_in_node -=
-					bit_set_count(exc_core_bitmap[inx]);
-			}
-			debug2("Node inx:%d has %d available cores", inx,
-			       avail_cores_in_node);
-			if (avail_cores_in_node < cores_per_node)
-				continue;
-
-			avail_cores_in_node = 0;
-			if (!picked_core_bitmap[inx]) {
-				picked_core_bitmap[inx] =
-					bit_alloc(cr_node_num_cores[inx]);
-			}
-			for (i = 0; i < cr_node_num_cores[inx]; i++) {
-				if ((!exc_core_bitmap ||
-				     !exc_core_bitmap[inx] ||
-				     !bit_test(exc_core_bitmap[inx], i)) &&
-				    !bit_test(picked_core_bitmap[inx], i)) {
-					bit_set(picked_core_bitmap[inx], i);
-					rem_cores--;
-					avail_cores_in_node++;
-				}
-				if (rem_cores == 0)
-					break;
-				if (aggr_core_cnt &&
-				    (avail_cores_in_node >= cores_per_node))
-					break;
-				if (!aggr_core_cnt &&
-				    (avail_cores_in_node >= core_cnt[n]))
-					break;
-			}
-
-			/* Add this node to the final node bitmap */
-			if (avail_cores_in_node)
-				bit_set(picked_node_bitmap, inx);
-			n++;
-		}
-		FREE_NULL_BITMAP(avail_nodes_bitmap);
-		free_core_array(&exc_core_bitmap);
-
-		if (rem_cores) {
-			info("reservation request can not be satisfied");
-			FREE_NULL_BITMAP(picked_node_bitmap);
-			picked_node_bitmap = NULL;
-		} else {
-			FREE_NULL_BITMAP(*core_bitmap);
-			*core_bitmap =
-				_array_to_core_bitmap(picked_core_bitmap);
-		}
-		free_core_array(&picked_core_bitmap);
-		return picked_node_bitmap;
-	}
-	free_core_array(&exc_core_bitmap);
-
-	return avail_nodes_bitmap;
-}
-
-/* Delete the given select_node_record and select_node_usage arrays */
-extern void cr_destroy_node_data(struct node_use_record *node_usage,
-				 struct node_res_record *node_data)
-{
-	int i;
-
-	xfree(node_data);
-	if (node_usage) {
-		for (i = 0; i < select_node_cnt; i++) {
-			FREE_NULL_LIST(node_usage[i].gres_list);
-		}
-		xfree(node_usage);
-	}
-}
-
-
-/* Delete the given list of partition data */
-extern void cr_destroy_part_data(struct part_res_record *this_ptr)
-{
-	while (this_ptr) {
-		struct part_res_record *tmp = this_ptr;
-		this_ptr = this_ptr->next;
-		tmp->part_ptr = NULL;
-
-		if (tmp->row) {
-			cr_destroy_row_data(tmp->row, tmp->num_rows);
-			tmp->row = NULL;
-		}
-		xfree(tmp);
-	}
-}
-
-
-/* Delete the given partition row data */
-extern void cr_destroy_row_data(struct part_row_data *row, uint16_t num_rows)
-{
-	uint32_t r, n;
-
-	for (r = 0; r < num_rows; r++) {
-		if (row[r].row_bitmap) {
-			for (n = 0; n < select_node_cnt; n++)
-				FREE_NULL_BITMAP(row[r].row_bitmap[n]);
-			xfree(row[r].row_bitmap);
-		}
-		xfree(row[r].job_list);
-	}
-	xfree(row);
-}
-
-/* Log contents of partition structure */
-extern void dump_parts(struct part_res_record *p_ptr)
-{
-	uint32_t n, r;
-	struct node_record *node_ptr;
-
-	info("part:%s rows:%u prio:%u ", p_ptr->part_ptr->name, p_ptr->num_rows,
-	     p_ptr->part_ptr->priority_tier);
-
-	if (!p_ptr->row)
-		return;
-
-	for (r = 0; r < p_ptr->num_rows; r++) {
-		char str[64]; /* print first 64 bits of bitmaps */
-		char *sep = "", *tmp = NULL;
-		int max_nodes_rep = 4;	/* max 4 allocated nodes to report */
-		for (n = 0; n < select_node_cnt; n++) {
-			if (!p_ptr->row[r].row_bitmap ||
-			    !p_ptr->row[r].row_bitmap[n] ||
-			    !bit_set_count(p_ptr->row[r].row_bitmap[n]))
-				continue;
-			node_ptr = node_record_table_ptr + n;
-			bit_fmt(str, sizeof(str), p_ptr->row[r].row_bitmap[n]);
-			xstrfmtcat(tmp, "%salloc_cores[%s]:%s",
-				   sep, node_ptr->name, str);
-			sep = ",";
-			if (--max_nodes_rep == 0)
-				break;
-		}
-		info(" row:%u num_jobs:%u: %s", r, p_ptr->row[r].num_jobs, tmp);
-		xfree(tmp);
-	}
-}
-
-/* helper script for cr_sort_part_rows() */
-static void _swap_rows(struct part_row_data *a, struct part_row_data *b)
-{
-	struct part_row_data tmprow;
-
-	memcpy(&tmprow, a, sizeof(struct part_row_data));
-	memcpy(a, b, sizeof(struct part_row_data));
-	memcpy(b, &tmprow, sizeof(struct part_row_data));
-}
-
-/* sort the rows of a partition from "most allocated" to "least allocated" */
-extern void cr_sort_part_rows(struct part_res_record *p_ptr)
-{
-	uint32_t i, j, b, n, r;
-	uint32_t *a;
-
-	if (!p_ptr->row)
-		return;
-
-	a = xcalloc(p_ptr->num_rows, sizeof(uint32_t));
-	for (r = 0; r < p_ptr->num_rows; r++) {
-		if (!p_ptr->row[r].row_bitmap)
-			continue;
-		for (n = 0; n < select_node_cnt; n++) {
-			if (!p_ptr->row[r].row_bitmap[n])
-				continue;
-			a[r] += bit_set_count(p_ptr->row[r].row_bitmap[n]);
-		}
-	}
-	for (i = 0; i < p_ptr->num_rows; i++) {
-		for (j = i + 1; j < p_ptr->num_rows; j++) {
-			if (a[j] > a[i]) {
-				b = a[j];
-				a[j] = a[i];
-				a[i] = b;
-				_swap_rows(&(p_ptr->row[i]), &(p_ptr->row[j]));
-			}
-		}
-	}
-	xfree(a);
->>>>>>> 164bafcc
 
 /* select_p_resv_test() in cons_common */