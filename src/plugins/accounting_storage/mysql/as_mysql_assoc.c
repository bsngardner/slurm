--- conflicted
+++ resolved
@@ -1462,11 +1462,7 @@
 	vals = xstrdup(sent_vals);
 
 	while ((row = mysql_fetch_row(result))) {
-<<<<<<< HEAD
-		slurmdb_assoc_rec_t *mod_assoc = NULL;
-=======
-		slurmdb_association_rec_t *mod_assoc = NULL, alt_assoc;
->>>>>>> 22189a75
+		slurmdb_assoc_rec_t *mod_assoc = NULL, alt_assoc;
 		int account_type=0;
 		/* If parent changes these also could change
 		   so we need to keep track of the latest
