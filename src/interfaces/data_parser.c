--- conflicted
+++ resolved
@@ -822,7 +822,14 @@
 	return rc;
 }
 
-<<<<<<< HEAD
+extern data_parser_t *data_parser_cli_parser(const char *data_parser, void *arg)
+{
+	return data_parser_g_new(_on_error, _on_error, _on_error, arg, _on_warn,
+				 _on_warn, _on_warn, arg,
+				 (data_parser ?  data_parser :
+				  SLURM_DATA_PARSER_VERSION), NULL, false);
+}
+
 extern openapi_type_t data_parser_g_resolve_openapi_type(
 	data_parser_t *parser,
 	data_parser_type_t type,
@@ -931,12 +938,4 @@
 	xassert(parser->plugin_offset < plugins->count);
 
 	return funcs->release_refs(parser->arg, references_ptr);
-=======
-extern data_parser_t *data_parser_cli_parser(const char *data_parser, void *arg)
-{
-	return data_parser_g_new(_on_error, _on_error, _on_error, arg, _on_warn,
-				 _on_warn, _on_warn, arg,
-				 (data_parser ?  data_parser :
-				  SLURM_DATA_PARSER_VERSION), NULL, false);
->>>>>>> 4457a2a9
 }