--- conflicted
+++ resolved
@@ -84,7 +84,6 @@
 	printf("%s", new_line_char);
 }
 
-<<<<<<< HEAD
 static int _print_used_acct_limit(slurmdb_used_limits_t *used_limit,
 				  slurmdb_qos_rec_t *qos_rec)
 {
@@ -160,10 +159,7 @@
 	return SLURM_SUCCESS;
 }
 
-static void _print_assoc_mgr_info(const char *name, assoc_mgr_info_msg_t *msg)
-=======
 static void _print_assoc_mgr_info(assoc_mgr_info_msg_t *msg)
->>>>>>> 3bf84c90
 {
 	ListIterator itr;
 	slurmdb_user_rec_t *user_rec;
