/****************************************************************************\
 *  config_info.c - get/print the system configuration information of slurm
 *****************************************************************************
 *  Copyright (C) 2002-2007 The Regents of the University of California.
 *  Copyright (C) 2008-2010 Lawrence Livermore National Security.
 *  Portions Copyright (C) 2010 SchedMD <https://www.schedmd.com>.
 *  Produced at Lawrence Livermore National Laboratory (cf, DISCLAIMER).
 *  Written by Morris Jette <jette1@llnl.gov> and Kevin Tew <tew1@llnl.gov>.
 *  CODE-OCEC-09-009. All rights reserved.
 *
 *  This file is part of Slurm, a resource management program.
 *  For details, see <https://slurm.schedmd.com/>.
 *  Please also read the included file: DISCLAIMER.
 *
 *  Slurm is free software; you can redistribute it and/or modify it under
 *  the terms of the GNU General Public License as published by the Free
 *  Software Foundation; either version 2 of the License, or (at your option)
 *  any later version.
 *
 *  In addition, as a special exception, the copyright holders give permission
 *  to link the code of portions of this program with the OpenSSL library under
 *  certain conditions as described in each individual source file, and
 *  distribute linked combinations including the two. You must obey the GNU
 *  General Public License in all respects for all of the code used other than
 *  OpenSSL. If you modify file(s) with this exception, you may extend this
 *  exception to your version of the file(s), but you are not obligated to do
 *  so. If you do not wish to do so, delete this exception statement from your
 *  version.  If you delete this exception statement from all source files in
 *  the program, then also delete it here.
 *
 *  Slurm is distributed in the hope that it will be useful, but WITHOUT ANY
 *  WARRANTY; without even the implied warranty of MERCHANTABILITY or FITNESS
 *  FOR A PARTICULAR PURPOSE.  See the GNU General Public License for more
 *  details.
 *
 *  You should have received a copy of the GNU General Public License along
 *  with Slurm; if not, write to the Free Software Foundation, Inc.,
 *  51 Franklin Street, Fifth Floor, Boston, MA 02110-1301  USA.
\*****************************************************************************/

#include "config.h"

#include <errno.h>
#include <stdio.h>
#include <stdlib.h>

#include "slurm/slurm.h"

#include "src/common/cpu_frequency.h"
#include "src/common/list.h"
#include "src/common/parse_time.h"
#include "src/common/read_config.h"
#include "src/common/slurm_auth.h"
#include "src/common/slurm_protocol_api.h"
#include "src/common/slurm_resource_info.h"
#include "src/common/slurm_selecttype_info.h"
#include "src/common/xmalloc.h"
#include "src/common/xstring.h"

/* Local functions */
static void _write_group_header(FILE* out, char * header);
static void _write_key_pairs(FILE* out, void *key_pairs);
static void _print_config_plugin_params_list(FILE* out, List l, char *title);

/*
 * slurm_api_version - Return a single number reflecting the Slurm API's
 *      version number. Use the macros SLURM_VERSION_NUM, SLURM_VERSION_MAJOR,
 *      SLURM_VERSION_MINOR, and SLURM_VERSION_MICRO to work with this value
 * RET API's version number
 */
extern long slurm_api_version (void)
{
	return (long) SLURM_API_VERSION;
}

static char *
_reset_period_str(uint16_t reset_period)
{
	switch (reset_period) {
		case PRIORITY_RESET_NONE:
			return "NONE";
		case PRIORITY_RESET_NOW:
			return "NOW";
		case PRIORITY_RESET_DAILY:
			return "DAILY";
		case PRIORITY_RESET_WEEKLY:
			return "WEEKLY";
		case PRIORITY_RESET_MONTHLY:
			return "MONTHLY";
		case PRIORITY_RESET_QUARTERLY:
			return "QUARTERLY";
		case PRIORITY_RESET_YEARLY:
			return "YEARLY";
		default:
			return "UNKNOWN";
	}
}

/*
 * slurm_write_ctl_conf - write the contents of slurm control configuration
 * IN slurm_ctl_conf_ptr - slurm control configuration pointer
 * IN node_info_ptr - pointer to node table of information
 * IN part_info_ptr - pointer to partition information
 */
void slurm_write_ctl_conf ( slurm_ctl_conf_info_msg_t * slurm_ctl_conf_ptr,
			    node_info_msg_t * node_info_ptr,
			    partition_info_msg_t * part_info_ptr)
{
	int i = 0;
	char time_str[32];
	char *tmp_str = NULL;
	char *base_path = NULL;
	char *path = NULL;
	void *ret_list = NULL;
	uint16_t val, force;
	FILE *fp = NULL;
	partition_info_t *p = NULL;
	struct records {
	  char *rec;
	  hostlist_t hostlist;
	  struct records *next;
	} *rp = NULL;
	struct records *crp;

	if ( slurm_ctl_conf_ptr == NULL )
		return ;

	slurm_make_time_str ((time_t *)&slurm_ctl_conf_ptr->last_update,
			     time_str, sizeof(time_str));

	/* open new slurm.conf.<datetime> file for write. This file will
	 * contain the currently running slurm configuration. */

	base_path = getenv("SLURM_CONF");
	if (base_path == NULL)
		base_path = default_slurm_config_file;

	xstrfmtcat (path, "%s.%s", base_path, time_str);

	debug("Writing slurm.conf file: %s", path);

	if ( ( fp = fopen(path, "w") ) == NULL ) {
		fprintf(stderr, "Could not create file %s: %s\n", path,
			strerror(errno));
		xfree(path);
		return;
	}

	fprintf(fp,
		"########################################################\n");
	fprintf(fp,
		"#  Configuration file for Slurm - %s  #\n", time_str);
	fprintf(fp,
		"########################################################\n");
	fprintf(fp, "#\n#\n");

	ret_list = slurm_ctl_conf_2_key_pairs(slurm_ctl_conf_ptr);
	if (ret_list) {
		_write_key_pairs(fp, ret_list);
		FREE_NULL_LIST(ret_list);
	}

	_write_group_header (fp, "NODES");
	/* Write node info; first create a string (tmp_str) that contains
	 * all fields associated with a node (but do not include the node
	 * name itself). Search for duplicate tmp_str records as we process
	 * each node entry so not to have duplicates. Associate each node
	 * name that has equal tmp_str records and create a hostlist_t string
	 * for that record. */
	for (i = 0; i < node_info_ptr->record_count; i++) {
		if (node_info_ptr->node_array[i].name == NULL)
			continue;

		if (node_info_ptr->node_array[i].node_hostname != NULL &&
		   xstrcmp(node_info_ptr->node_array[i].node_hostname,
			   node_info_ptr->node_array[i].name))
			xstrfmtcat(tmp_str, " NodeHostName=%s",
				   node_info_ptr->node_array[i].node_hostname);

		if (node_info_ptr->node_array[i].node_addr != NULL &&
		   xstrcmp(node_info_ptr->node_array[i].node_addr,
			   node_info_ptr->node_array[i].name))
		                xstrfmtcat(tmp_str, " NodeAddr=%s",
				   node_info_ptr->node_array[i].node_addr);

		if (node_info_ptr->node_array[i].sockets)
		        xstrfmtcat(tmp_str, " Sockets=%u",
				   node_info_ptr->node_array[i].sockets);

		if (node_info_ptr->node_array[i].cores)
		        xstrfmtcat(tmp_str,  " CoresPerSocket=%u",
				   node_info_ptr->node_array[i].cores);

		if (node_info_ptr->node_array[i].threads)
		        xstrfmtcat(tmp_str, " ThreadsPerCore=%u",
				   node_info_ptr->node_array[i].threads);

		if (node_info_ptr->node_array[i].gres != NULL)
		        xstrfmtcat(tmp_str, " Gres=%s",
				   node_info_ptr->node_array[i].gres);

		if (node_info_ptr->node_array[i].real_memory > 1)
		        xstrfmtcat(tmp_str, " RealMemory=%"PRIu64"",
				   node_info_ptr->node_array[i].real_memory);

		if (node_info_ptr->node_array[i].tmp_disk)
		        xstrfmtcat(tmp_str, " TmpDisk=%u",
				   node_info_ptr->node_array[i].tmp_disk);

		if (node_info_ptr->node_array[i].weight != 1)
		        xstrfmtcat(tmp_str, " Weight=%u",
				   node_info_ptr->node_array[i].weight);

		if (node_info_ptr->node_array[i].features != NULL)
		        xstrfmtcat(tmp_str, " Feature=%s",
				   node_info_ptr->node_array[i].features);

		if (node_info_ptr->node_array[i].port &&
		    node_info_ptr->node_array[i].port
		    != slurm_ctl_conf_ptr->slurmd_port)
		        xstrfmtcat(tmp_str, " Port=%u",
				   node_info_ptr->node_array[i].port);

		/* check for duplicate records */
		for (crp = rp; crp != NULL; crp = crp->next) {
			if (!xstrcmp(crp->rec, tmp_str)) {
				xfree(tmp_str);
				break;
			}
		}
		if (crp == NULL) {
			crp = xmalloc(sizeof(struct records));
			crp->rec = tmp_str;
			tmp_str = NULL;	/* transfered to record */
			crp->hostlist = hostlist_create("");
			hostlist_push(crp->hostlist,
				      node_info_ptr->node_array[i].name);
			crp->next = rp;
			rp = crp;
		} else {
			hostlist_push(crp->hostlist,
				      node_info_ptr->node_array[i].name);
		}
	}

	/* now write the node strings to the output file */
	for (crp = rp; crp != NULL; crp = crp->next) {
		tmp_str = hostlist_ranged_string_xmalloc(crp->hostlist);
		fprintf(fp, "NodeName=%s%s\n", tmp_str, crp->rec);
		debug("Hostlist: %s written to output file.", tmp_str);
		xfree(tmp_str);
		xfree(crp->rec);
		hostlist_destroy(crp->hostlist);
	}
	/* free structure elements */
	while (rp != NULL) {
		crp = rp;
		rp = rp->next;
		xfree(crp);
	}

	_write_group_header (fp, "PARTITIONS");
	/* now write partition info */
	p = part_info_ptr->partition_array;
	for (i = 0; i < part_info_ptr->record_count; i++) {
		if (p[i].name == NULL)
			continue;
		fprintf(fp, "PartitionName=%s", p[i].name);

		if (p[i].allow_alloc_nodes &&
		    (xstrcasecmp(p[i].allow_alloc_nodes, "ALL") != 0))
			fprintf(fp, " AllocNodes=%s",
				p[i].allow_alloc_nodes);

		if (p[i].allow_accounts &&
		    (xstrcasecmp(p[i].allow_accounts, "ALL") != 0))
			fprintf(fp, " AllowAccounts=%s", p[i].allow_accounts);

		if (p[i].allow_groups &&
		    (xstrcasecmp(p[i].allow_groups, "ALL") != 0))
			fprintf(fp, " AllowGroups=%s", p[i].allow_groups);

		if (p[i].allow_qos && (xstrcasecmp(p[i].allow_qos, "ALL") != 0))
			fprintf(fp, " AllowQos=%s", p[i].allow_qos);

		if (p[i].alternate != NULL)
			fprintf(fp, " Alternate=%s", p[i].alternate);

		if (p[i].flags & PART_FLAG_DEFAULT)
			fprintf(fp, " Default=YES");

		if (p[i].def_mem_per_cpu & MEM_PER_CPU) {
		        if (p[i].def_mem_per_cpu != MEM_PER_CPU)
		                fprintf(fp, " DefMemPerCPU=%"PRIu64"",
		                        p[i].def_mem_per_cpu & (~MEM_PER_CPU));
		} else if (p[i].def_mem_per_cpu != 0)
		        fprintf(fp, " DefMemPerNode=%"PRIu64"",
		                p[i].def_mem_per_cpu);

		if (!p[i].allow_accounts && p[i].deny_accounts)
			fprintf(fp, " DenyAccounts=%s", p[i].deny_accounts);

		if (!p[i].allow_qos && p[i].deny_qos)
			fprintf(fp, " DenyQos=%s", p[i].deny_qos);

		if (p[i].default_time != NO_VAL) {
			if (p[i].default_time == INFINITE)
				fprintf(fp, " DefaultTime=UNLIMITED");
			else {
		                char time_line[32];
		                secs2time_str(p[i].default_time * 60, time_line,
					      sizeof(time_line));
				fprintf(fp, " DefaultTime=%s", time_line);
			}
		}

		if (p[i].flags & PART_FLAG_NO_ROOT)
			fprintf(fp, " DisableRootJobs=YES");

		if (p[i].flags & PART_FLAG_EXCLUSIVE_USER)
			fprintf(fp, " ExclusiveUser=YES");

		if (p[i].grace_time)
			fprintf(fp, " GraceTime=%"PRIu32"", p[i].grace_time);

		if (p[i].flags & PART_FLAG_HIDDEN)
			fprintf(fp, " Hidden=YES");

		if (p[i].flags & PART_FLAG_LLN)
	                fprintf(fp, " LLN=YES");

		if (p[i].max_cpus_per_node != INFINITE)
			fprintf(fp, " MaxCPUsPerNode=%"PRIu32"",
				p[i].max_cpus_per_node);

		if (p[i].max_mem_per_cpu & MEM_PER_CPU) {
		        if (p[i].max_mem_per_cpu != MEM_PER_CPU)
		                fprintf(fp, " MaxMemPerCPU=%"PRIu64"",
		                        p[i].max_mem_per_cpu & (~MEM_PER_CPU));
		} else if (p[i].max_mem_per_cpu != 0)
		        fprintf(fp, " MaxMemPerNode=%"PRIu64"",
				p[i].max_mem_per_cpu);

<<<<<<< HEAD
		if (p[i].max_nodes != INFINITE)
		        fprintf(fp, "MaxNodes=%u", p[i].max_nodes);
=======
		if (p[i].max_nodes != INFINITE) {
			char tmp1[16];
		        if (cluster_flags & CLUSTER_FLAG_BG)
				convert_num_unit((float)p[i].max_nodes, tmp1,
						 sizeof(tmp1), UNIT_NONE,
						 NO_VAL,
						 CONVERT_NUM_UNIT_EXACT);
		        else
		                snprintf(tmp1, sizeof(tmp1), "%u",
					 p[i].max_nodes);

		        fprintf(fp, " MaxNodes=%s", tmp1);
		}
>>>>>>> ee6ffd83

		if (p[i].max_time != INFINITE) {
			char time_line[32];
			secs2time_str(p[i].max_time * 60, time_line,
			              sizeof(time_line));
			fprintf(fp, " MaxTime=%s", time_line);
		}

		if (p[i].min_nodes != 1)
			fprintf(fp, " MinNodes=%u", p[i].min_nodes);

		if (p[i].nodes != NULL)
			fprintf(fp, " Nodes=%s", p[i].nodes);

		if (p[i].preempt_mode != NO_VAL16)
			fprintf(fp, " PreemptMode=%s",
				preempt_mode_string(p[i].preempt_mode));

		if (p[i].priority_job_factor != 1)
			fprintf(fp, " PriorityJobFactor=%"PRIu16,
				p[i].priority_job_factor);

		if (p[i].priority_tier != 1)
			fprintf(fp, " PriorityTier=%"PRIu16,
				p[i].priority_tier);

		if (p[i].qos_char != NULL)
			fprintf(fp, " QOS=%s", p[i].qos_char);

		if (p[i].flags & PART_FLAG_REQ_RESV)
	                fprintf(fp, " ReqResv=YES");

		if (p[i].flags & PART_FLAG_ROOT_ONLY)
	                fprintf(fp, " RootOnly=YES");

		if (p[i].cr_type & CR_CORE)
			fprintf(fp, " SelectTypeParameters=CR_CORE");
		else if (p[i].cr_type & CR_SOCKET)
			fprintf(fp, " SelectTypeParameters=CR_SOCKET");

		force = p[i].max_share & SHARED_FORCE;
		val = p[i].max_share & (~SHARED_FORCE);
		if (val == 0)
		        fprintf(fp, " Shared=EXCLUSIVE");
		else if (force) {
		        fprintf(fp, " Shared=FORCE:%u", val);
		} else if (val != 1)
		        fprintf(fp, " Shared=YES:%u", val);

		if (p[i].state_up == PARTITION_UP)
	                fprintf(fp, " State=UP");
	        else if (p[i].state_up == PARTITION_DOWN)
	                fprintf(fp, " State=DOWN");
	        else if (p[i].state_up == PARTITION_INACTIVE)
	                fprintf(fp, " State=INACTIVE");
	        else if (p[i].state_up == PARTITION_DRAIN)
	                fprintf(fp, " State=DRAIN");
	        else
	                fprintf(fp, " State=UNKNOWN");

		if (p[i].billing_weights_str != NULL)
			fprintf(fp, " TRESBillingWeights=%s",
			        p[i].billing_weights_str);

		fprintf(fp, "\n");
	}

	fprintf(stdout, "Slurm config saved to %s\n", path);

	xfree(path);
	fclose(fp);
}

static void _print_config_plugin_params_list(FILE* out, List l, char *title)
{
	ListIterator itr = NULL;
	config_plugin_params_t *p;

	if (!l || !list_count(l))
		return;

	fprintf(out, "%s", title);
	itr = list_iterator_create(l);
	while ((p = list_next(itr))){
		fprintf(out, "\n----- %s -----\n", p->name);
		slurm_print_key_pairs(out, p->key_pairs,"");
	}
	list_iterator_destroy(itr);
}

/*
 * slurm_print_ctl_conf - output the contents of slurm control configuration
 *	message as loaded using slurm_load_ctl_conf()
 * IN out - file to write to
 * IN slurm_ctl_conf_ptr - slurm control configuration pointer
 */
void slurm_print_ctl_conf ( FILE* out,
			    slurm_ctl_conf_info_msg_t * slurm_ctl_conf_ptr )
{
	char time_str[32], tmp_str[128];
	void *ret_list = NULL;
	char *select_title = "Select Plugin Configuration";
	uint32_t cluster_flags = slurmdb_setup_cluster_flags();
	char *tmp2_str = NULL;

	if (cluster_flags & CLUSTER_FLAG_CRAY)
		select_title = "\nCray configuration\n";

	if (slurm_ctl_conf_ptr == NULL)
		return;

	slurm_make_time_str((time_t *)&slurm_ctl_conf_ptr->last_update,
			     time_str, sizeof(time_str));
	snprintf(tmp_str, sizeof(tmp_str), "Configuration data as of %s\n",
		 time_str);

	ret_list = slurm_ctl_conf_2_key_pairs(slurm_ctl_conf_ptr);
	if (ret_list) {
		slurm_print_key_pairs(out, ret_list, tmp_str);
		FREE_NULL_LIST(ret_list);
	}

	slurm_print_key_pairs(out, slurm_ctl_conf_ptr->acct_gather_conf,
			      "\nAccount Gather Configuration:\n");

	slurm_print_key_pairs(out, slurm_ctl_conf_ptr->cgroup_conf,
			      "\nCgroup Support Configuration:\n");

	slurm_print_key_pairs(out, slurm_ctl_conf_ptr->ext_sensors_conf,
			      "\nExternal Sensors Configuration:\n");

	xstrcat(tmp2_str, "\nNode Features Configuration:");
	_print_config_plugin_params_list(out,
		 (List) slurm_ctl_conf_ptr->node_features_conf, tmp2_str);
	xfree(tmp2_str);

	xstrcat(tmp2_str, "\nSlurmctld Plugstack Plugins Configuration:");
	_print_config_plugin_params_list(out,
		 (List) slurm_ctl_conf_ptr->slurmctld_plugstack_conf, tmp2_str);
	xfree(tmp2_str);

	slurm_print_key_pairs(out, slurm_ctl_conf_ptr->select_conf_key_pairs,
			      select_title);

}
extern void *slurm_ctl_conf_2_key_pairs (slurm_ctl_conf_t* slurm_ctl_conf_ptr)
{
	List ret_list = NULL;
	config_key_pair_t *key_pair;
	char tmp_str[128];
	uint32_t cluster_flags = slurmdb_setup_cluster_flags();
	int i;

	if ( slurm_ctl_conf_ptr == NULL )
		return NULL;

	ret_list = list_create(destroy_config_key_pair);

	key_pair = xmalloc(sizeof(config_key_pair_t));
	key_pair->name = xstrdup("AccountingStorageBackupHost");
	key_pair->value =
		xstrdup(slurm_ctl_conf_ptr->accounting_storage_backup_host);
	list_append(ret_list, key_pair);

	accounting_enforce_string(slurm_ctl_conf_ptr->
				  accounting_storage_enforce,
				  tmp_str, sizeof(tmp_str));
	key_pair = xmalloc(sizeof(config_key_pair_t));
	key_pair->name = xstrdup("AccountingStorageEnforce");
	key_pair->value = xstrdup(tmp_str);
	list_append(ret_list, key_pair);

	key_pair = xmalloc(sizeof(config_key_pair_t));
	key_pair->name = xstrdup("AccountingStorageHost");
	key_pair->value = xstrdup(slurm_ctl_conf_ptr->accounting_storage_host);
	list_append(ret_list, key_pair);

	key_pair = xmalloc(sizeof(config_key_pair_t));
	key_pair->name = xstrdup("AccountingStorageLoc");
	key_pair->value = xstrdup(slurm_ctl_conf_ptr->accounting_storage_loc);
	list_append(ret_list, key_pair);

	snprintf(tmp_str, sizeof(tmp_str), "%u",
		 slurm_ctl_conf_ptr->accounting_storage_port);
	key_pair = xmalloc(sizeof(config_key_pair_t));
	key_pair->name = xstrdup("AccountingStoragePort");
	key_pair->value = xstrdup(tmp_str);
	list_append(ret_list, key_pair);

	key_pair = xmalloc(sizeof(config_key_pair_t));
	key_pair->name = xstrdup("AccountingStorageTRES");
	key_pair->value = xstrdup(slurm_ctl_conf_ptr->accounting_storage_tres);
	list_append(ret_list, key_pair);

	key_pair = xmalloc(sizeof(config_key_pair_t));
	key_pair->name = xstrdup("AccountingStorageType");
	key_pair->value = xstrdup(slurm_ctl_conf_ptr->accounting_storage_type);
	list_append(ret_list, key_pair);

	key_pair = xmalloc(sizeof(config_key_pair_t));
	key_pair->name = xstrdup("AccountingStorageUser");
	key_pair->value = xstrdup(slurm_ctl_conf_ptr->accounting_storage_user);
	list_append(ret_list, key_pair);

	key_pair = xmalloc(sizeof(config_key_pair_t));
	key_pair->name = xstrdup("AccountingStoreJobComment");
	key_pair->value = xstrdup(
		slurm_ctl_conf_ptr->acctng_store_job_comment ? "Yes" : "No");
	list_append(ret_list, key_pair);

	key_pair = xmalloc(sizeof(config_key_pair_t));
	key_pair->name = xstrdup("AcctGatherEnergyType");
	key_pair->value = xstrdup(slurm_ctl_conf_ptr->acct_gather_energy_type);
	list_append(ret_list, key_pair);

	key_pair = xmalloc(sizeof(config_key_pair_t));
	key_pair->name = xstrdup("AcctGatherFilesystemType");
	key_pair->value =
		xstrdup(slurm_ctl_conf_ptr->acct_gather_filesystem_type);
	list_append(ret_list, key_pair);

	key_pair = xmalloc(sizeof(config_key_pair_t));
	key_pair->name = xstrdup("AcctGatherInterconnectType");
	key_pair->value =
		xstrdup(slurm_ctl_conf_ptr->acct_gather_interconnect_type);
	list_append(ret_list, key_pair);

	snprintf(tmp_str, sizeof(tmp_str), "%u sec",
		 slurm_ctl_conf_ptr->acct_gather_node_freq);
	key_pair = xmalloc(sizeof(config_key_pair_t));
	key_pair->name = xstrdup("AcctGatherNodeFreq");
	key_pair->value = xstrdup(tmp_str);
	list_append(ret_list, key_pair);

	key_pair = xmalloc(sizeof(config_key_pair_t));
	key_pair->name = xstrdup("AcctGatherProfileType");
	key_pair->value = xstrdup(slurm_ctl_conf_ptr->acct_gather_profile_type);
	list_append(ret_list, key_pair);

	key_pair = xmalloc(sizeof(config_key_pair_t));
	key_pair->name = xstrdup("AllowSpecResourcesUsage");
	key_pair->value = xstrdup_printf(
		"%u", slurm_ctl_conf_ptr->use_spec_resources);
	list_append(ret_list, key_pair);

	key_pair = xmalloc(sizeof(config_key_pair_t));
	key_pair->name = xstrdup("AuthInfo");
	key_pair->value = xstrdup(slurm_ctl_conf_ptr->authinfo);
	list_append(ret_list, key_pair);

	key_pair = xmalloc(sizeof(config_key_pair_t));
	key_pair->name = xstrdup("AuthType");
	key_pair->value = xstrdup(slurm_ctl_conf_ptr->authtype);
	list_append(ret_list, key_pair);

	snprintf(tmp_str, sizeof(tmp_str), "%u sec",
		 slurm_ctl_conf_ptr->batch_start_timeout);
	key_pair = xmalloc(sizeof(config_key_pair_t));
	key_pair->name = xstrdup("BatchStartTimeout");
	key_pair->value = xstrdup(tmp_str);
	list_append(ret_list, key_pair);

	slurm_make_time_str((time_t *)&slurm_ctl_conf_ptr->boot_time,
			    tmp_str, sizeof(tmp_str));
	key_pair = xmalloc(sizeof(config_key_pair_t));
	key_pair->name = xstrdup("BOOT_TIME");
	key_pair->value = xstrdup(tmp_str);
	list_append(ret_list, key_pair);

	key_pair = xmalloc(sizeof(config_key_pair_t));
	key_pair->name = xstrdup("BurstBufferType");
	key_pair->value = xstrdup(slurm_ctl_conf_ptr->bb_type);
	list_append(ret_list, key_pair);

	key_pair = xmalloc(sizeof(config_key_pair_t));
	key_pair->name = xstrdup("CheckpointType");
	key_pair->value = xstrdup(slurm_ctl_conf_ptr->checkpoint_type);
	list_append(ret_list, key_pair);

	key_pair = xmalloc(sizeof(config_key_pair_t));
	key_pair->name = xstrdup("ClusterName");
	key_pair->value = xstrdup(slurm_ctl_conf_ptr->cluster_name);
	list_append(ret_list, key_pair);

	key_pair = xmalloc(sizeof(config_key_pair_t));
	key_pair->name = xstrdup("CommunicationParameters");
	key_pair->value = xstrdup(slurm_ctl_conf_ptr->comm_params);
	list_append(ret_list, key_pair);

	snprintf(tmp_str, sizeof(tmp_str), "%u sec",
		 slurm_ctl_conf_ptr->complete_wait);
	key_pair = xmalloc(sizeof(config_key_pair_t));
	key_pair->name = xstrdup("CompleteWait");
	key_pair->value = xstrdup(tmp_str);
	list_append(ret_list, key_pair);

	key_pair = xmalloc(sizeof(config_key_pair_t));
	key_pair->name = xstrdup("CoreSpecPlugin");
	key_pair->value = xstrdup(slurm_ctl_conf_ptr->core_spec_plugin);
	list_append(ret_list, key_pair);

	key_pair = xmalloc(sizeof(config_key_pair_t));
	key_pair->name = xstrdup("CpuFreqDef");
	cpu_freq_to_string(tmp_str, sizeof(tmp_str),
			   slurm_ctl_conf_ptr->cpu_freq_def);
	key_pair->value = xstrdup(tmp_str);
	list_append(ret_list, key_pair);

	key_pair = xmalloc(sizeof(config_key_pair_t));
	key_pair->name = xstrdup("CpuFreqGovernors");
	cpu_freq_govlist_to_string(tmp_str, sizeof(tmp_str),
			   slurm_ctl_conf_ptr->cpu_freq_govs);
	key_pair->value = xstrdup(tmp_str);
	list_append(ret_list, key_pair);

	key_pair = xmalloc(sizeof(config_key_pair_t));
	key_pair->name = xstrdup("CryptoType");
	key_pair->value = xstrdup(slurm_ctl_conf_ptr->crypto_type);
	list_append(ret_list, key_pair);

	key_pair = xmalloc(sizeof(config_key_pair_t));
	key_pair->name = xstrdup("DebugFlags");
	key_pair->value = debug_flags2str(slurm_ctl_conf_ptr->debug_flags);
	list_append(ret_list, key_pair);

	key_pair = xmalloc(sizeof(config_key_pair_t));
	list_append(ret_list, key_pair);
	if (slurm_ctl_conf_ptr->def_mem_per_cpu == INFINITE64) {
		key_pair->name = xstrdup("DefMemPerNode");
		key_pair->value = xstrdup("UNLIMITED");
	} else if (slurm_ctl_conf_ptr->def_mem_per_cpu & MEM_PER_CPU) {
		key_pair->name = xstrdup("DefMemPerCPU");
		snprintf(tmp_str, sizeof(tmp_str), "%"PRIu64"",
			 slurm_ctl_conf_ptr->def_mem_per_cpu &
			 (~MEM_PER_CPU));
		key_pair->value = xstrdup(tmp_str);
	} else if (slurm_ctl_conf_ptr->def_mem_per_cpu) {
		key_pair->name = xstrdup("DefMemPerNode");
		snprintf(tmp_str, sizeof(tmp_str), "%"PRIu64"",
			 slurm_ctl_conf_ptr->def_mem_per_cpu);
		key_pair->value = xstrdup(tmp_str);
	} else {
		key_pair->name = xstrdup("DefMemPerNode");
		key_pair->value = xstrdup("UNLIMITED");
	}

	key_pair = xmalloc(sizeof(config_key_pair_t));
	list_append(ret_list, key_pair);
	key_pair->name = xstrdup("DisableRootJobs");
	key_pair->value = xstrdup(
		slurm_ctl_conf_ptr->disable_root_jobs ? "Yes" : "No");

	key_pair = xmalloc(sizeof(config_key_pair_t));
	key_pair->name = xstrdup("EioTimeout");
	snprintf(tmp_str, sizeof(tmp_str), "%u",
		 slurm_ctl_conf_ptr->eio_timeout);
	key_pair->value = xstrdup(tmp_str);
	list_append(ret_list, key_pair);

	key_pair = xmalloc(sizeof(config_key_pair_t));
	list_append(ret_list, key_pair);
	key_pair->name = xstrdup("EnforcePartLimits");
	key_pair->value = xstrdup(
		parse_part_enforce_type_2str(
			slurm_ctl_conf_ptr->enforce_part_limits));

	key_pair = xmalloc(sizeof(config_key_pair_t));
	key_pair->name = xstrdup("Epilog");
	key_pair->value = xstrdup(slurm_ctl_conf_ptr->epilog);
	list_append(ret_list, key_pair);

	snprintf(tmp_str, sizeof(tmp_str), "%u usec",
		 slurm_ctl_conf_ptr->epilog_msg_time);
	key_pair = xmalloc(sizeof(config_key_pair_t));
	key_pair->name = xstrdup("EpilogMsgTime");
	key_pair->value = xstrdup(tmp_str);
	list_append(ret_list, key_pair);

	key_pair = xmalloc(sizeof(config_key_pair_t));
	key_pair->name = xstrdup("EpilogSlurmctld");
	key_pair->value = xstrdup(slurm_ctl_conf_ptr->epilog_slurmctld);
	list_append(ret_list, key_pair);

	key_pair = xmalloc(sizeof(config_key_pair_t));
	key_pair->name = xstrdup("ExtSensorsType");
	key_pair->value = xstrdup(slurm_ctl_conf_ptr->ext_sensors_type);
	list_append(ret_list, key_pair);

	snprintf(tmp_str, sizeof(tmp_str), "%u sec",
		 slurm_ctl_conf_ptr->ext_sensors_freq);
	key_pair = xmalloc(sizeof(config_key_pair_t));
	key_pair->name = xstrdup("ExtSensorsFreq");
	key_pair->value = xstrdup(tmp_str);
	list_append(ret_list, key_pair);

	if (xstrcmp(slurm_ctl_conf_ptr->priority_type, "priority/basic")) {
		snprintf(tmp_str, sizeof(tmp_str), "%u",
			 slurm_ctl_conf_ptr->fs_dampening_factor);
		key_pair = xmalloc(sizeof(config_key_pair_t));
		key_pair->name = xstrdup("FairShareDampeningFactor");
		key_pair->value = xstrdup(tmp_str);
		list_append(ret_list, key_pair);
	}

	snprintf(tmp_str, sizeof(tmp_str), "%u",
		 slurm_ctl_conf_ptr->fast_schedule);
	key_pair = xmalloc(sizeof(config_key_pair_t));
	key_pair->name = xstrdup("FastSchedule");
	key_pair->value = xstrdup(tmp_str);
	list_append(ret_list, key_pair);

	key_pair = xmalloc(sizeof(config_key_pair_t));
	key_pair->name = xstrdup("FederationParameters");
	key_pair->value = xstrdup(slurm_ctl_conf_ptr->fed_params);
	list_append(ret_list, key_pair);

	snprintf(tmp_str, sizeof(tmp_str), "%u",
		 slurm_ctl_conf_ptr->first_job_id);
	key_pair = xmalloc(sizeof(config_key_pair_t));
	key_pair->name = xstrdup("FirstJobId");
	key_pair->value = xstrdup(tmp_str);
	list_append(ret_list, key_pair);

	snprintf(tmp_str, sizeof(tmp_str), "%u sec",
		 slurm_ctl_conf_ptr->get_env_timeout);
	key_pair = xmalloc(sizeof(config_key_pair_t));
	key_pair->name = xstrdup("GetEnvTimeout");
	key_pair->value = xstrdup(tmp_str);
	list_append(ret_list, key_pair);

	key_pair = xmalloc(sizeof(config_key_pair_t));
	key_pair->name = xstrdup("GresTypes");
	key_pair->value = xstrdup(slurm_ctl_conf_ptr->gres_plugins);
	list_append(ret_list, key_pair);

	snprintf(tmp_str, sizeof(tmp_str), "%u",
		 slurm_ctl_conf_ptr->group_force);
	key_pair = xmalloc(sizeof(config_key_pair_t));
	key_pair->name = xstrdup("GroupUpdateForce");
	key_pair->value = xstrdup(tmp_str);
	list_append(ret_list, key_pair);

	snprintf(tmp_str, sizeof(tmp_str), "%u sec",
		 slurm_ctl_conf_ptr->group_time);
	key_pair = xmalloc(sizeof(config_key_pair_t));
	key_pair->name = xstrdup("GroupUpdateTime");
	key_pair->value = xstrdup(tmp_str);
	list_append(ret_list, key_pair);

	if (slurm_ctl_conf_ptr->hash_val != NO_VAL) {
		if (slurm_ctl_conf_ptr->hash_val == slurm_get_hash_val())
			snprintf(tmp_str, sizeof(tmp_str), "Match");
		else {
			snprintf(tmp_str, sizeof(tmp_str),
				 "Different Ours=0x%x Slurmctld=0x%x",
				 slurm_get_hash_val(),
				 slurm_ctl_conf_ptr->hash_val);
		}
		key_pair = xmalloc(sizeof(config_key_pair_t));
		key_pair->name = xstrdup("HASH_VAL");
		key_pair->value = xstrdup(tmp_str);
		list_append(ret_list, key_pair);
	}

	snprintf(tmp_str, sizeof(tmp_str), "%u sec",
		 slurm_ctl_conf_ptr->health_check_interval);
	key_pair = xmalloc(sizeof(config_key_pair_t));
	key_pair->name = xstrdup("HealthCheckInterval");
	key_pair->value = xstrdup(tmp_str);
	list_append(ret_list, key_pair);

	key_pair = xmalloc(sizeof(config_key_pair_t));
	key_pair->name = xstrdup("HealthCheckNodeState");
	key_pair->value = health_check_node_state_str(slurm_ctl_conf_ptr->
						      health_check_node_state);
	list_append(ret_list, key_pair);

	key_pair = xmalloc(sizeof(config_key_pair_t));
	key_pair->name = xstrdup("HealthCheckProgram");
	key_pair->value = xstrdup(slurm_ctl_conf_ptr->health_check_program);
	list_append(ret_list, key_pair);

	snprintf(tmp_str, sizeof(tmp_str), "%u sec",
		 slurm_ctl_conf_ptr->inactive_limit);
	key_pair = xmalloc(sizeof(config_key_pair_t));
	key_pair->name = xstrdup("InactiveLimit");
	key_pair->value = xstrdup(tmp_str);
	list_append(ret_list, key_pair);

	key_pair = xmalloc(sizeof(config_key_pair_t));
	key_pair->name = xstrdup("JobAcctGatherFrequency");
	key_pair->value = xstrdup(slurm_ctl_conf_ptr->job_acct_gather_freq);
	list_append(ret_list, key_pair);

	key_pair = xmalloc(sizeof(config_key_pair_t));
	key_pair->name = xstrdup("JobAcctGatherType");
	key_pair->value = xstrdup(slurm_ctl_conf_ptr->job_acct_gather_type);
	list_append(ret_list, key_pair);

	key_pair = xmalloc(sizeof(config_key_pair_t));
	key_pair->name = xstrdup("JobAcctGatherParams");
	key_pair->value = xstrdup(slurm_ctl_conf_ptr->job_acct_gather_params);
	list_append(ret_list, key_pair);

	key_pair = xmalloc(sizeof(config_key_pair_t));
	key_pair->name = xstrdup("JobCheckpointDir");
	key_pair->value = xstrdup(slurm_ctl_conf_ptr->job_ckpt_dir);
	list_append(ret_list, key_pair);

	key_pair = xmalloc(sizeof(config_key_pair_t));
	key_pair->name = xstrdup("JobCompHost");
	key_pair->value = xstrdup(slurm_ctl_conf_ptr->job_comp_host);
	list_append(ret_list, key_pair);

	key_pair = xmalloc(sizeof(config_key_pair_t));
	key_pair->name = xstrdup("JobCompLoc");
	key_pair->value = xstrdup(slurm_ctl_conf_ptr->job_comp_loc);
	list_append(ret_list, key_pair);

	snprintf(tmp_str, sizeof(tmp_str), "%u",
		 slurm_ctl_conf_ptr->job_comp_port);
	key_pair = xmalloc(sizeof(config_key_pair_t));
	key_pair->name = xstrdup("JobCompPort");
	key_pair->value = xstrdup(tmp_str);
	list_append(ret_list, key_pair);

	key_pair = xmalloc(sizeof(config_key_pair_t));
	key_pair->name = xstrdup("JobCompType");
	key_pair->value = xstrdup(slurm_ctl_conf_ptr->job_comp_type);
	list_append(ret_list, key_pair);

	key_pair = xmalloc(sizeof(config_key_pair_t));
	key_pair->name = xstrdup("JobCompUser");
	key_pair->value = xstrdup(slurm_ctl_conf_ptr->job_comp_user);
	list_append(ret_list, key_pair);

	key_pair = xmalloc(sizeof(config_key_pair_t));
	key_pair->name = xstrdup("JobContainerType");
	key_pair->value = xstrdup(slurm_ctl_conf_ptr->job_container_plugin);
	list_append(ret_list, key_pair);

	key_pair = xmalloc(sizeof(config_key_pair_t));
	key_pair->name = xstrdup("JobCredentialPrivateKey");
	key_pair->value = xstrdup(slurm_ctl_conf_ptr->
				  job_credential_private_key);
	list_append(ret_list, key_pair);

	key_pair = xmalloc(sizeof(config_key_pair_t));
	key_pair->name = xstrdup("JobCredentialPublicCertificate");
	key_pair->value = xstrdup(
		slurm_ctl_conf_ptr->job_credential_public_certificate);
	list_append(ret_list, key_pair);

	key_pair = xmalloc(sizeof(config_key_pair_t));
	key_pair->name = xstrdup("JobDefaults");
	key_pair->value =
		job_defaults_str(slurm_ctl_conf_ptr->job_defaults_list);
	list_append(ret_list, key_pair);

	snprintf(tmp_str, sizeof(tmp_str), "%u",
		 slurm_ctl_conf_ptr->job_file_append);
	key_pair = xmalloc(sizeof(config_key_pair_t));
	key_pair->name = xstrdup("JobFileAppend");
	key_pair->value = xstrdup(tmp_str);
	list_append(ret_list, key_pair);

	key_pair = xmalloc(sizeof(config_key_pair_t));
	key_pair->name = xstrdup("JobRequeue");
	key_pair->value = xstrdup_printf(
		"%u", slurm_ctl_conf_ptr->job_requeue);
	list_append(ret_list, key_pair);

	key_pair = xmalloc(sizeof(config_key_pair_t));
	key_pair->name = xstrdup("JobSubmitPlugins");
	key_pair->value = xstrdup(slurm_ctl_conf_ptr->job_submit_plugins);
	list_append(ret_list, key_pair);

	if (slurm_ctl_conf_ptr->keep_alive_time == NO_VAL16)
		snprintf(tmp_str, sizeof(tmp_str), "SYSTEM_DEFAULT");
	else {
		snprintf(tmp_str, sizeof(tmp_str), "%u sec",
			 slurm_ctl_conf_ptr->keep_alive_time);
	}
	key_pair = xmalloc(sizeof(config_key_pair_t));
	key_pair->name = xstrdup("KeepAliveTime");
	key_pair->value = xstrdup(tmp_str);
	list_append(ret_list, key_pair);

	snprintf(tmp_str, sizeof(tmp_str), "%u",
		 slurm_ctl_conf_ptr->kill_on_bad_exit);
	key_pair = xmalloc(sizeof(config_key_pair_t));
	key_pair->name = xstrdup("KillOnBadExit");
	key_pair->value = xstrdup_printf(
		"%u", slurm_ctl_conf_ptr->kill_on_bad_exit);
	list_append(ret_list, key_pair);

	snprintf(tmp_str, sizeof(tmp_str), "%u sec",
		 slurm_ctl_conf_ptr->kill_wait);
	key_pair = xmalloc(sizeof(config_key_pair_t));
	key_pair->name = xstrdup("KillWait");
	key_pair->value = xstrdup(tmp_str);
	list_append(ret_list, key_pair);

	key_pair = xmalloc(sizeof(config_key_pair_t));
	key_pair->name = xstrdup("LaunchParameters");
	key_pair->value = xstrdup(slurm_ctl_conf_ptr->launch_params);
	list_append(ret_list, key_pair);

	key_pair = xmalloc(sizeof(config_key_pair_t));
	key_pair->name = xstrdup("LaunchType");
	key_pair->value = xstrdup(slurm_ctl_conf_ptr->launch_type);
	list_append(ret_list, key_pair);

	key_pair = xmalloc(sizeof(config_key_pair_t));
	key_pair->name = xstrdup("Layouts");
	key_pair->value = xstrdup(slurm_ctl_conf_ptr->layouts);
	list_append(ret_list, key_pair);

	key_pair = xmalloc(sizeof(config_key_pair_t));
	key_pair->name = xstrdup("Licenses");
	key_pair->value = xstrdup(slurm_ctl_conf_ptr->licenses);
	list_append(ret_list, key_pair);

	key_pair = xmalloc(sizeof(config_key_pair_t));
	key_pair->name = xstrdup("LicensesUsed");
	key_pair->value = xstrdup(slurm_ctl_conf_ptr->licenses_used);
	list_append(ret_list, key_pair);

	key_pair = xmalloc(sizeof(config_key_pair_t));
	key_pair->name = xstrdup("LogTimeFormat");
	if (slurm_ctl_conf_ptr->log_fmt == LOG_FMT_ISO8601_MS)
		key_pair->value = xstrdup("iso8601_ms");
	else if (slurm_ctl_conf_ptr->log_fmt == LOG_FMT_ISO8601)
		key_pair->value = xstrdup("iso8601");
	else if (slurm_ctl_conf_ptr->log_fmt == LOG_FMT_RFC5424_MS)
		key_pair->value = xstrdup("rfc5424_ms");
	else if (slurm_ctl_conf_ptr->log_fmt == LOG_FMT_RFC5424)
		key_pair->value = xstrdup("rfc5424");
	else if (slurm_ctl_conf_ptr->log_fmt == LOG_FMT_CLOCK)
		key_pair->value = xstrdup("clock");
	else if (slurm_ctl_conf_ptr->log_fmt == LOG_FMT_SHORT)
		key_pair->value = xstrdup("short");
	else if (slurm_ctl_conf_ptr->log_fmt == LOG_FMT_THREAD_ID)
		key_pair->value = xstrdup("thread_id");
	list_append(ret_list, key_pair);

	key_pair = xmalloc(sizeof(config_key_pair_t));
	key_pair->name = xstrdup("MailDomain");
	key_pair->value = xstrdup(slurm_ctl_conf_ptr->mail_domain);
	list_append(ret_list, key_pair);

	key_pair = xmalloc(sizeof(config_key_pair_t));
	key_pair->name = xstrdup("MailProg");
	key_pair->value = xstrdup(slurm_ctl_conf_ptr->mail_prog);
	list_append(ret_list, key_pair);

	snprintf(tmp_str, sizeof(tmp_str), "%u",
		 slurm_ctl_conf_ptr->max_array_sz);
	key_pair = xmalloc(sizeof(config_key_pair_t));
	key_pair->name = xstrdup("MaxArraySize");
	key_pair->value = xstrdup(tmp_str);
	list_append(ret_list, key_pair);

	snprintf(tmp_str, sizeof(tmp_str), "%u",
		 slurm_ctl_conf_ptr->max_job_cnt);
	key_pair = xmalloc(sizeof(config_key_pair_t));
	key_pair->name = xstrdup("MaxJobCount");
	key_pair->value = xstrdup(tmp_str);
	list_append(ret_list, key_pair);

	snprintf(tmp_str, sizeof(tmp_str), "%u",
		 slurm_ctl_conf_ptr->max_job_id);
	key_pair = xmalloc(sizeof(config_key_pair_t));
	key_pair->name = xstrdup("MaxJobId");
	key_pair->value = xstrdup(tmp_str);
	list_append(ret_list, key_pair);

	key_pair = xmalloc(sizeof(config_key_pair_t));
	list_append(ret_list, key_pair);
	if (slurm_ctl_conf_ptr->max_mem_per_cpu == INFINITE64) {
		key_pair->name = xstrdup("MaxMemPerNode");
		key_pair->value = xstrdup("UNLIMITED");
	} else if (slurm_ctl_conf_ptr->max_mem_per_cpu & MEM_PER_CPU) {
		key_pair->name = xstrdup("MaxMemPerCPU");
		snprintf(tmp_str, sizeof(tmp_str), "%"PRIu64"",
			 slurm_ctl_conf_ptr->max_mem_per_cpu & (~MEM_PER_CPU));
		key_pair->value = xstrdup(tmp_str);

	} else if (slurm_ctl_conf_ptr->max_mem_per_cpu) {
		key_pair->name = xstrdup("MaxMemPerNode");
		snprintf(tmp_str, sizeof(tmp_str), "%"PRIu64"",
			 slurm_ctl_conf_ptr->max_mem_per_cpu);
		key_pair->value = xstrdup(tmp_str);
	} else {
		key_pair->name = xstrdup("MaxMemPerNode");
		key_pair->value = xstrdup("UNLIMITED");
	}

	snprintf(tmp_str, sizeof(tmp_str), "%u",
		 slurm_ctl_conf_ptr->max_step_cnt);
	key_pair = xmalloc(sizeof(config_key_pair_t));
	key_pair->name = xstrdup("MaxStepCount");
	key_pair->value = xstrdup(tmp_str);
	list_append(ret_list, key_pair);

	snprintf(tmp_str, sizeof(tmp_str), "%u",
		 slurm_ctl_conf_ptr->max_tasks_per_node);
	key_pair = xmalloc(sizeof(config_key_pair_t));
	key_pair->name = xstrdup("MaxTasksPerNode");
	key_pair->value = xstrdup(tmp_str);
	list_append(ret_list, key_pair);

 	key_pair = xmalloc(sizeof(config_key_pair_t));
	key_pair->name = xstrdup("MCSPlugin");
	key_pair->value = xstrdup(slurm_ctl_conf_ptr->mcs_plugin);
	list_append(ret_list, key_pair);

	key_pair = xmalloc(sizeof(config_key_pair_t));
	key_pair->name = xstrdup("MCSParameters");
	key_pair->value = xstrdup(slurm_ctl_conf_ptr->mcs_plugin_params);
	list_append(ret_list, key_pair);

	key_pair = xmalloc(sizeof(config_key_pair_t));
	key_pair->name = xstrdup("MemLimitEnforce");
	key_pair->value = xstrdup(
		slurm_ctl_conf_ptr->mem_limit_enforce ? "Yes" : "No");
	list_append(ret_list, key_pair);

	snprintf(tmp_str, sizeof(tmp_str), "%u sec",
		 slurm_ctl_conf_ptr->msg_timeout);
	key_pair = xmalloc(sizeof(config_key_pair_t));
	key_pair->name = xstrdup("MessageTimeout");
	key_pair->value = xstrdup(tmp_str);
	list_append(ret_list, key_pair);

	snprintf(tmp_str, sizeof(tmp_str), "%u sec",
		 slurm_ctl_conf_ptr->min_job_age);
	key_pair = xmalloc(sizeof(config_key_pair_t));
	key_pair->name = xstrdup("MinJobAge");
	key_pair->value = xstrdup(tmp_str);
	list_append(ret_list, key_pair);

	key_pair = xmalloc(sizeof(config_key_pair_t));
	key_pair->name = xstrdup("MpiDefault");
	key_pair->value = xstrdup(slurm_ctl_conf_ptr->mpi_default);
	list_append(ret_list, key_pair);

	key_pair = xmalloc(sizeof(config_key_pair_t));
	key_pair->name = xstrdup("MpiParams");
	key_pair->value = xstrdup(slurm_ctl_conf_ptr->mpi_params);
	list_append(ret_list, key_pair);

	key_pair = xmalloc(sizeof(config_key_pair_t));
	key_pair->name = xstrdup("MsgAggregationParams");
	key_pair->value = xstrdup(slurm_ctl_conf_ptr->msg_aggr_params);
	list_append(ret_list, key_pair);

	if (cluster_flags & CLUSTER_FLAG_MULTSD) {
		key_pair = xmalloc(sizeof(config_key_pair_t));
		key_pair->name = xstrdup("MULTIPLE_SLURMD");
		key_pair->value = xstrdup("Yes");
		list_append(ret_list, key_pair);
	}

	snprintf(tmp_str, sizeof(tmp_str), "%u",
		 slurm_ctl_conf_ptr->next_job_id);
	key_pair = xmalloc(sizeof(config_key_pair_t));
	key_pair->name = xstrdup("NEXT_JOB_ID");
	key_pair->value = xstrdup(tmp_str);
	list_append(ret_list, key_pair);

	key_pair = xmalloc(sizeof(config_key_pair_t));
	key_pair->name = xstrdup("NodeFeaturesPlugins");
	key_pair->value = xstrdup(slurm_ctl_conf_ptr->node_features_plugins);
	list_append(ret_list, key_pair);

	if (slurm_ctl_conf_ptr->over_time_limit == INFINITE16)
		snprintf(tmp_str, sizeof(tmp_str), "UNLIMITED");
	else
		snprintf(tmp_str, sizeof(tmp_str), "%u min",
			 slurm_ctl_conf_ptr->over_time_limit);
	key_pair = xmalloc(sizeof(config_key_pair_t));
	key_pair->name = xstrdup("OverTimeLimit");
	key_pair->value = xstrdup(tmp_str);
	list_append(ret_list, key_pair);

	key_pair = xmalloc(sizeof(config_key_pair_t));
	key_pair->name = xstrdup("PluginDir");
	key_pair->value = xstrdup(slurm_ctl_conf_ptr->plugindir);
	list_append(ret_list, key_pair);

	key_pair = xmalloc(sizeof(config_key_pair_t));
	key_pair->name = xstrdup("PlugStackConfig");
	key_pair->value = xstrdup(slurm_ctl_conf_ptr->plugstack);
	list_append(ret_list, key_pair);

	key_pair = xmalloc(sizeof(config_key_pair_t));
	key_pair->name = xstrdup("PowerParameters");
	key_pair->value = xstrdup(slurm_ctl_conf_ptr->power_parameters);
	list_append(ret_list, key_pair);

	key_pair = xmalloc(sizeof(config_key_pair_t));
	key_pair->name = xstrdup("PowerPlugin");
	key_pair->value = xstrdup(slurm_ctl_conf_ptr->power_plugin);
	list_append(ret_list, key_pair);

	key_pair = xmalloc(sizeof(config_key_pair_t));
	key_pair->name = xstrdup("PreemptMode");
	key_pair->value = xstrdup(preempt_mode_string(slurm_ctl_conf_ptr->
						      preempt_mode));
	list_append(ret_list, key_pair);

	key_pair = xmalloc(sizeof(config_key_pair_t));
	key_pair->name = xstrdup("PreemptType");
	key_pair->value = xstrdup(slurm_ctl_conf_ptr->preempt_type);
	list_append(ret_list, key_pair);

	key_pair = xmalloc(sizeof(config_key_pair_t));
	key_pair->name = xstrdup("PriorityParameters");
	key_pair->value = xstrdup(slurm_ctl_conf_ptr->priority_params);
	list_append(ret_list, key_pair);

	if (xstrcmp(slurm_ctl_conf_ptr->priority_type, "priority/basic") == 0) {
		key_pair = xmalloc(sizeof(config_key_pair_t));
		key_pair->name = xstrdup("PriorityType");
		key_pair->value = xstrdup(slurm_ctl_conf_ptr->priority_type);
		list_append(ret_list, key_pair);
	} else {
		secs2time_str((time_t) slurm_ctl_conf_ptr->priority_decay_hl,
			      tmp_str, sizeof(tmp_str));
		key_pair = xmalloc(sizeof(config_key_pair_t));
		key_pair->name = xstrdup("PriorityDecayHalfLife");
		key_pair->value = xstrdup(tmp_str);
		list_append(ret_list, key_pair);

		secs2time_str((time_t)slurm_ctl_conf_ptr->priority_calc_period,
			      tmp_str, sizeof(tmp_str));
		key_pair = xmalloc(sizeof(config_key_pair_t));
		key_pair->name = xstrdup("PriorityCalcPeriod");
		key_pair->value = xstrdup(tmp_str);
		list_append(ret_list, key_pair);

		key_pair = xmalloc(sizeof(config_key_pair_t));
		key_pair->name = xstrdup("PriorityFavorSmall");
		key_pair->value = xstrdup(
			slurm_ctl_conf_ptr->priority_favor_small ?
			"Yes" : "No");
		list_append(ret_list, key_pair);

		key_pair = xmalloc(sizeof(config_key_pair_t));
		key_pair->name = xstrdup("PriorityFlags");
		key_pair->value = priority_flags_string(slurm_ctl_conf_ptr->
							priority_flags);
		list_append(ret_list, key_pair);

		secs2time_str((time_t) slurm_ctl_conf_ptr->priority_max_age,
			      tmp_str, sizeof(tmp_str));
		key_pair = xmalloc(sizeof(config_key_pair_t));
		key_pair->name = xstrdup("PriorityMaxAge");
		key_pair->value = xstrdup(tmp_str);
		list_append(ret_list, key_pair);

		key_pair = xmalloc(sizeof(config_key_pair_t));
		key_pair->name = xstrdup("PriorityUsageResetPeriod");
		key_pair->value = xstrdup(_reset_period_str(
						  slurm_ctl_conf_ptr->
						  priority_reset_period));
		list_append(ret_list, key_pair);

		key_pair = xmalloc(sizeof(config_key_pair_t));
		key_pair->name = xstrdup("PriorityType");
		key_pair->value = xstrdup(slurm_ctl_conf_ptr->priority_type);
		list_append(ret_list, key_pair);

		snprintf(tmp_str, sizeof(tmp_str), "%u",
			 slurm_ctl_conf_ptr->priority_weight_age);
		key_pair = xmalloc(sizeof(config_key_pair_t));
		key_pair->name = xstrdup("PriorityWeightAge");
		key_pair->value = xstrdup(tmp_str);
		list_append(ret_list, key_pair);

		snprintf(tmp_str, sizeof(tmp_str), "%u",
			 slurm_ctl_conf_ptr->priority_weight_fs);
		key_pair = xmalloc(sizeof(config_key_pair_t));
		key_pair->name = xstrdup("PriorityWeightFairShare");
		key_pair->value = xstrdup(tmp_str);
		list_append(ret_list, key_pair);

		snprintf(tmp_str, sizeof(tmp_str), "%u",
			 slurm_ctl_conf_ptr->priority_weight_js);
		key_pair = xmalloc(sizeof(config_key_pair_t));
		key_pair->name = xstrdup("PriorityWeightJobSize");
		key_pair->value = xstrdup(tmp_str);
		list_append(ret_list, key_pair);

		snprintf(tmp_str, sizeof(tmp_str), "%u",
			 slurm_ctl_conf_ptr->priority_weight_part);
		key_pair = xmalloc(sizeof(config_key_pair_t));
		key_pair->name = xstrdup("PriorityWeightPartition");
		key_pair->value = xstrdup(tmp_str);
		list_append(ret_list, key_pair);

		snprintf(tmp_str, sizeof(tmp_str), "%u",
			 slurm_ctl_conf_ptr->priority_weight_qos);
		key_pair = xmalloc(sizeof(config_key_pair_t));
		key_pair->name = xstrdup("PriorityWeightQOS");
		key_pair->value = xstrdup(tmp_str);
		list_append(ret_list, key_pair);

		key_pair = xmalloc(sizeof(config_key_pair_t));
		key_pair->name = xstrdup("PriorityWeightTRES");
		key_pair->value =
			xstrdup(slurm_ctl_conf_ptr->priority_weight_tres);
		list_append(ret_list, key_pair);
	}


	private_data_string(slurm_ctl_conf_ptr->private_data,
			    tmp_str, sizeof(tmp_str));
	key_pair = xmalloc(sizeof(config_key_pair_t));
	key_pair->name = xstrdup("PrivateData");
	key_pair->value = xstrdup(tmp_str);
	list_append(ret_list, key_pair);

	key_pair = xmalloc(sizeof(config_key_pair_t));
	key_pair->name = xstrdup("ProctrackType");
	key_pair->value = xstrdup(slurm_ctl_conf_ptr->proctrack_type);
	list_append(ret_list, key_pair);

	key_pair = xmalloc(sizeof(config_key_pair_t));
	key_pair->name = xstrdup("Prolog");
	key_pair->value = xstrdup(slurm_ctl_conf_ptr->prolog);
	list_append(ret_list, key_pair);

	snprintf(tmp_str, sizeof(tmp_str), "%u",
		 slurm_ctl_conf_ptr->prolog_epilog_timeout);
	key_pair = xmalloc(sizeof(config_key_pair_t));
	key_pair->name = xstrdup("PrologEpilogTimeout");
	key_pair->value = xstrdup(tmp_str);
	list_append(ret_list, key_pair);

	key_pair = xmalloc(sizeof(config_key_pair_t));
	key_pair->name = xstrdup("PrologSlurmctld");
	key_pair->value = xstrdup(slurm_ctl_conf_ptr->prolog_slurmctld);
	list_append(ret_list, key_pair);

	key_pair = xmalloc(sizeof(config_key_pair_t));
	key_pair->name = xstrdup("PrologFlags");
	key_pair->value = prolog_flags2str(slurm_ctl_conf_ptr->prolog_flags);
	list_append(ret_list, key_pair);

	snprintf(tmp_str, sizeof(tmp_str), "%u",
		 slurm_ctl_conf_ptr->propagate_prio_process);
	key_pair = xmalloc(sizeof(config_key_pair_t));
	key_pair->name = xstrdup("PropagatePrioProcess");
	key_pair->value = xstrdup(tmp_str);
	list_append(ret_list, key_pair);

	key_pair = xmalloc(sizeof(config_key_pair_t));
	key_pair->name = xstrdup("PropagateResourceLimits");
	key_pair->value = xstrdup(slurm_ctl_conf_ptr->propagate_rlimits);
	list_append(ret_list, key_pair);

	key_pair = xmalloc(sizeof(config_key_pair_t));
	key_pair->name = xstrdup("PropagateResourceLimitsExcept");
	key_pair->value = xstrdup(slurm_ctl_conf_ptr->
				  propagate_rlimits_except);
	list_append(ret_list, key_pair);

	key_pair = xmalloc(sizeof(config_key_pair_t));
	key_pair->name = xstrdup("RebootProgram");
	key_pair->value = xstrdup(slurm_ctl_conf_ptr->reboot_program);
	list_append(ret_list, key_pair);

	key_pair = xmalloc(sizeof(config_key_pair_t));
	key_pair->name = xstrdup("ReconfigFlags");
	key_pair->value =
		reconfig_flags2str(slurm_ctl_conf_ptr->reconfig_flags);
	list_append(ret_list, key_pair);

	key_pair = xmalloc(sizeof(config_key_pair_t));
	key_pair->name = xstrdup("RequeueExit");
	key_pair->value = xstrdup(slurm_ctl_conf_ptr->requeue_exit);
	list_append(ret_list, key_pair);

	key_pair = xmalloc(sizeof(config_key_pair_t));
	key_pair->name = xstrdup("RequeueExitHold");
	key_pair->value = xstrdup(slurm_ctl_conf_ptr->requeue_exit_hold);
	list_append(ret_list, key_pair);

	key_pair = xmalloc(sizeof(config_key_pair_t));
	key_pair->name = xstrdup("ResumeFailProgram");
	key_pair->value = xstrdup(slurm_ctl_conf_ptr->resume_fail_program);
	list_append(ret_list, key_pair);

	key_pair = xmalloc(sizeof(config_key_pair_t));
	key_pair->name = xstrdup("ResumeProgram");
	key_pair->value = xstrdup(slurm_ctl_conf_ptr->resume_program);
	list_append(ret_list, key_pair);

	snprintf(tmp_str, sizeof(tmp_str), "%u nodes/min",
		 slurm_ctl_conf_ptr->resume_rate);
	key_pair = xmalloc(sizeof(config_key_pair_t));
	key_pair->name = xstrdup("ResumeRate");
	key_pair->value = xstrdup(tmp_str);
	list_append(ret_list, key_pair);

	snprintf(tmp_str, sizeof(tmp_str), "%u sec",
		 slurm_ctl_conf_ptr->resume_timeout);
	key_pair = xmalloc(sizeof(config_key_pair_t));
	key_pair->name = xstrdup("ResumeTimeout");
	key_pair->value = xstrdup(tmp_str);
	list_append(ret_list, key_pair);

	key_pair = xmalloc(sizeof(config_key_pair_t));
	key_pair->name = xstrdup("ResvEpilog");
	key_pair->value = xstrdup(slurm_ctl_conf_ptr->resv_epilog);
	list_append(ret_list, key_pair);

	if (slurm_ctl_conf_ptr->resv_over_run == INFINITE16)
		snprintf(tmp_str, sizeof(tmp_str), "UNLIMITED");
	else
		snprintf(tmp_str, sizeof(tmp_str), "%u min",
			 slurm_ctl_conf_ptr->resv_over_run);
	key_pair = xmalloc(sizeof(config_key_pair_t));
	key_pair->name = xstrdup("ResvOverRun");
	key_pair->value = xstrdup(tmp_str);
	list_append(ret_list, key_pair);

	key_pair = xmalloc(sizeof(config_key_pair_t));
	key_pair->name = xstrdup("ResvProlog");
	key_pair->value = xstrdup(slurm_ctl_conf_ptr->resv_prolog);
	list_append(ret_list, key_pair);

	snprintf(tmp_str, sizeof(tmp_str), "%u",
		 slurm_ctl_conf_ptr->ret2service);
	key_pair = xmalloc(sizeof(config_key_pair_t));
	key_pair->name = xstrdup("ReturnToService");
	key_pair->value = xstrdup(tmp_str);
	list_append(ret_list, key_pair);

	key_pair = xmalloc(sizeof(config_key_pair_t));
	key_pair->name = xstrdup("RoutePlugin");
	key_pair->value = xstrdup(slurm_ctl_conf_ptr->route_plugin);
	list_append(ret_list, key_pair);

	key_pair = xmalloc(sizeof(config_key_pair_t));
	key_pair->name = xstrdup("SallocDefaultCommand");
	key_pair->value = xstrdup(slurm_ctl_conf_ptr->salloc_default_command);
	list_append(ret_list, key_pair);

	key_pair = xmalloc(sizeof(config_key_pair_t));
	key_pair->name = xstrdup("SbcastParameters");
	key_pair->value = xstrdup(slurm_ctl_conf_ptr->sbcast_parameters);
	list_append(ret_list, key_pair);

	key_pair = xmalloc(sizeof(config_key_pair_t));
	key_pair->name = xstrdup("SchedulerParameters");
	key_pair->value = xstrdup(slurm_ctl_conf_ptr->sched_params);
	list_append(ret_list, key_pair);

	snprintf(tmp_str, sizeof(tmp_str), "%u sec",
		 slurm_ctl_conf_ptr->sched_time_slice);
	key_pair = xmalloc(sizeof(config_key_pair_t));
	key_pair->name = xstrdup("SchedulerTimeSlice");
	key_pair->value = xstrdup(tmp_str);
	list_append(ret_list, key_pair);

	key_pair = xmalloc(sizeof(config_key_pair_t));
	key_pair->name = xstrdup("SchedulerType");
	key_pair->value = xstrdup(slurm_ctl_conf_ptr->schedtype);
	list_append(ret_list, key_pair);

	key_pair = xmalloc(sizeof(config_key_pair_t));
	key_pair->name = xstrdup("SelectType");
	key_pair->value = xstrdup(slurm_ctl_conf_ptr->select_type);
	list_append(ret_list, key_pair);

	if (slurm_ctl_conf_ptr->select_type_param) {
		key_pair = xmalloc(sizeof(config_key_pair_t));
		key_pair->name = xstrdup("SelectTypeParameters");
		key_pair->value = xstrdup(
			select_type_param_string(slurm_ctl_conf_ptr->
						 select_type_param));
		list_append(ret_list, key_pair);
	}

	snprintf(tmp_str, sizeof(tmp_str), "%s(%u)",
		 slurm_ctl_conf_ptr->slurm_user_name,
		 slurm_ctl_conf_ptr->slurm_user_id);
	key_pair = xmalloc(sizeof(config_key_pair_t));
	key_pair->name = xstrdup("SlurmUser");
	key_pair->value = xstrdup(tmp_str);
	list_append(ret_list, key_pair);

	snprintf(tmp_str, sizeof(tmp_str), "%s",
		 slurm_ctl_conf_ptr->slurmctld_addr);
	key_pair = xmalloc(sizeof(config_key_pair_t));
	key_pair->name = xstrdup("SlurmctldAddr");
	key_pair->value = xstrdup(tmp_str);
	list_append(ret_list, key_pair);

	snprintf(tmp_str, sizeof(tmp_str), "%s",
		 log_num2string(slurm_ctl_conf_ptr->slurmctld_debug));
	key_pair = xmalloc(sizeof(config_key_pair_t));
	key_pair->name = xstrdup("SlurmctldDebug");
	key_pair->value = xstrdup(tmp_str);
	list_append(ret_list, key_pair);


	for (i = 0; i < slurm_ctl_conf_ptr->control_cnt; i++) {
		key_pair = xmalloc(sizeof(config_key_pair_t));
		xstrfmtcat(key_pair->name, "SlurmctldHost[%d]", i);
		if (xstrcmp(slurm_ctl_conf_ptr->control_machine[i],
			    slurm_ctl_conf_ptr->control_addr[i])) {
			xstrfmtcat(key_pair->value, "%s(%s)",
				   slurm_ctl_conf_ptr->control_machine[i],
				   slurm_ctl_conf_ptr->control_addr[i]);
		} else {
			key_pair->value =
				xstrdup(slurm_ctl_conf_ptr->control_machine[i]);
		}
		list_append(ret_list, key_pair);
	}

	key_pair = xmalloc(sizeof(config_key_pair_t));
	key_pair->name = xstrdup("SlurmctldLogFile");
	key_pair->value = xstrdup(slurm_ctl_conf_ptr->slurmctld_logfile);
	list_append(ret_list, key_pair);

	if (slurm_ctl_conf_ptr->slurmctld_port_count > 1) {
		uint32_t high_port = slurm_ctl_conf_ptr->slurmctld_port;
		high_port += (slurm_ctl_conf_ptr->slurmctld_port_count - 1);
		snprintf(tmp_str, sizeof(tmp_str), "%u-%u",
			 slurm_ctl_conf_ptr->slurmctld_port, high_port);
	} else {
		snprintf(tmp_str, sizeof(tmp_str), "%u",
			 slurm_ctl_conf_ptr->slurmctld_port);
	}
	key_pair = xmalloc(sizeof(config_key_pair_t));
	key_pair->name = xstrdup("SlurmctldPort");
	key_pair->value = xstrdup(tmp_str);
	list_append(ret_list, key_pair);

	snprintf(tmp_str, sizeof(tmp_str), "%s",
		 log_num2string(slurm_ctl_conf_ptr->slurmctld_syslog_debug));
	key_pair = xmalloc(sizeof(config_key_pair_t));
	key_pair->name = xstrdup("SlurmctldSyslogDebug");
	key_pair->value = xstrdup(tmp_str);
	list_append(ret_list, key_pair);

	snprintf(tmp_str, sizeof(tmp_str), "%s",
		 slurm_ctl_conf_ptr->slurmctld_primary_off_prog);
	key_pair = xmalloc(sizeof(config_key_pair_t));
	key_pair->name = xstrdup("SlurmctldPrimaryOffProg");
	key_pair->value = xstrdup(tmp_str);
	list_append(ret_list, key_pair);

	snprintf(tmp_str, sizeof(tmp_str), "%s",
		 slurm_ctl_conf_ptr->slurmctld_primary_on_prog);
	key_pair = xmalloc(sizeof(config_key_pair_t));
	key_pair->name = xstrdup("SlurmctldPrimaryOnProg");
	key_pair->value = xstrdup(tmp_str);
	list_append(ret_list, key_pair);

	snprintf(tmp_str, sizeof(tmp_str), "%u sec",
		 slurm_ctl_conf_ptr->slurmctld_timeout);
	key_pair = xmalloc(sizeof(config_key_pair_t));
	key_pair->name = xstrdup("SlurmctldTimeout");
	key_pair->value = xstrdup(tmp_str);
	list_append(ret_list, key_pair);

	key_pair = xmalloc(sizeof(config_key_pair_t));
	key_pair->name = xstrdup("SlurmctldParameters");
	key_pair->value = xstrdup(slurm_ctl_conf_ptr->slurmctld_params);
	list_append(ret_list, key_pair);

	snprintf(tmp_str, sizeof(tmp_str), "%s",
		 log_num2string(slurm_ctl_conf_ptr->slurmd_debug));
	key_pair = xmalloc(sizeof(config_key_pair_t));
	key_pair->name = xstrdup("SlurmdDebug");
	key_pair->value = xstrdup(tmp_str);
	list_append(ret_list, key_pair);

	key_pair = xmalloc(sizeof(config_key_pair_t));
	key_pair->name = xstrdup("SlurmdLogFile");
	key_pair->value = xstrdup(slurm_ctl_conf_ptr->slurmd_logfile);
	list_append(ret_list, key_pair);

	key_pair = xmalloc(sizeof(config_key_pair_t));
	key_pair->name = xstrdup("SlurmdParameters");
	key_pair->value = xstrdup(slurm_ctl_conf_ptr->slurmd_params);
	list_append(ret_list, key_pair);

	key_pair = xmalloc(sizeof(config_key_pair_t));
	key_pair->name = xstrdup("SlurmdPidFile");
	key_pair->value = xstrdup(slurm_ctl_conf_ptr->slurmd_pidfile);
	list_append(ret_list, key_pair);

	snprintf(tmp_str, sizeof(tmp_str), "%u",
		 slurm_ctl_conf_ptr->slurmd_port);
	key_pair = xmalloc(sizeof(config_key_pair_t));
	key_pair->name = xstrdup("SlurmdPort");
	key_pair->value = xstrdup(tmp_str);
	list_append(ret_list, key_pair);

	key_pair = xmalloc(sizeof(config_key_pair_t));
	key_pair->name = xstrdup("SlurmdSpoolDir");
	key_pair->value = xstrdup(slurm_ctl_conf_ptr->slurmd_spooldir);
	list_append(ret_list, key_pair);

	snprintf(tmp_str, sizeof(tmp_str), "%s",
		 log_num2string(slurm_ctl_conf_ptr->slurmd_syslog_debug));
	key_pair = xmalloc(sizeof(config_key_pair_t));
	key_pair->name = xstrdup("SlurmdSyslogDebug");
	key_pair->value = xstrdup(tmp_str);
	list_append(ret_list, key_pair);

	snprintf(tmp_str, sizeof(tmp_str), "%u sec",
		 slurm_ctl_conf_ptr->slurmd_timeout);
	key_pair = xmalloc(sizeof(config_key_pair_t));
	key_pair->name = xstrdup("SlurmdTimeout");
	key_pair->value = xstrdup(tmp_str);
	list_append(ret_list, key_pair);

	snprintf(tmp_str, sizeof(tmp_str), "%s(%u)",
		 slurm_ctl_conf_ptr->slurmd_user_name,
		 slurm_ctl_conf_ptr->slurmd_user_id);
	key_pair = xmalloc(sizeof(config_key_pair_t));
	key_pair->name = xstrdup("SlurmdUser");
	key_pair->value = xstrdup(tmp_str);
	list_append(ret_list, key_pair);

	key_pair = xmalloc(sizeof(config_key_pair_t));
	key_pair->name = xstrdup("SlurmSchedLogFile");
	key_pair->value = xstrdup(slurm_ctl_conf_ptr->sched_logfile);
	list_append(ret_list, key_pair);

	snprintf(tmp_str, sizeof(tmp_str), "%u",
		 slurm_ctl_conf_ptr->sched_log_level);
	key_pair = xmalloc(sizeof(config_key_pair_t));
	key_pair->name = xstrdup("SlurmSchedLogLevel");
	key_pair->value = xstrdup(tmp_str);
	list_append(ret_list, key_pair);

	key_pair = xmalloc(sizeof(config_key_pair_t));
	key_pair->name = xstrdup("SlurmctldPidFile");
	key_pair->value = xstrdup(slurm_ctl_conf_ptr->slurmctld_pidfile);
	list_append(ret_list, key_pair);

	key_pair = xmalloc(sizeof(config_key_pair_t));
	key_pair->name = xstrdup("SlurmctldPlugstack");
	key_pair->value = xstrdup(slurm_ctl_conf_ptr->slurmctld_plugstack);
	list_append(ret_list, key_pair);

	key_pair = xmalloc(sizeof(config_key_pair_t));
	key_pair->name = xstrdup("SLURM_CONF");
	key_pair->value = xstrdup(slurm_ctl_conf_ptr->slurm_conf);
	list_append(ret_list, key_pair);

	key_pair = xmalloc(sizeof(config_key_pair_t));
	key_pair->name = xstrdup("SLURM_VERSION");
	key_pair->value = xstrdup(slurm_ctl_conf_ptr->version);
	list_append(ret_list, key_pair);

	key_pair = xmalloc(sizeof(config_key_pair_t));
	key_pair->name = xstrdup("SrunEpilog");
	key_pair->value = xstrdup(slurm_ctl_conf_ptr->srun_epilog);
	list_append(ret_list, key_pair);

	key_pair = xmalloc(sizeof(config_key_pair_t));
	key_pair->name = xstrdup("SrunPortRange");
	key_pair->value = xstrdup_printf("%u-%u",
			(slurm_ctl_conf_ptr->srun_port_range &&
			 slurm_ctl_conf_ptr->srun_port_range[0] != 0) ?
				slurm_ctl_conf_ptr->srun_port_range[0] : 0,
			(slurm_ctl_conf_ptr->srun_port_range &&
			 slurm_ctl_conf_ptr->srun_port_range[1] != 0) ?
				slurm_ctl_conf_ptr->srun_port_range[1] : 0);
	list_append(ret_list, key_pair);

	key_pair = xmalloc(sizeof(config_key_pair_t));
	key_pair->name = xstrdup("SrunProlog");
	key_pair->value = xstrdup(slurm_ctl_conf_ptr->srun_prolog);
	list_append(ret_list, key_pair);

	key_pair = xmalloc(sizeof(config_key_pair_t));
	key_pair->name = xstrdup("StateSaveLocation");
	key_pair->value = xstrdup(slurm_ctl_conf_ptr->state_save_location);
	list_append(ret_list, key_pair);

	key_pair = xmalloc(sizeof(config_key_pair_t));
	key_pair->name = xstrdup("SuspendExcNodes");
	key_pair->value = xstrdup(slurm_ctl_conf_ptr->suspend_exc_nodes);
	list_append(ret_list, key_pair);

	key_pair = xmalloc(sizeof(config_key_pair_t));
	key_pair->name = xstrdup("SuspendExcParts");
	key_pair->value = xstrdup(slurm_ctl_conf_ptr->suspend_exc_parts);
	list_append(ret_list, key_pair);

	key_pair = xmalloc(sizeof(config_key_pair_t));
	key_pair->name = xstrdup("SuspendProgram");
	key_pair->value = xstrdup(slurm_ctl_conf_ptr->suspend_program);
	list_append(ret_list, key_pair);

	snprintf(tmp_str, sizeof(tmp_str), "%u nodes/min",
		 slurm_ctl_conf_ptr->suspend_rate);
	key_pair = xmalloc(sizeof(config_key_pair_t));
	key_pair->name = xstrdup("SuspendRate");
	key_pair->value = xstrdup(tmp_str);
	list_append(ret_list, key_pair);

	if (slurm_ctl_conf_ptr->suspend_time == 0) {
		snprintf(tmp_str, sizeof(tmp_str), "NONE");
	} else {
		snprintf(tmp_str, sizeof(tmp_str), "%d sec",
			 ((int)slurm_ctl_conf_ptr->suspend_time - 1));
	}
	key_pair = xmalloc(sizeof(config_key_pair_t));
	key_pair->name = xstrdup("SuspendTime");
	key_pair->value = xstrdup(tmp_str);
	list_append(ret_list, key_pair);

	if (slurm_ctl_conf_ptr->suspend_timeout == 0) {
		snprintf(tmp_str, sizeof(tmp_str), "NONE");
	} else {
		snprintf(tmp_str, sizeof(tmp_str), "%u sec",
			 slurm_ctl_conf_ptr->suspend_timeout);
	}
	key_pair = xmalloc(sizeof(config_key_pair_t));
	key_pair->name = xstrdup("SuspendTimeout");
	key_pair->value = xstrdup(tmp_str);
	list_append(ret_list, key_pair);

	key_pair = xmalloc(sizeof(config_key_pair_t));
	key_pair->name = xstrdup("SwitchType");
	key_pair->value = xstrdup(slurm_ctl_conf_ptr->switch_type);
	list_append(ret_list, key_pair);

	key_pair = xmalloc(sizeof(config_key_pair_t));
	key_pair->name = xstrdup("TaskEpilog");
	key_pair->value = xstrdup(slurm_ctl_conf_ptr->task_epilog);
	list_append(ret_list, key_pair);

	key_pair = xmalloc(sizeof(config_key_pair_t));
	key_pair->name = xstrdup("TaskPlugin");
	key_pair->value = xstrdup(slurm_ctl_conf_ptr->task_plugin);
	list_append(ret_list, key_pair);

	slurm_sprint_cpu_bind_type(tmp_str,
				   slurm_ctl_conf_ptr->task_plugin_param);
	key_pair = xmalloc(sizeof(config_key_pair_t));
	key_pair->name = xstrdup("TaskPluginParam");
	key_pair->value = xstrdup(tmp_str);
	list_append(ret_list, key_pair);

	key_pair = xmalloc(sizeof(config_key_pair_t));
	key_pair->name = xstrdup("TaskProlog");
	key_pair->value = xstrdup(slurm_ctl_conf_ptr->task_prolog);
	list_append(ret_list, key_pair);

	key_pair = xmalloc(sizeof(config_key_pair_t));
	key_pair->name = xstrdup("TCPTimeout");
	key_pair->value = xstrdup_printf("%u sec",
					 slurm_ctl_conf_ptr->tcp_timeout);
	list_append(ret_list, key_pair);

	key_pair = xmalloc(sizeof(config_key_pair_t));
	key_pair->name = xstrdup("TmpFS");
	key_pair->value = xstrdup(slurm_ctl_conf_ptr->tmp_fs);
	list_append(ret_list, key_pair);

	key_pair = xmalloc(sizeof(config_key_pair_t));
	key_pair->name = xstrdup("TopologyParam");
	key_pair->value = xstrdup(slurm_ctl_conf_ptr->topology_param);
	list_append(ret_list, key_pair);

	key_pair = xmalloc(sizeof(config_key_pair_t));
	key_pair->name = xstrdup("TopologyPlugin");
	key_pair->value = xstrdup(slurm_ctl_conf_ptr->topology_plugin);
	list_append(ret_list, key_pair);

	key_pair = xmalloc(sizeof(config_key_pair_t));
	key_pair->name = xstrdup("TrackWCKey");
	key_pair->value = xstrdup(
		slurm_ctl_conf_ptr->track_wckey ? "Yes" : "No");
	list_append(ret_list, key_pair);

	snprintf(tmp_str, sizeof(tmp_str), "%u",
		 slurm_ctl_conf_ptr->tree_width);
	key_pair = xmalloc(sizeof(config_key_pair_t));
	key_pair->name = xstrdup("TreeWidth");
	key_pair->value = xstrdup(tmp_str);
	list_append(ret_list, key_pair);

	key_pair = xmalloc(sizeof(config_key_pair_t));
	key_pair->name = xstrdup("UsePam");
	key_pair->value = xstrdup_printf("%u", slurm_ctl_conf_ptr->use_pam);
	list_append(ret_list, key_pair);

	key_pair = xmalloc(sizeof(config_key_pair_t));
	key_pair->name = xstrdup("UnkillableStepProgram");
	key_pair->value = xstrdup(slurm_ctl_conf_ptr->unkillable_program);
	list_append(ret_list, key_pair);

	snprintf(tmp_str, sizeof(tmp_str), "%u sec",
		 slurm_ctl_conf_ptr->unkillable_timeout);
	key_pair = xmalloc(sizeof(config_key_pair_t));
	key_pair->name = xstrdup("UnkillableStepTimeout");
	key_pair->value = xstrdup(tmp_str);
	list_append(ret_list, key_pair);

	snprintf(tmp_str, sizeof(tmp_str), "%u percent",
		 slurm_ctl_conf_ptr->vsize_factor);
	key_pair = xmalloc(sizeof(config_key_pair_t));
	key_pair->name = xstrdup("VSizeFactor");
	key_pair->value = xstrdup(tmp_str);
	list_append(ret_list, key_pair);

	snprintf(tmp_str, sizeof(tmp_str), "%u sec",
		 slurm_ctl_conf_ptr->wait_time);
	key_pair = xmalloc(sizeof(config_key_pair_t));
	key_pair->name = xstrdup("WaitTime");
	key_pair->value = xstrdup(tmp_str);
	list_append(ret_list, key_pair);

	key_pair = xmalloc(sizeof(config_key_pair_t));
	key_pair->name = xstrdup("X11Parameters");
	key_pair->value = xstrdup(slurm_ctl_conf_ptr->x11_params);
	list_append(ret_list, key_pair);

	return (void *)ret_list;
}

/*
 * slurm_load_ctl_conf - issue RPC to get slurm control configuration
 *	information if changed since update_time
 * IN update_time - time of current configuration data
 * IN slurm_ctl_conf_ptr - place to store slurm control configuration
 *	pointer
 * RET 0 on success, otherwise return -1 and set errno to indicate the error
 * NOTE: free the response using slurm_free_ctl_conf
 */
int
slurm_load_ctl_conf (time_t update_time, slurm_ctl_conf_t **confp)
{
	int rc;
	slurm_msg_t req_msg;
	slurm_msg_t resp_msg;
	last_update_msg_t req;

	slurm_msg_t_init(&req_msg);
	slurm_msg_t_init(&resp_msg);

	req.last_update  = update_time;
	req_msg.msg_type = REQUEST_BUILD_INFO;
	req_msg.data     = &req;

	if (slurm_send_recv_controller_msg(&req_msg, &resp_msg,
					   working_cluster_rec) < 0)
		return SLURM_ERROR;

	switch (resp_msg.msg_type) {
	case RESPONSE_BUILD_INFO:
		*confp = (slurm_ctl_conf_info_msg_t *) resp_msg.data;
		break;
	case RESPONSE_SLURM_RC:
		rc = ((return_code_msg_t *) resp_msg.data)->return_code;
		slurm_free_return_code_msg(resp_msg.data);
		if (rc)
			slurm_seterrno_ret(rc);
		break;
	default:
		slurm_seterrno_ret(SLURM_UNEXPECTED_MSG_ERROR);
		break;
	}
	return SLURM_PROTOCOL_SUCCESS;
}

/*
 * slurm_load_slurmd_status - issue RPC to get the status of slurmd
 *	daemon on this machine
 * IN slurmd_info_ptr - place to store slurmd status information
 * RET 0 or -1 on error
 * NOTE: free the response using slurm_free_slurmd_status()
 */
extern int
slurm_load_slurmd_status(slurmd_status_t **slurmd_status_ptr)
{
	int rc;
	slurm_msg_t req_msg;
	slurm_msg_t resp_msg;
	uint32_t cluster_flags = slurmdb_setup_cluster_flags();
	char *this_addr;

	slurm_msg_t_init(&req_msg);
	slurm_msg_t_init(&resp_msg);

	if (cluster_flags & CLUSTER_FLAG_MULTSD) {
		if ((this_addr = getenv("SLURMD_NODENAME"))) {
			slurm_conf_get_addr(this_addr, &req_msg.address);
		} else {
			this_addr = "localhost";
			slurm_set_addr(&req_msg.address,
				       (uint16_t)slurm_get_slurmd_port(),
				       this_addr);
		}
	} else {
		char this_host[256];

		/*
		 *  Set request message address to slurmd on localhost
		 */
		gethostname_short(this_host, sizeof(this_host));
		this_addr = slurm_conf_get_nodeaddr(this_host);
		if (this_addr == NULL)
			this_addr = xstrdup("localhost");
		slurm_set_addr(&req_msg.address,
			       (uint16_t)slurm_get_slurmd_port(),
			       this_addr);
		xfree(this_addr);
	}
	req_msg.msg_type = REQUEST_DAEMON_STATUS;
	req_msg.data     = NULL;

	rc = slurm_send_recv_node_msg(&req_msg, &resp_msg, 0);

	if ((rc != 0) || !resp_msg.auth_cred) {
		error("slurm_slurmd_info: %m");
		if (resp_msg.auth_cred)
			g_slurm_auth_destroy(resp_msg.auth_cred);
		return SLURM_ERROR;
	}
	if (resp_msg.auth_cred)
		g_slurm_auth_destroy(resp_msg.auth_cred);

	switch (resp_msg.msg_type) {
	case RESPONSE_SLURMD_STATUS:
		*slurmd_status_ptr = (slurmd_status_t *) resp_msg.data;
		break;
	case RESPONSE_SLURM_RC:
		rc = ((return_code_msg_t *) resp_msg.data)->return_code;
		slurm_free_return_code_msg(resp_msg.data);
		if (rc)
			slurm_seterrno_ret(rc);
		break;
	default:
		slurm_seterrno_ret(SLURM_UNEXPECTED_MSG_ERROR);
		break;
	}

	return SLURM_PROTOCOL_SUCCESS;
}

/*
 * slurm_print_slurmd_status - output the contents of slurmd status
 *	message as loaded using slurm_load_slurmd_status
 * IN out - file to write to
 * IN slurmd_status_ptr - slurmd status pointer
 */
void slurm_print_slurmd_status (FILE* out,
				slurmd_status_t * slurmd_status_ptr)
{
	char time_str[32];

	if (slurmd_status_ptr == NULL )
		return ;

	fprintf(out, "Active Steps             = %s\n",
		slurmd_status_ptr->step_list);

	fprintf(out, "Actual CPUs              = %u\n",
		slurmd_status_ptr->actual_cpus);
	fprintf(out, "Actual Boards            = %u\n",
		slurmd_status_ptr->actual_boards);
	fprintf(out, "Actual sockets           = %u\n",
		slurmd_status_ptr->actual_sockets);
	fprintf(out, "Actual cores             = %u\n",
		slurmd_status_ptr->actual_cores);
	fprintf(out, "Actual threads per core  = %u\n",
		slurmd_status_ptr->actual_threads);
	fprintf(out, "Actual real memory       = %"PRIu64" MB\n",
		slurmd_status_ptr->actual_real_mem);
	fprintf(out, "Actual temp disk space   = %u MB\n",
		slurmd_status_ptr->actual_tmp_disk);

	slurm_make_time_str ((time_t *)&slurmd_status_ptr->booted,
			     time_str, sizeof(time_str));
	fprintf(out, "Boot time                = %s\n", time_str);

	fprintf(out, "Hostname                 = %s\n",
		slurmd_status_ptr->hostname);

	if (slurmd_status_ptr->last_slurmctld_msg) {
		slurm_make_time_str ((time_t *)
				&slurmd_status_ptr->last_slurmctld_msg,
				time_str, sizeof(time_str));
		fprintf(out, "Last slurmctld msg time  = %s\n", time_str);
	} else
		fprintf(out, "Last slurmctld msg time  = NONE\n");

	fprintf(out, "Slurmd PID               = %u\n",
		slurmd_status_ptr->pid);
	fprintf(out, "Slurmd Debug             = %u\n",
		slurmd_status_ptr->slurmd_debug);
	fprintf(out, "Slurmd Logfile           = %s\n",
		slurmd_status_ptr->slurmd_logfile);
	fprintf(out, "Version                  = %s\n",
		slurmd_status_ptr->version);
	return;
}

/*
 * _write_key_pairs - write the contents of slurm
 *	configuration to an output file
 * IN out - file to write to
 * IN key_pairs - key pairs of the running slurm configuration
 */
static void _write_key_pairs(FILE* out, void *key_pairs)
{
	config_key_pair_t *key_pair;
	char *temp = NULL;
	List config_list = (List)key_pairs;
	ListIterator iter = NULL;
	/* define lists of specific configuration sections */
	List other_list = list_create(slurm_destroy_char);
	List control_list = list_create(slurm_destroy_char);
	List accounting_list = list_create(slurm_destroy_char);
	List logging_list = list_create(slurm_destroy_char);
	List power_list = list_create(slurm_destroy_char);
	List sched_list = list_create(slurm_destroy_char);
	List topology_list = list_create(slurm_destroy_char);
	List timers_list = list_create(slurm_destroy_char);
	List debug_list = list_create(slurm_destroy_char);
	List proepilog_list = list_create(slurm_destroy_char);
	List resconf_list = list_create(slurm_destroy_char);
	List proctrac_list = list_create(slurm_destroy_char);

	if (!config_list)
		return;

	iter = list_iterator_create(config_list);
	while ((key_pair = list_next(iter))) {
		/* Ignore ENV variables in config_list; they'll
		 * cause problems in an active slurm.conf */
		if (!xstrcmp(key_pair->name, "BOOT_TIME") ||
		    !xstrcmp(key_pair->name, "HASH_VAL") ||
		    !xstrcmp(key_pair->name, "NEXT_JOB_ID") ||
		    !xstrcmp(key_pair->name, "SLURM_CONF") ||
		    !xstrcmp(key_pair->name, "SLURM_VERSION")) {
			debug("Ignoring %s (not written)", key_pair->name);
			continue;
		}

		/* Comment out certain key_pairs */
		/* - TaskPluginParam=(null type) is not a NULL but
		 * it does imply no value */
		if ((key_pair->value == NULL) ||
		    (strlen(key_pair->value) == 0) ||
		    !xstrcasecmp(key_pair->value, "(null type)") ||
		    !xstrcasecmp(key_pair->value, "(null)") ||
		    !xstrcasecmp(key_pair->value, "N/A") ||
		    (!xstrcasecmp(key_pair->name, "KeepAliveTime") &&
		     !xstrcasecmp(key_pair->value, "SYSTEM_DEFAULT")) ||
		    !xstrcasecmp(key_pair->name, "DynAllocPort") ||
		    (!xstrcasecmp(key_pair->name, "DefMemPerNode") &&
		     !xstrcasecmp(key_pair->value, "UNLIMITED"))) {
			temp = xstrdup_printf("#%s=", key_pair->name);
			debug("Commenting out %s=%s",
			      key_pair->name,
			      key_pair->value);
		} else {
			if ((!xstrcasecmp(key_pair->name, "ChosLoc")) ||
			    (!xstrcasecmp(key_pair->name, "Epilog")) ||
			    (!xstrcasecmp(key_pair->name, "EpilogSlurmctld")) ||
			    (!xstrcasecmp(key_pair->name,
					  "HealthCheckProgram")) ||
			    (!xstrcasecmp(key_pair->name, "MailProg")) ||
			    (!xstrcasecmp(key_pair->name, "Prolog")) ||
			    (!xstrcasecmp(key_pair->name, "PrologSlurmctld")) ||
			    (!xstrcasecmp(key_pair->name, "RebootProgram")) ||
			    (!xstrcasecmp(key_pair->name, "ResumeProgram")) ||
			    (!xstrcasecmp(key_pair->name, "ResvEpilog")) ||
			    (!xstrcasecmp(key_pair->name, "ResvProlog")) ||
			    (!xstrcasecmp(key_pair->name,
					  "SallocDefaultCommand")) ||
			    (!xstrcasecmp(key_pair->name, "SrunEpilog")) ||
			    (!xstrcasecmp(key_pair->name, "SrunProlog")) ||
			    (!xstrcasecmp(key_pair->name, "SuspendProgram")) ||
			    (!xstrcasecmp(key_pair->name, "TaskEpilog")) ||
			    (!xstrcasecmp(key_pair->name, "TaskProlog")) ||
			    (!xstrcasecmp(key_pair->name,
					  "UnkillableStepProgram"))) {
				/* Exceptions not be tokenized in the output */
				temp = key_pair->value;
			} else {
				/*
				 * Only write out values. Use strtok
				 * to grab just the value (ie. "60 sec")
				 */
				temp = strtok(key_pair->value, " (");
			}
			temp = xstrdup_printf("%s=%s",
					      key_pair->name, temp);
		}

		if (!xstrcasecmp(key_pair->name, "ControlMachine") ||
		    !xstrcasecmp(key_pair->name, "ControlAddr") ||
		    !xstrcasecmp(key_pair->name, "ClusterName") ||
		    !xstrcasecmp(key_pair->name, "SlurmUser") ||
		    !xstrcasecmp(key_pair->name, "SlurmdUser") ||
		    !xstrcasecmp(key_pair->name, "SlurmctldPort") ||
		    !xstrcasecmp(key_pair->name, "SlurmdPort") ||
		    !xstrcasecmp(key_pair->name, "BackupAddr") ||
		    !xstrcasecmp(key_pair->name, "BackupController")) {
			list_append(control_list, temp);
			continue;
		}

		if (!xstrcasecmp(key_pair->name, "StateSaveLocation") ||
		    !xstrcasecmp(key_pair->name, "SlurmdSpoolDir") ||
		    !xstrcasecmp(key_pair->name, "SlurmctldLogFile") ||
		    !xstrcasecmp(key_pair->name, "SlurmdLogFile") ||
		    !xstrcasecmp(key_pair->name, "SlurmctldPidFile") ||
		    !xstrcasecmp(key_pair->name, "SlurmdPidFile") ||
		    !xstrcasecmp(key_pair->name, "SlurmSchedLogFile") ||
		    !xstrcasecmp(key_pair->name, "SlurmEventHandlerLogfile")) {
			list_append(logging_list, temp);
			continue;
		}

		if (!xstrcasecmp(key_pair->name, "AccountingStorageBackupHost") ||
		    !xstrcasecmp(key_pair->name, "AccountingStorageEnforce") ||
		    !xstrcasecmp(key_pair->name, "AccountingStorageHost") ||
		    !xstrcasecmp(key_pair->name, "AccountingStorageLoc") ||
		    !xstrcasecmp(key_pair->name, "AccountingStoragePort") ||
		    !xstrcasecmp(key_pair->name, "AccountingStorageType") ||
		    !xstrcasecmp(key_pair->name, "AccountingStorageUser") ||
		    !xstrcasecmp(key_pair->name, "AccountingStoreJobComment") ||
		    !xstrcasecmp(key_pair->name, "AcctGatherEnergyType") ||
		    !xstrcasecmp(key_pair->name, "AcctGatherFilesystemType") ||
		    !xstrcasecmp(key_pair->name, "AcctGatherInterconnectType") ||
		    !xstrcasecmp(key_pair->name, "AcctGatherNodeFreq") ||
		    !xstrcasecmp(key_pair->name, "AcctGatherProfileType") ||
		    !xstrcasecmp(key_pair->name, "JobAcctGatherFrequency") ||
		    !xstrcasecmp(key_pair->name, "JobAcctGatherType") ||
		    !xstrcasecmp(key_pair->name, "ExtSensorsType") ||
		    !xstrcasecmp(key_pair->name, "ExtSensorsFreq")) {
			list_append(accounting_list, temp);
			continue;
		}

		if (!xstrcasecmp(key_pair->name, "SuspendExcNodes") ||
		    !xstrcasecmp(key_pair->name, "SuspendExcParts") ||
		    !xstrcasecmp(key_pair->name, "SuspendProgram") ||
		    !xstrcasecmp(key_pair->name, "SuspendRate") ||
		    !xstrcasecmp(key_pair->name, "SuspendTime") ||
		    !xstrcasecmp(key_pair->name, "SuspendTimeout") ||
		    !xstrcasecmp(key_pair->name, "ResumeProgram") ||
		    !xstrcasecmp(key_pair->name, "ResumeRate") ||
		    !xstrcasecmp(key_pair->name, "ResumeTimeout")) {
			list_append(power_list, temp);
			continue;
		}

		if (!xstrcasecmp(key_pair->name, "SelectType") ||
		    !xstrcasecmp(key_pair->name, "SelectTypeParameters") ||
		    !xstrcasecmp(key_pair->name, "SchedulerParameters") ||
		    !xstrcasecmp(key_pair->name, "SchedulerTimeSlice") ||
		    !xstrcasecmp(key_pair->name, "SchedulerType") ||
		    !xstrcasecmp(key_pair->name, "SlurmSchedLogLevel") ||
		    !xstrcasecmp(key_pair->name, "PreemptMode") ||
		    !xstrcasecmp(key_pair->name, "PreemptType") ||
		    !xstrcasecmp(key_pair->name, "PriorityType") ||
		    !xstrcasecmp(key_pair->name, "FastSchedule")) {
			list_append(sched_list, temp);
			continue;
		}

		if (!xstrcasecmp(key_pair->name, "TopologyPlugin")) {
			list_append(topology_list, temp);
			continue;
		}

		if (!xstrcasecmp(key_pair->name, "SlurmctldTimeout") ||
		    !xstrcasecmp(key_pair->name, "SlurmdTimeout") ||
		    !xstrcasecmp(key_pair->name, "InactiveLimit") ||
		    !xstrcasecmp(key_pair->name, "MinJobAge") ||
		    !xstrcasecmp(key_pair->name, "KillWait") ||
		    !xstrcasecmp(key_pair->name, "BatchStartTimeout") ||
		    !xstrcasecmp(key_pair->name, "CompleteWait") ||
		    !xstrcasecmp(key_pair->name, "EpilogMsgTime") ||
		    !xstrcasecmp(key_pair->name, "GetEnvTimeout") ||
		    !xstrcasecmp(key_pair->name, "Waittime")) {
			list_append(timers_list, temp);
			continue;
		}

		if (!xstrcasecmp(key_pair->name, "SlurmctldDebug") ||
		    !xstrcasecmp(key_pair->name, "SlurmdDebug") ||
		    !xstrcasecmp(key_pair->name, "DebugFlags")) {
			list_append(debug_list, temp);
			continue;
		}

		if (!xstrcasecmp(key_pair->name, "TaskPlugin") ||
		    !xstrcasecmp(key_pair->name, "TaskPluginParam")) {
			list_append(resconf_list, temp);
			continue;
		}

		if (!xstrcasecmp(key_pair->name, "ProcTrackType")) {
			list_append(proctrac_list, temp);
			continue;
		}

		if (!xstrcasecmp(key_pair->name, "Epilog") ||
		    !xstrcasecmp(key_pair->name, "Prolog") ||
		    !xstrcasecmp(key_pair->name, "SrunProlog") ||
		    !xstrcasecmp(key_pair->name, "SrunEpilog") ||
		    !xstrcasecmp(key_pair->name, "TaskEpilog") ||
		    !xstrcasecmp(key_pair->name, "TaskProlog")) {
			list_append(proepilog_list, temp);
			continue;
		} else {
			list_append(other_list, temp);
		}
	}
	list_iterator_destroy(iter);

	_write_group_header (out, "CONTROL");
	iter = list_iterator_create(control_list);
	while ((temp = list_next(iter)))
		fprintf(out, "%s\n", temp);
	list_iterator_destroy(iter);
	FREE_NULL_LIST(control_list);

	_write_group_header (out, "LOGGING & OTHER PATHS");
	iter = list_iterator_create(logging_list);
	while ((temp = list_next(iter)))
		fprintf(out, "%s\n", temp);
	list_iterator_destroy(iter);
	FREE_NULL_LIST(logging_list);

	_write_group_header (out, "ACCOUNTING");
	iter = list_iterator_create(accounting_list);
	while ((temp = list_next(iter)))
		fprintf(out, "%s\n", temp);
	list_iterator_destroy(iter);
	FREE_NULL_LIST(accounting_list);

	_write_group_header (out, "SCHEDULING & ALLOCATION");
	iter = list_iterator_create(sched_list);
	while ((temp = list_next(iter)))
		fprintf(out, "%s\n", temp);
	list_iterator_destroy(iter);
	FREE_NULL_LIST(sched_list);

	_write_group_header (out, "TOPOLOGY");
	iter = list_iterator_create(topology_list);
	while ((temp = list_next(iter)))
		fprintf(out, "%s\n", temp);
	list_iterator_destroy(iter);
	FREE_NULL_LIST(topology_list);

	_write_group_header (out, "TIMERS");
	iter = list_iterator_create(timers_list);
	while ((temp = list_next(iter)))
		fprintf(out, "%s\n", temp);
	list_iterator_destroy(iter);
	FREE_NULL_LIST(timers_list);

	_write_group_header (out, "POWER");
	iter = list_iterator_create(power_list);
	while ((temp = list_next(iter)))
		fprintf(out, "%s\n", temp);
	list_iterator_destroy(iter);
	FREE_NULL_LIST(power_list);

	_write_group_header (out, "DEBUG");
	iter = list_iterator_create(debug_list);
	while ((temp = list_next(iter)))
		fprintf(out, "%s\n", temp);
	list_iterator_destroy(iter);
	FREE_NULL_LIST(debug_list);

	_write_group_header (out, "EPILOG & PROLOG");
	iter = list_iterator_create(proepilog_list);
	while ((temp = list_next(iter)))
		fprintf(out, "%s\n", temp);
	list_iterator_destroy(iter);
	FREE_NULL_LIST(proepilog_list);

	_write_group_header (out, "PROCESS TRACKING");
	iter = list_iterator_create(proctrac_list);
	while ((temp = list_next(iter)))
		fprintf(out, "%s\n", temp);
	list_iterator_destroy(iter);
	FREE_NULL_LIST(proctrac_list);

	_write_group_header (out, "RESOURCE CONFINEMENT");
	iter = list_iterator_create(resconf_list);
	while ((temp = list_next(iter)))
		fprintf(out, "%s\n", temp);
	list_iterator_destroy(iter);
	FREE_NULL_LIST(resconf_list);

	_write_group_header (out, "OTHER");
	iter = list_iterator_create(other_list);
	while ((temp = list_next(iter)))
		fprintf(out, "%s\n", temp);
	list_iterator_destroy(iter);
	FREE_NULL_LIST(other_list);

}

/*
 * slurm_print_key_pairs - output the contents of key_pairs
 * which is a list of opaque data type config_key_pair_t
 * IN out - file to write to
 * IN key_pairs - List containing key pairs to be printed
 * IN title - title of key pair list
 */
extern void slurm_print_key_pairs(FILE* out, void *key_pairs, char *title)
{
	List config_list = (List)key_pairs;
	ListIterator iter = NULL;
	config_key_pair_t *key_pair;

	if (!config_list || !list_count(config_list))
		return;

	fprintf(out, "%s", title);
	iter = list_iterator_create(config_list);
	while ((key_pair = list_next(iter))) {
		fprintf(out, "%-23s = %s\n", key_pair->name, key_pair->value);
	}
	list_iterator_destroy(iter);
}

/*
 * _write_group_header - write the group headers on the
 *	output slurm configuration file - with the header
 *      string centered between the hash characters
 * IN out - file to write to
 * IN header - header string to write
 */
static void _write_group_header(FILE* out, char * header)
{
	static int comlen = 48;
	int i, hdrlen, left, right;

	if (!header)
		return;
	hdrlen = strlen(header);
	left = ((comlen - hdrlen) / 2) - 1;
	right = left;
	if ((comlen - hdrlen) % 2)
		right++;

	fprintf(out, "#\n");
	for (i = 0; i < comlen; i++)
		fprintf(out, "#");
	fprintf(out, "\n#");
	for (i = 0; i < left; i++)
		fprintf(out, " ");
	fprintf(out, "%s", header);
	for (i = 0; i < right; i++)
		fprintf(out, " ");
	fprintf(out, "#\n");
	for (i = 0; i < comlen; i++)
		fprintf(out, "#");
	fprintf(out, "\n");
}<|MERGE_RESOLUTION|>--- conflicted
+++ resolved
@@ -341,24 +341,8 @@
 		        fprintf(fp, " MaxMemPerNode=%"PRIu64"",
 				p[i].max_mem_per_cpu);
 
-<<<<<<< HEAD
 		if (p[i].max_nodes != INFINITE)
-		        fprintf(fp, "MaxNodes=%u", p[i].max_nodes);
-=======
-		if (p[i].max_nodes != INFINITE) {
-			char tmp1[16];
-		        if (cluster_flags & CLUSTER_FLAG_BG)
-				convert_num_unit((float)p[i].max_nodes, tmp1,
-						 sizeof(tmp1), UNIT_NONE,
-						 NO_VAL,
-						 CONVERT_NUM_UNIT_EXACT);
-		        else
-		                snprintf(tmp1, sizeof(tmp1), "%u",
-					 p[i].max_nodes);
-
 		        fprintf(fp, " MaxNodes=%s", tmp1);
-		}
->>>>>>> ee6ffd83
 
 		if (p[i].max_time != INFINITE) {
 			char time_line[32];
