/*****************************************************************************\
 *  src/slurmd/slurmd/req.c - slurmd request handling
 *****************************************************************************
 *  Copyright (C) 2002-2007 The Regents of the University of California.
 *  Copyright (C) 2008-2010 Lawrence Livermore National Security.
 *  Portions Copyright (C) 2010-2016 SchedMD LLC.
 *  Portions copyright (C) 2015 Mellanox Technologies Inc.
 *  Produced at Lawrence Livermore National Laboratory (cf, DISCLAIMER).
 *  Written by Mark Grondona <mgrondona@llnl.gov>.
 *  CODE-OCEC-09-009. All rights reserved.
 *
 *  This file is part of Slurm, a resource management program.
 *  For details, see <https://slurm.schedmd.com/>.
 *  Please also read the included file: DISCLAIMER.
 *
 *  Slurm is free software; you can redistribute it and/or modify it under
 *  the terms of the GNU General Public License as published by the Free
 *  Software Foundation; either version 2 of the License, or (at your option)
 *  any later version.
 *
 *  In addition, as a special exception, the copyright holders give permission
 *  to link the code of portions of this program with the OpenSSL library under
 *  certain conditions as described in each individual source file, and
 *  distribute linked combinations including the two. You must obey the GNU
 *  General Public License in all respects for all of the code used other than
 *  OpenSSL. If you modify file(s) with this exception, you may extend this
 *  exception to your version of the file(s), but you are not obligated to do
 *  so. If you do not wish to do so, delete this exception statement from your
 *  version.  If you delete this exception statement from all source files in
 *  the program, then also delete it here.
 *
 *  Slurm is distributed in the hope that it will be useful, but WITHOUT ANY
 *  WARRANTY; without even the implied warranty of MERCHANTABILITY or FITNESS
 *  FOR A PARTICULAR PURPOSE.  See the GNU General Public License for more
 *  details.
 *
 *  You should have received a copy of the GNU General Public License along
 *  with Slurm; if not, write to the Free Software Foundation, Inc.,
 *  51 Franklin Street, Fifth Floor, Boston, MA 02110-1301  USA.
\*****************************************************************************/

#include "config.h"

#include <ctype.h>
#include <fcntl.h>
#include <grp.h>
#ifdef HAVE_NUMA
#undef NUMA_VERSION1_COMPATIBILITY
#include <numa.h>
#endif
#include <poll.h>
#include <pthread.h>
#include <sched.h>
#include <signal.h>
#include <stdlib.h>
#include <string.h>
#include <sys/param.h>
#include <sys/stat.h>
#include <sys/types.h>
#include <sys/un.h>
#include <sys/wait.h>
#include <time.h>
#include <unistd.h>
#include <utime.h>

#include "src/common/assoc_mgr.h"
#include "src/common/callerid.h"
#include "src/common/cpu_frequency.h"
#include "src/common/env.h"
#include "src/common/fd.h"
#include "src/common/forward.h"
#include "src/common/gres.h"
#include "src/common/group_cache.h"
#include "src/common/hostlist.h"
#include "src/common/list.h"
#include "src/common/log.h"
#include "src/common/macros.h"
#include "src/common/msg_aggr.h"
#include "src/common/node_features.h"
#include "src/common/node_select.h"
#include "src/common/plugstack.h"
#include "src/common/read_config.h"
#include "src/common/slurm_auth.h"
#include "src/common/slurm_cred.h"
#include "src/common/slurm_acct_gather_energy.h"
#include "src/common/slurm_jobacct_gather.h"
#include "src/common/slurm_protocol_defs.h"
#include "src/common/slurm_protocol_api.h"
#include "src/common/slurm_protocol_interface.h"
#include "src/common/stepd_api.h"
#include "src/common/uid.h"
#include "src/common/util-net.h"
#include "src/common/xcgroup_read_config.h"
#include "src/common/xstring.h"
#include "src/common/xmalloc.h"

#include "src/bcast/file_bcast.h"

#include "src/slurmd/slurmd/get_mach_stat.h"
#include "src/slurmd/slurmd/slurmd.h"

#include "src/slurmd/common/fname.h"
#include "src/slurmd/common/job_container_plugin.h"
#include "src/slurmd/common/proctrack.h"
#include "src/slurmd/common/run_script.h"
#include "src/slurmd/common/reverse_tree_math.h"
#include "src/slurmd/common/slurmstepd_init.h"
#include "src/slurmd/common/task_plugin.h"

#define _LIMIT_INFO 0

#define RETRY_DELAY 15		/* retry every 15 seconds */
#define MAX_RETRY   240		/* retry 240 times (one hour max) */

#ifndef MAXHOSTNAMELEN
#define MAXHOSTNAMELEN	64
#endif

#define MAX_CPU_CNT 1024
#define MAX_NUMA_CNT 128

typedef struct {
	uint32_t job_id;
	uint32_t step_id;
	uint64_t job_mem;
	uint64_t step_mem;
} job_mem_limits_t;

typedef struct {
	uint32_t job_id;
	uint32_t step_id;
} starting_step_t;

typedef struct {
	uint32_t job_id;
	uint16_t msg_timeout;
	bool *prolog_fini;
	pthread_cond_t *timer_cond;
	pthread_mutex_t *timer_mutex;
} timer_struct_t;

typedef struct {
	char **gres_job_env;
	uint32_t jobid;
	uint32_t step_id;
	char *node_list;
	char *partition;
	char *resv_id;
	char **spank_job_env;
	uint32_t spank_job_env_size;
	uid_t uid;
	char *user_name;
} job_env_t;

static int  _abort_step(uint32_t job_id, uint32_t step_id);
static char **_build_env(job_env_t *job_env, bool is_epilog);
static void _delay_rpc(int host_inx, int host_cnt, int usec_per_rpc);
static void _destroy_env(char **env);
static void _free_job_env(job_env_t *env_ptr);
static bool _is_batch_job_finished(uint32_t job_id);
static void _job_limits_free(void *x);
static int  _job_limits_match(void *x, void *key);
static bool _job_still_running(uint32_t job_id);
static int  _kill_all_active_steps(uint32_t jobid, int sig,
				   int flags, bool batch, uid_t req_uid);
static void _launch_complete_add(uint32_t job_id);
static void _launch_complete_log(char *type, uint32_t job_id);
static void _launch_complete_rm(uint32_t job_id);
static void _launch_complete_wait(uint32_t job_id);
static int  _launch_job_fail(uint32_t job_id, uint32_t slurm_rc);
static bool _launch_job_test(uint32_t job_id);
static void _note_batch_job_finished(uint32_t job_id);
static int  _prolog_is_running (uint32_t jobid);
static int  _step_limits_match(void *x, void *key);
static int  _terminate_all_steps(uint32_t jobid, bool batch);
static int  _receive_fd(int socket);
static void _rpc_launch_tasks(slurm_msg_t *);
static void _rpc_abort_job(slurm_msg_t *);
static void _rpc_batch_job(slurm_msg_t *msg, bool new_msg);
static void _rpc_prolog(slurm_msg_t *msg);
static void _rpc_job_notify(slurm_msg_t *);
static void _rpc_signal_tasks(slurm_msg_t *);
static void _rpc_checkpoint_tasks(slurm_msg_t *);
static void _rpc_complete_batch(slurm_msg_t *);
static void _rpc_terminate_tasks(slurm_msg_t *);
static void _rpc_timelimit(slurm_msg_t *);
static void _rpc_reattach_tasks(slurm_msg_t *);
static void _rpc_suspend_job(slurm_msg_t *msg);
static void _rpc_terminate_job(slurm_msg_t *);
static void _rpc_update_time(slurm_msg_t *);
static void _rpc_shutdown(slurm_msg_t *msg);
static void _rpc_reconfig(slurm_msg_t *msg);
static void _rpc_reboot(slurm_msg_t *msg);
static void _rpc_pid2jid(slurm_msg_t *msg);
static int  _rpc_file_bcast(slurm_msg_t *msg);
static void _file_bcast_cleanup(void);
static int  _file_bcast_register_file(slurm_msg_t *msg,
				      sbcast_cred_arg_t *cred_arg,
				      file_bcast_info_t *key);
static int  _rpc_ping(slurm_msg_t *);
static int  _rpc_health_check(slurm_msg_t *);
static int  _rpc_acct_gather_update(slurm_msg_t *);
static int  _rpc_acct_gather_energy(slurm_msg_t *);
static int  _rpc_step_complete(slurm_msg_t *msg);
static int  _rpc_step_complete_aggr(slurm_msg_t *msg);
static int  _rpc_stat_jobacct(slurm_msg_t *msg);
static int  _rpc_list_pids(slurm_msg_t *msg);
static int  _rpc_daemon_status(slurm_msg_t *msg);
static int  _run_epilog(job_env_t *job_env);
static int  _run_prolog(job_env_t *job_env, slurm_cred_t *cred,
			bool remove_running);
static void _rpc_forward_data(slurm_msg_t *msg);
static int  _rpc_network_callerid(slurm_msg_t *msg);

static bool _pause_for_job_completion(uint32_t jobid, char *nodes,
				      int maxtime);
static bool _slurm_authorized_user(uid_t uid);
static void _sync_messages_kill(kill_job_msg_t *req);
static int  _waiter_init (uint32_t jobid);
static int  _waiter_complete (uint32_t jobid);

static void _send_back_fd(int socket, int fd);
static bool _steps_completed_now(uint32_t jobid);
static sbcast_cred_arg_t *_valid_sbcast_cred(file_bcast_msg_t *req,
					     uid_t req_uid,
					     gid_t req_gid,
					     uint16_t protocol_version);
static void _wait_state_completed(uint32_t jobid, int max_delay);
static uid_t _get_job_uid(uint32_t jobid);

static int  _add_starting_step(uint16_t type, void *req);
static int  _remove_starting_step(uint16_t type, void *req);
static int  _compare_starting_steps(void *s0, void *s1);
static int  _wait_for_starting_step(uint32_t job_id, uint32_t step_id);
static bool _step_is_starting(uint32_t job_id, uint32_t step_id);

static void _add_job_running_prolog(uint32_t job_id);
static void _remove_job_running_prolog(uint32_t job_id);
static int  _match_jobid(void *s0, void *s1);
static void _wait_for_job_running_prolog(uint32_t job_id);
static bool _requeue_setup_env_fail(void);

/*
 *  List of threads waiting for jobs to complete
 */
static List waiters;

static pthread_mutex_t launch_mutex = PTHREAD_MUTEX_INITIALIZER;
static time_t startup = 0;		/* daemon startup time */
static time_t last_slurmctld_msg = 0;

static pthread_mutex_t job_limits_mutex = PTHREAD_MUTEX_INITIALIZER;
static List job_limits_list = NULL;
static bool job_limits_loaded = false;

static int next_fini_job_inx = 0;

/* NUM_PARALLEL_SUSP_JOBS controls the number of jobs that can be suspended or
 * resumed at one time. */
#define NUM_PARALLEL_SUSP_JOBS 64
/* NUM_PARALLEL_SUSP_STEPS controls the number of steps per job that can be
 * suspended at one time. */
#define NUM_PARALLEL_SUSP_STEPS 8
static pthread_mutex_t suspend_mutex = PTHREAD_MUTEX_INITIALIZER;
static uint32_t job_suspend_array[NUM_PARALLEL_SUSP_JOBS] = {0};
static int job_suspend_size = 0;

#define JOB_STATE_CNT 64
static pthread_mutex_t job_state_mutex   = PTHREAD_MUTEX_INITIALIZER;
static pthread_cond_t  job_state_cond    = PTHREAD_COND_INITIALIZER;
static uint32_t active_job_id[JOB_STATE_CNT] = {0};

static pthread_mutex_t prolog_mutex = PTHREAD_MUTEX_INITIALIZER;
static pthread_mutex_t prolog_serial_mutex = PTHREAD_MUTEX_INITIALIZER;

#define FILE_BCAST_TIMEOUT 300
static pthread_mutex_t file_bcast_mutex = PTHREAD_MUTEX_INITIALIZER;
static pthread_cond_t  file_bcast_cond  = PTHREAD_COND_INITIALIZER;
static int fb_read_lock = 0, fb_write_wait_lock = 0, fb_write_lock = 0;
static List file_bcast_list = NULL;

void
slurmd_req(slurm_msg_t *msg)
{
	int rc;

	if (msg == NULL) {
		if (startup == 0)
			startup = time(NULL);
		FREE_NULL_LIST(waiters);
		slurm_mutex_lock(&job_limits_mutex);
		if (job_limits_list) {
			FREE_NULL_LIST(job_limits_list);
			job_limits_loaded = false;
		}
		slurm_mutex_unlock(&job_limits_mutex);
		return;
	}

	switch (msg->msg_type) {
	case REQUEST_LAUNCH_PROLOG:
		debug2("Processing RPC: REQUEST_LAUNCH_PROLOG");
		_rpc_prolog(msg);
		last_slurmctld_msg = time(NULL);
		break;
	case REQUEST_BATCH_JOB_LAUNCH:
		debug2("Processing RPC: REQUEST_BATCH_JOB_LAUNCH");
		/* Mutex locking moved into _rpc_batch_job() due to
		 * very slow prolog on Blue Gene system. Only batch
		 * jobs are supported on Blue Gene (no job steps). */
		_rpc_batch_job(msg, true);
		last_slurmctld_msg = time(NULL);
		break;
	case REQUEST_LAUNCH_TASKS:
		debug2("Processing RPC: REQUEST_LAUNCH_TASKS");
		slurm_mutex_lock(&launch_mutex);
		_rpc_launch_tasks(msg);
		slurm_mutex_unlock(&launch_mutex);
		break;
	case REQUEST_SIGNAL_TASKS:
		debug2("Processing RPC: REQUEST_SIGNAL_TASKS");
		_rpc_signal_tasks(msg);
		break;
	case REQUEST_CHECKPOINT_TASKS:
		debug2("Processing RPC: REQUEST_CHECKPOINT_TASKS");
		_rpc_checkpoint_tasks(msg);
		break;
	case REQUEST_TERMINATE_TASKS:
		debug2("Processing RPC: REQUEST_TERMINATE_TASKS");
		_rpc_terminate_tasks(msg);
		break;
	case REQUEST_KILL_PREEMPTED:
		debug2("Processing RPC: REQUEST_KILL_PREEMPTED");
		last_slurmctld_msg = time(NULL);
		_rpc_timelimit(msg);
		break;
	case REQUEST_KILL_TIMELIMIT:
		debug2("Processing RPC: REQUEST_KILL_TIMELIMIT");
		last_slurmctld_msg = time(NULL);
		_rpc_timelimit(msg);
		break;
	case REQUEST_REATTACH_TASKS:
		debug2("Processing RPC: REQUEST_REATTACH_TASKS");
		_rpc_reattach_tasks(msg);
		break;
	case REQUEST_SUSPEND_INT:
		debug2("Processing RPC: REQUEST_SUSPEND_INT");
		_rpc_suspend_job(msg);
		last_slurmctld_msg = time(NULL);
		break;
	case REQUEST_ABORT_JOB:
		debug2("Processing RPC: REQUEST_ABORT_JOB");
		last_slurmctld_msg = time(NULL);
		_rpc_abort_job(msg);
		break;
	case REQUEST_TERMINATE_JOB:
		debug2("Processing RPC: REQUEST_TERMINATE_JOB");
		last_slurmctld_msg = time(NULL);
		_rpc_terminate_job(msg);
		break;
	case REQUEST_COMPLETE_BATCH_SCRIPT:
		debug2("Processing RPC: REQUEST_COMPLETE_BATCH_SCRIPT");
		_rpc_complete_batch(msg);
		break;
	case REQUEST_UPDATE_JOB_TIME:
		debug2("Processing RPC: REQUEST_UPDATE_JOB_TIME");
		_rpc_update_time(msg);
		last_slurmctld_msg = time(NULL);
		break;
	case REQUEST_SHUTDOWN:
		debug2("Processing RPC: REQUEST_SHUTDOWN");
		_rpc_shutdown(msg);
		break;
	case REQUEST_RECONFIGURE:
		debug2("Processing RPC: REQUEST_RECONFIGURE");
		_rpc_reconfig(msg);
		last_slurmctld_msg = time(NULL);
		break;
	case REQUEST_REBOOT_NODES:
		debug2("Processing RPC: REQUEST_REBOOT_NODES");
		_rpc_reboot(msg);
		break;
	case REQUEST_NODE_REGISTRATION_STATUS:
		debug2("Processing RPC: REQUEST_NODE_REGISTRATION_STATUS");
		get_reg_resp = 1;
		/* Treat as ping (for slurmctld agent, just return SUCCESS) */
		rc = _rpc_ping(msg);
		last_slurmctld_msg = time(NULL);
		/* Then initiate a separate node registration */
		if (rc == SLURM_SUCCESS)
			send_registration_msg(SLURM_SUCCESS, true);
		break;
	case REQUEST_PING:
		_rpc_ping(msg);
		last_slurmctld_msg = time(NULL);
		break;
	case REQUEST_HEALTH_CHECK:
		debug2("Processing RPC: REQUEST_HEALTH_CHECK");
		_rpc_health_check(msg);
		last_slurmctld_msg = time(NULL);
		break;
	case REQUEST_ACCT_GATHER_UPDATE:
		debug2("Processing RPC: REQUEST_ACCT_GATHER_UPDATE");
		_rpc_acct_gather_update(msg);
		last_slurmctld_msg = time(NULL);
		break;
	case REQUEST_ACCT_GATHER_ENERGY:
		debug2("Processing RPC: REQUEST_ACCT_GATHER_ENERGY");
		_rpc_acct_gather_energy(msg);
		break;
	case REQUEST_JOB_ID:
		_rpc_pid2jid(msg);
		break;
	case REQUEST_FILE_BCAST:
		rc = _rpc_file_bcast(msg);
		slurm_send_rc_msg(msg, rc);
		break;
	case REQUEST_STEP_COMPLETE:
		(void) _rpc_step_complete(msg);
		break;
	case REQUEST_STEP_COMPLETE_AGGR:
		(void) _rpc_step_complete_aggr(msg);
		break;
	case REQUEST_JOB_STEP_STAT:
		(void) _rpc_stat_jobacct(msg);
		break;
	case REQUEST_JOB_STEP_PIDS:
		(void) _rpc_list_pids(msg);
		break;
	case REQUEST_DAEMON_STATUS:
		_rpc_daemon_status(msg);
		break;
	case REQUEST_JOB_NOTIFY:
		_rpc_job_notify(msg);
		break;
	case REQUEST_FORWARD_DATA:
		_rpc_forward_data(msg);
		break;
	case REQUEST_NETWORK_CALLERID:
		debug2("Processing RPC: REQUEST_NETWORK_CALLERID");
		_rpc_network_callerid(msg);
		break;
	case MESSAGE_COMPOSITE:
		error("Processing RPC: MESSAGE_COMPOSITE: "
		      "This should never happen");
		msg_aggr_add_msg(msg, 0, NULL);
		break;
	case RESPONSE_MESSAGE_COMPOSITE:
		debug2("Processing RPC: RESPONSE_MESSAGE_COMPOSITE");
		msg_aggr_resp(msg);
		break;
	default:
		error("slurmd_req: invalid request msg type %d",
		      msg->msg_type);
		slurm_send_rc_msg(msg, EINVAL);
		break;
	}
	return;
}
static int _send_slurmd_conf_lite (int fd, slurmd_conf_t *cf)
{
	int len;

	slurm_mutex_lock(&cf->config_mutex);

	xassert(cf->buf);

	len = get_buf_offset(cf->buf);
	safe_write(fd, &len, sizeof(int));
	safe_write(fd, get_buf_data(cf->buf), len);

	slurm_mutex_unlock(&cf->config_mutex);

	return (0);

rwfail:
	slurm_mutex_unlock(&cf->config_mutex);
	return (-1);
}

static int
_send_slurmstepd_init(int fd, int type, void *req,
		      slurm_addr_t *cli, slurm_addr_t *self,
		      hostset_t step_hset, uint16_t protocol_version)
{
	int len = 0;
	Buf buffer = NULL;
	slurm_msg_t msg;

	int rank;
	int parent_rank, children, depth, max_depth;
	char *parent_alias = NULL;
	slurm_addr_t parent_addr = {0};
	assoc_mgr_lock_t locks = { .tres = READ_LOCK };

	slurm_msg_t_init(&msg);

	/* send conf over to slurmstepd */
	if (_send_slurmd_conf_lite(fd, conf) < 0)
		goto rwfail;

	/*
	 * Wait for the registration to come back from the slurmctld so we have
	 * a TRES list to work with.
	 */
	if (!assoc_mgr_tres_list) {
		slurm_mutex_lock(&tres_mutex);
		slurm_cond_wait(&tres_cond, &tres_mutex);
		slurm_mutex_unlock(&tres_mutex);
	}

	/*
	 * Send over right after the slurmd_conf_lite! We don't care about the
	 * assoc/qos locks assoc_mgr_post_tres_list is requesting as those lists
	 * don't exist here.
	 */
	assoc_mgr_lock(&locks);
	if (assoc_mgr_tres_list) {
		buffer = init_buf(0);
		slurm_pack_list(assoc_mgr_tres_list,
				slurmdb_pack_tres_rec, buffer,
				SLURM_PROTOCOL_VERSION);
		len = get_buf_offset(buffer);
		safe_write(fd, &len, sizeof(int));
		safe_write(fd, get_buf_data(buffer), len);
		free_buf(buffer);
		buffer = NULL;
	} else {
		fatal("%s: assoc_mgr_tres_list is NULL when trying to start a slurmstepd. This should never happen.",
		      __func__);
	}
	assoc_mgr_unlock(&locks);

	/* send cgroup conf over to slurmstepd */
	if (xcgroup_write_conf(fd) < 0)
		goto rwfail;

	/* send cgroup conf over to slurmstepd */
	if (acct_gather_write_conf(fd) < 0)
		goto rwfail;

	/* send type over to slurmstepd */
	safe_write(fd, &type, sizeof(int));

	/* step_hset can be NULL for batch scripts OR if the job was submitted
	 * by SlurmUser or root using the --no-allocate/-Z option and the job
	 * job credential validation by _check_job_credential() failed. If the
	 * job credential did not validate, then it did not come from slurmctld
	 * and there is no reason to send step completion messages to slurmctld.
	 */
	if (step_hset == NULL) {
		bool send_error = false;
		if (type == LAUNCH_TASKS) {
			launch_tasks_request_msg_t *launch_req;
			launch_req = (launch_tasks_request_msg_t *) req;
			if (launch_req->job_step_id != SLURM_EXTERN_CONT)
				send_error = true;
		}
		if (send_error) {
			info("task rank unavailable due to invalid job "
			     "credential, step completion RPC impossible");
		}
		rank = -1;
		parent_rank = -1;
		children = 0;
		depth = 0;
		max_depth = 0;
	} else if ((type == LAUNCH_TASKS) &&
		   (((launch_tasks_request_msg_t *)req)->alias_list)) {
		/* In the cloud, each task talks directly to the slurmctld
		 * since node addressing is abnormal */
		rank = 0;
		parent_rank = -1;
		children = 0;
		depth = 0;
		max_depth = 0;
	} else {
#ifndef HAVE_FRONT_END
		int count;
		count = hostset_count(step_hset);
		rank = hostset_find(step_hset, conf->node_name);
		reverse_tree_info(rank, count, REVERSE_TREE_WIDTH,
				  &parent_rank, &children,
				  &depth, &max_depth);
		if (rank > 0) { /* rank 0 talks directly to the slurmctld */
			int rc;
			/* Find the slurm_addr_t of this node's parent slurmd
			 * in the step host list */
			parent_alias = hostset_nth(step_hset, parent_rank);
			rc = slurm_conf_get_addr(parent_alias, &parent_addr);
			if (rc != SLURM_SUCCESS) {
				error("Failed looking up address for "
				      "NodeName %s", parent_alias);
				/* parent_rank = -1; */
			}
		}
#else
		/* In FRONT_END mode, one slurmd pretends to be all
		 * NodeNames, so we can't compare conf->node_name
		 * to the NodeNames in step_hset.  Just send step complete
		 * RPC directly to the controller.
		 */
		rank = 0;
		parent_rank = -1;
		children = 0;
		depth = 0;
		max_depth = 0;
#endif
	}
	debug3("slurmstepd rank %d (%s), parent rank %d (%s), "
	       "children %d, depth %d, max_depth %d",
	       rank, conf->node_name,
	       parent_rank, parent_alias ? parent_alias : "NONE",
	       children, depth, max_depth);
	if (parent_alias)
		free(parent_alias);

	/* send reverse-tree info to the slurmstepd */
	safe_write(fd, &rank, sizeof(int));
	safe_write(fd, &parent_rank, sizeof(int));
	safe_write(fd, &children, sizeof(int));
	safe_write(fd, &depth, sizeof(int));
	safe_write(fd, &max_depth, sizeof(int));
	safe_write(fd, &parent_addr, sizeof(slurm_addr_t));

	/* send cli address over to slurmstepd */
	buffer = init_buf(0);
	slurm_pack_slurm_addr(cli, buffer);
	len = get_buf_offset(buffer);
	safe_write(fd, &len, sizeof(int));
	safe_write(fd, get_buf_data(buffer), len);
	free_buf(buffer);
	buffer = NULL;

	/* send self address over to slurmstepd */
	if (self) {
		buffer = init_buf(0);
		slurm_pack_slurm_addr(self, buffer);
		len = get_buf_offset(buffer);
		safe_write(fd, &len, sizeof(int));
		safe_write(fd, get_buf_data(buffer), len);
		free_buf(buffer);
		buffer = NULL;

	} else {
		len = 0;
		safe_write(fd, &len, sizeof(int));
	}

	/* Send GRES information to slurmstepd */
	gres_plugin_send_stepd(fd);

	/* send cpu_frequency info to slurmstepd */
	cpu_freq_send_info(fd);

	/* send req over to slurmstepd */
	switch (type) {
	case LAUNCH_BATCH_JOB:
		msg.msg_type = REQUEST_BATCH_JOB_LAUNCH;
		break;
	case LAUNCH_TASKS:
		msg.msg_type = REQUEST_LAUNCH_TASKS;
		break;
	default:
		error("Was sent a task I didn't understand");
		break;
	}
	buffer = init_buf(0);
	msg.data = req;

	/* always force the RPC format to the latest */
	msg.protocol_version = SLURM_PROTOCOL_VERSION;
	pack_msg(&msg, buffer);
	len = get_buf_offset(buffer);

	/* send the srun protocol_version over, which may be older */
	safe_write(fd, &protocol_version, sizeof(uint16_t));

	safe_write(fd, &len, sizeof(int));
	safe_write(fd, get_buf_data(buffer), len);
	free_buf(buffer);
	buffer = NULL;

	return 0;

rwfail:
	if (buffer)
		free_buf(buffer);
	error("_send_slurmstepd_init failed");
	return errno;
}


/*
 * Fork and exec the slurmstepd, then send the slurmstepd its
 * initialization data.  Then wait for slurmstepd to send an "ok"
 * message before returning.  When the "ok" message is received,
 * the slurmstepd has created and begun listening on its unix
 * domain socket.
 *
 * Note that this code forks twice and it is the grandchild that
 * becomes the slurmstepd process, so the slurmstepd's parent process
 * will be init, not slurmd.
 */
static int
_forkexec_slurmstepd(uint16_t type, void *req,
		     slurm_addr_t *cli, slurm_addr_t *self,
		     const hostset_t step_hset, uint16_t protocol_version)
{
	pid_t pid;
	int to_stepd[2] = {-1, -1};
	int to_slurmd[2] = {-1, -1};

	if (pipe(to_stepd) < 0 || pipe(to_slurmd) < 0) {
		error("_forkexec_slurmstepd pipe failed: %m");
		return SLURM_ERROR;
	}

	if (_add_starting_step(type, req)) {
		error("_forkexec_slurmstepd failed in _add_starting_step: %m");
		return SLURM_ERROR;
	}

	if ((pid = fork()) < 0) {
		error("_forkexec_slurmstepd: fork: %m");
		close(to_stepd[0]);
		close(to_stepd[1]);
		close(to_slurmd[0]);
		close(to_slurmd[1]);
		_remove_starting_step(type, req);
		return SLURM_ERROR;
	} else if (pid > 0) {
		int rc = SLURM_SUCCESS;
#if (SLURMSTEPD_MEMCHECK == 0)
		int i;
		time_t start_time = time(NULL);
#endif
		/*
		 * Parent sends initialization data to the slurmstepd
		 * over the to_stepd pipe, and waits for the return code
		 * reply on the to_slurmd pipe.
		 */
		if (close(to_stepd[0]) < 0)
			error("Unable to close read to_stepd in parent: %m");
		if (close(to_slurmd[1]) < 0)
			error("Unable to close write to_slurmd in parent: %m");

		if ((rc = _send_slurmstepd_init(to_stepd[1], type,
						req, cli, self,
						step_hset,
						protocol_version)) != 0) {
			error("Unable to init slurmstepd");
			goto done;
		}

		/* If running under valgrind/memcheck, this pipe doesn't work
		 * correctly so just skip it. */
#if (SLURMSTEPD_MEMCHECK == 0)
		i = read(to_slurmd[0], &rc, sizeof(int));
		if (i < 0) {
			error("%s: Can not read return code from slurmstepd "
			      "got %d: %m", __func__, i);
			rc = SLURM_ERROR;
		} else if (i != sizeof(int)) {
			error("%s: slurmstepd failed to send return code "
			      "got %d: %m", __func__, i);
			rc = SLURM_ERROR;
		} else {
			int delta_time = time(NULL) - start_time;
			int cc;
			if (delta_time > 5) {
				info("Warning: slurmstepd startup took %d sec, "
				     "possible file system problem or full "
				     "memory", delta_time);
			}
			if (rc != SLURM_SUCCESS)
				error("slurmstepd return code %d", rc);

			cc = SLURM_SUCCESS;
			cc = write(to_stepd[1], &cc, sizeof(int));
			if (cc != sizeof(int)) {
				error("%s: failed to send ack to stepd %d: %m",
				      __func__, cc);
			}
		}
#endif
	done:
		if (_remove_starting_step(type, req))
			error("Error cleaning up starting_step list");

		/* Reap child */
		if (waitpid(pid, NULL, 0) < 0)
			error("Unable to reap slurmd child process");
		if (close(to_stepd[1]) < 0)
			error("close write to_stepd in parent: %m");
		if (close(to_slurmd[0]) < 0)
			error("close read to_slurmd in parent: %m");
		return rc;
	} else {
#if (SLURMSTEPD_MEMCHECK == 1)
		/* memcheck test of slurmstepd, option #1 */
		char *const argv[3] = {"memcheck",
				       (char *)conf->stepd_loc, NULL};
#elif (SLURMSTEPD_MEMCHECK == 2)
		/* valgrind test of slurmstepd, option #2 */
		uint32_t job_id = 0, step_id = 0;
		char log_file[256];
		char *const argv[13] = {"valgrind", "--tool=memcheck",
					"--error-limit=no",
					"--leak-check=summary",
					"--show-reachable=yes",
					"--max-stackframe=16777216",
					"--num-callers=20",
					"--child-silent-after-fork=yes",
					"--track-origins=yes",
					log_file, (char *)conf->stepd_loc,
					NULL};
		if (type == LAUNCH_BATCH_JOB) {
			job_id = ((batch_job_launch_msg_t *)req)->job_id;
			step_id = ((batch_job_launch_msg_t *)req)->step_id;
		} else if (type == LAUNCH_TASKS) {
			job_id = ((launch_tasks_request_msg_t *)req)->job_id;
			step_id = ((launch_tasks_request_msg_t *)req)->job_step_id;
		}
		snprintf(log_file, sizeof(log_file),
			 "--log-file=/tmp/slurmstepd_valgrind_%u.%u",
			 job_id, step_id);
#elif (SLURMSTEPD_MEMCHECK == 3)
		/* valgrind/drd test of slurmstepd, option #3 */
		uint32_t job_id = 0, step_id = 0;
		char log_file[256];
		char *const argv[10] = {"valgrind", "--tool=drd",
					"--error-limit=no",
					"--max-stackframe=16777216",
					"--num-callers=20",
					"--child-silent-after-fork=yes",
					log_file, (char *)conf->stepd_loc,
					NULL};
		if (type == LAUNCH_BATCH_JOB) {
			job_id = ((batch_job_launch_msg_t *)req)->job_id;
			step_id = ((batch_job_launch_msg_t *)req)->step_id;
		} else if (type == LAUNCH_TASKS) {
			job_id = ((launch_tasks_request_msg_t *)req)->job_id;
			step_id = ((launch_tasks_request_msg_t *)req)->job_step_id;
		}
		snprintf(log_file, sizeof(log_file),
			 "--log-file=/tmp/slurmstepd_valgrind_%u.%u",
			 job_id, step_id);
#elif (SLURMSTEPD_MEMCHECK == 4)
		/* valgrind/helgrind test of slurmstepd, option #4 */
		uint32_t job_id = 0, step_id = 0;
		char log_file[256];
		char *const argv[10] = {"valgrind", "--tool=helgrind",
					"--error-limit=no",
					"--max-stackframe=16777216",
					"--num-callers=20",
					"--child-silent-after-fork=yes",
					log_file, (char *)conf->stepd_loc,
					NULL};
		if (type == LAUNCH_BATCH_JOB) {
			job_id = ((batch_job_launch_msg_t *)req)->job_id;
			step_id = ((batch_job_launch_msg_t *)req)->step_id;
		} else if (type == LAUNCH_TASKS) {
			job_id = ((launch_tasks_request_msg_t *)req)->job_id;
			step_id = ((launch_tasks_request_msg_t *)req)->job_step_id;
		}
		snprintf(log_file, sizeof(log_file),
			 "--log-file=/tmp/slurmstepd_valgrind_%u.%u",
			 job_id, step_id);
#else
		/* no memory checking, default */
		char *const argv[2] = { (char *)conf->stepd_loc, NULL};
#endif
		int i;
		int failed = 0;

		/*
		 * Child forks and exits
		 */
		if (setsid() < 0) {
			error("_forkexec_slurmstepd: setsid: %m");
			failed = 1;
		}
		if ((pid = fork()) < 0) {
			error("_forkexec_slurmstepd: "
			      "Unable to fork grandchild: %m");
			failed = 2;
		} else if (pid > 0) { /* child */
			exit(0);
		}

		/*
		 * Just in case we (or someone we are linking to)
		 * opened a file and didn't do a close on exec.  This
		 * is needed mostly to protect us against libs we link
		 * to that don't set the flag as we should already be
		 * setting it for those that we open.  The number 256
		 * is an arbitrary number based off test7.9.
		 */
		for (i=3; i<256; i++) {
			(void) fcntl(i, F_SETFD, FD_CLOEXEC);
		}

		/*
		 * Grandchild exec's the slurmstepd
		 *
		 * If the slurmd is being shutdown/restarted before
		 * the pipe happens the old conf->lfd could be reused
		 * and if we close it the dup2 below will fail.
		 */
		if ((to_stepd[0] != conf->lfd)
		    && (to_slurmd[1] != conf->lfd))
			close(conf->lfd);

		if (close(to_stepd[1]) < 0)
			error("close write to_stepd in grandchild: %m");
		if (close(to_slurmd[0]) < 0)
			error("close read to_slurmd in parent: %m");

		(void) close(STDIN_FILENO); /* ignore return */
		if (dup2(to_stepd[0], STDIN_FILENO) == -1) {
			error("dup2 over STDIN_FILENO: %m");
			exit(1);
		}
		fd_set_close_on_exec(to_stepd[0]);
		(void) close(STDOUT_FILENO); /* ignore return */
		if (dup2(to_slurmd[1], STDOUT_FILENO) == -1) {
			error("dup2 over STDOUT_FILENO: %m");
			exit(1);
		}
		fd_set_close_on_exec(to_slurmd[1]);
		(void) close(STDERR_FILENO); /* ignore return */
		if (dup2(devnull, STDERR_FILENO) == -1) {
			error("dup2 /dev/null to STDERR_FILENO: %m");
			exit(1);
		}
		fd_set_noclose_on_exec(STDERR_FILENO);
		log_fini();
		if (!failed) {
			execvp(argv[0], argv);
			error("exec of slurmstepd failed: %m");
		}
		exit(2);
	}
}

static void _setup_x11_display(uint32_t job_id, uint32_t step_id,
			       char ***env, uint32_t *envc)
{
	int display = 0, fd;
	char *xauthority = NULL;
	uint16_t protocol_version;

	fd = stepd_connect(conf->spooldir, conf->node_name,
			   job_id, SLURM_EXTERN_CONT,
			   &protocol_version);

	if (fd == -1) {
		error("could not get x11 forwarding display for job %u step %u,"
		      " x11 forwarding disabled", job_id, step_id);
		return;
	}

	display = stepd_get_x11_display(fd, protocol_version, &xauthority);
	close(fd);

	if (!display) {
		error("could not get x11 forwarding display for job %u step %u,"
		      " x11 forwarding disabled", job_id, step_id);
		env_array_overwrite(env, "DISPLAY", "SLURM_X11_SETUP_FAILED");
		*envc = envcount(*env);
		return;
	}

	debug2("%s: setting DISPLAY=localhost:%d:0 for job %u step %u",
	       __func__, display, job_id, step_id);
	env_array_overwrite_fmt(env, "DISPLAY", "localhost:%d.0", display);

	if (xauthority) {
		env_array_overwrite(env, "XAUTHORITY", xauthority);
		xfree(xauthority);
	}

	*envc = envcount(*env);
}

/*
 * The job(step) credential is the only place to get a definitive
 * list of the nodes allocated to a job step.  We need to return
 * a hostset_t of the nodes. Validate the incoming RPC, updating
 * job_mem needed.
 */
static int _check_job_credential(launch_tasks_request_msg_t *req,
				 uid_t auth_uid, gid_t auth_gid,
				 int node_id, hostset_t *step_hset,
				 uint16_t protocol_version)
{
	slurm_cred_arg_t arg;
	hostset_t	s_hset = NULL;
	bool		user_ok = _slurm_authorized_user(auth_uid);
	int		host_index = -1;
	slurm_cred_t    *cred = req->cred;
	uint32_t	jobid = req->job_id;
	uint32_t	stepid = req->job_step_id;
	int		tasks_to_launch = req->tasks_to_launch[node_id];
	uint32_t	job_cpus = 0, step_cpus = 0;

	if (user_ok && (req->flags & LAUNCH_NO_ALLOC)) {
		/* If we didn't allocate then the cred isn't valid, just skip
		 * checking.  This is only cool for root or SlurmUser */
		debug("%s: FYI, user %d is an authorized user running outside of an allocation.",
		      __func__, auth_uid);
		return SLURM_SUCCESS;
	}

	/*
	 * First call slurm_cred_verify() so that all credentials are checked
	 */
	if (slurm_cred_verify(conf->vctx, cred, &arg, protocol_version) < 0)
		return SLURM_ERROR;

	if ((arg.jobid != jobid) || (arg.stepid != stepid)) {
		error("job credential for %u.%u, expected %u.%u",
		      arg.jobid, arg.stepid, jobid, stepid);
		goto fail;
	}

	if (arg.uid != req->uid) {
		error("job %u credential created for uid %u, expected %u",
		      arg.jobid, arg.uid, req->uid);
		goto fail;
	}

	if (arg.gid != NO_VAL && arg.gid != req->gid) {
		error("job %u credential created for gid %u, expected %u",
		      arg.jobid, arg.gid, req->gid);
		goto fail;
	} else if (arg.gid == NO_VAL) {
		/*
		 * The pre-17.11 RPC format did not have gid, so populate
		 * it off of the auth header instead.
		 */
		req->gid = auth_gid;
	}

	xfree(req->user_name);
	if (arg.user_name)
		req->user_name = xstrdup(arg.user_name);
	else
		req->user_name = uid_to_string(req->uid);

	xfree(req->gids);
	if (arg.ngids) {
		req->ngids = arg.ngids;
		req->gids = copy_gids(arg.ngids, arg.gids);
	} else {
		/*
		 * The gids were not sent in the cred, or dealing with an older
		 * RPC format, so retrieve from cache instead.
		 */
		req->ngids = group_cache_lookup(req->uid, req->gid,
						req->user_name, &req->gids);
	}

	/*
	 * Check that credential is valid for this host
	 */
	if (!(s_hset = hostset_create(arg.step_hostlist))) {
		error("Unable to parse credential hostlist: `%s'",
		      arg.step_hostlist);
		goto fail;
	}

	if (!hostset_within(s_hset, conf->node_name)) {
		error("Invalid job %u.%u credential for user %u: "
		      "host %s not in hostset %s",
		      arg.jobid, arg.stepid, arg.uid,
		      conf->node_name, arg.step_hostlist);
		goto fail;
	}

	if ((arg.job_nhosts > 0) && (tasks_to_launch > 0)) {
		uint32_t hi, i, i_first_bit=0, i_last_bit=0, j;
		bool cpu_log = slurm_get_debug_flags() & DEBUG_FLAG_CPU_BIND;
		bool setup_x11 = false;

#ifdef HAVE_FRONT_END
		host_index = 0;	/* It is always 0 for front end systems */
#else
		hostset_t j_hset;
		/* Determine the CPU count based upon this node's index into
		 * the _job's_ allocation (job's hostlist and core_bitmap) */
		if (!(j_hset = hostset_create(arg.job_hostlist))) {
			error("Unable to parse credential hostlist: `%s'",
			      arg.job_hostlist);
			goto fail;
		}
		host_index = hostset_find(j_hset, conf->node_name);
		hostset_destroy(j_hset);

		if ((host_index < 0) || (host_index >= arg.job_nhosts)) {
			error("job cr credential invalid host_index %d for "
			      "job %u", host_index, arg.jobid);
			goto fail;
		}
#endif

		/*
		 * handle the x11 flag bit here since we have access to the
		 * host_index already.
		 *
		 */
		if (!arg.x11)
			setup_x11 = false;
		else if (arg.x11 & X11_FORWARD_ALL)
			setup_x11 = true;
		/* assumes that the first node is the batch host */
		else if (((arg.x11 & X11_FORWARD_FIRST) ||
			  (arg.x11 & X11_FORWARD_BATCH))
			 && (host_index == 0))
			setup_x11 = true;
		else if ((arg.x11 & X11_FORWARD_LAST)
			 && (host_index == (req->nnodes - 1)))
			setup_x11 = true;

		if (setup_x11)
			_setup_x11_display(req->job_id, req->job_step_id,
					   &req->env, &req->envc);

		if (cpu_log) {
			char *per_job = "", *per_step = "";
			uint64_t job_mem  = arg.job_mem_limit;
			uint64_t step_mem = arg.step_mem_limit;
			if (job_mem & MEM_PER_CPU) {
				job_mem &= (~MEM_PER_CPU);
				per_job = "_per_CPU";
			}
			if (step_mem & MEM_PER_CPU) {
				step_mem &= (~MEM_PER_CPU);
				per_step = "_per_CPU";
			}
			info("====================");
			info("step_id:%u.%u job_mem:%"PRIu64"MB%s "
			     "step_mem:%"PRIu64"MB%s",
			     arg.jobid, arg.stepid, job_mem, per_job,
			     step_mem, per_step);
		}

		hi = host_index + 1;	/* change from 0-origin to 1-origin */
		for (i=0; hi; i++) {
			if (hi > arg.sock_core_rep_count[i]) {
				i_first_bit += arg.sockets_per_node[i] *
					arg.cores_per_socket[i] *
					arg.sock_core_rep_count[i];
				hi -= arg.sock_core_rep_count[i];
			} else {
				i_first_bit += arg.sockets_per_node[i] *
					arg.cores_per_socket[i] *
					(hi - 1);
				i_last_bit = i_first_bit +
					arg.sockets_per_node[i] *
					arg.cores_per_socket[i];
				break;
			}
		}
		/* Now count the allocated processors */
		for (i=i_first_bit, j=0; i<i_last_bit; i++, j++) {
			char *who_has = NULL;
			if (bit_test(arg.job_core_bitmap, i)) {
				job_cpus++;
				who_has = "Job";
			}
			if (bit_test(arg.step_core_bitmap, i)) {
				step_cpus++;
				who_has = "Step";
			}
			if (cpu_log && who_has) {
				info("JobNode[%u] CPU[%u] %s alloc",
				     host_index, j, who_has);
			}
		}
		if (cpu_log)
			info("====================");
		if (step_cpus == 0) {
			error("cons_res: zero processors allocated to step");
			step_cpus = 1;
		}
		/* NOTE: step_cpus is the count of allocated resources
		 * (typically cores). Convert to CPU count as needed */
		if (i_last_bit <= i_first_bit)
			error("step credential has no CPUs selected");
		else {
			i = conf->cpus / (i_last_bit - i_first_bit);
			if (i > 1) {
				if (cpu_log)
					info("Scaling CPU count by factor of "
					     "%d (%u/(%u-%u))",
					     i, conf->cpus,
					     i_last_bit, i_first_bit);
				step_cpus *= i;
				job_cpus *= i;
			}
		}
		if (tasks_to_launch > step_cpus) {
			/* This is expected with the --overcommit option
			 * or hyperthreads */
			debug("cons_res: More than one tasks per logical "
			      "processor (%d > %u) on host [%u.%u %ld %s] ",
			      tasks_to_launch, step_cpus, arg.jobid,
			      arg.stepid, (long) arg.uid, arg.step_hostlist);
		}
	} else {
		step_cpus = 1;
		job_cpus  = 1;
	}

	/* Overwrite any memory limits in the RPC with contents of the
	 * memory limit within the credential.
	 * Reset the CPU count on this node to correct value. */
	if (arg.step_mem_limit) {
		if (arg.step_mem_limit & MEM_PER_CPU) {
			req->step_mem_lim  = arg.step_mem_limit &
				(~MEM_PER_CPU);
			req->step_mem_lim *= step_cpus;
		} else
			req->step_mem_lim  = arg.step_mem_limit;
	} else {
		if (arg.job_mem_limit & MEM_PER_CPU) {
			req->step_mem_lim  = arg.job_mem_limit &
				(~MEM_PER_CPU);
			req->step_mem_lim *= job_cpus;
		} else
			req->step_mem_lim  = arg.job_mem_limit;
	}
	if (arg.job_mem_limit & MEM_PER_CPU) {
		req->job_mem_lim  = arg.job_mem_limit & (~MEM_PER_CPU);
		req->job_mem_lim *= job_cpus;
	} else
		req->job_mem_lim  = arg.job_mem_limit;
	req->job_core_spec = arg.job_core_spec;
	req->node_cpus = step_cpus;
#if 0
	info("%u.%u node_id:%d mem orig:%"PRIu64" cpus:%u limit:%"PRIu64"",
	     jobid, stepid, node_id, arg.job_mem_limit,
	     step_cpus, req->job_mem_lim);
#endif

	*step_hset = s_hset;
	slurm_cred_free_args(&arg);
	return SLURM_SUCCESS;

fail:
	if (s_hset)
		hostset_destroy(s_hset);
	*step_hset = NULL;
	slurm_cred_free_args(&arg);
	slurm_seterrno_ret(ESLURMD_INVALID_JOB_CREDENTIAL);
}

static int _str_to_memset(bitstr_t *mask, char *str)
{
	int len = strlen(str);
	const char *ptr = str + len - 1;
	int base = 0;

	while (ptr >= str) {
		char val = slurm_char_to_hex(*ptr);
		if (val == (char) -1)
			return -1;
		if ((val & 1) && (base < MAX_NUMA_CNT))
			bit_set(mask, base);
		base++;
		if ((val & 2) && (base < MAX_NUMA_CNT))
			bit_set(mask, base);
		base++;
		if ((val & 4) && (base < MAX_NUMA_CNT))
			bit_set(mask, base);
		base++;
		if ((val & 8) && (base < MAX_NUMA_CNT))
			bit_set(mask, base);
		base++;
		len--;
		ptr--;
	}

	return 0;
}

static bitstr_t *_build_cpu_bitmap(uint16_t cpu_bind_type, char *cpu_bind,
				   int task_cnt_on_node)
{
	bitstr_t *cpu_bitmap = NULL;
	char *tmp_str, *tok, *save_ptr = NULL;
	int cpu_id;

	if (cpu_bind_type & CPU_BIND_NONE) {
		/* Return NULL bitmap, sort all NUMA */
	} else if ((cpu_bind_type & CPU_BIND_RANK) &&
		   (task_cnt_on_node > 0)) {
		cpu_bitmap = bit_alloc(MAX_CPU_CNT);
		if (task_cnt_on_node >= MAX_CPU_CNT)
			task_cnt_on_node = MAX_CPU_CNT;
		for (cpu_id = 0; cpu_id < task_cnt_on_node; cpu_id++) {
			bit_set(cpu_bitmap, cpu_id);
		}
	} else if (cpu_bind_type & CPU_BIND_MAP) {
		cpu_bitmap = bit_alloc(MAX_CPU_CNT);
		tmp_str = xstrdup(cpu_bind);
		tok = strtok_r(tmp_str, ",", &save_ptr);
		while (tok) {
			if (!xstrncmp(tok, "0x", 2))
				cpu_id = strtoul(tok + 2, NULL, 16);
			else
				cpu_id = strtoul(tok, NULL, 10);
			if (cpu_id < MAX_CPU_CNT)
				bit_set(cpu_bitmap, cpu_id);
			tok = strtok_r(NULL, ",", &save_ptr);
		}
		xfree(tmp_str);
	} else if (cpu_bind_type & CPU_BIND_MASK) {
		cpu_bitmap = bit_alloc(MAX_CPU_CNT);
		tmp_str = xstrdup(cpu_bind);
		tok = strtok_r(tmp_str, ",", &save_ptr);
		while (tok) {
			if (!xstrncmp(tok, "0x", 2))
				tok += 2;	/* Skip "0x", always hex */
			(void) _str_to_memset(cpu_bitmap, tok);
			tok = strtok_r(NULL, ",", &save_ptr);
		}
		xfree(tmp_str);
	}
	return cpu_bitmap;
}

static bitstr_t *_xlate_cpu_to_numa_bitmap(bitstr_t *cpu_bitmap)
{
	bitstr_t *numa_bitmap = NULL;
#ifdef HAVE_NUMA
	struct bitmask *numa_bitmask = NULL;
	char cpu_str[10240];
	int i, max_numa;

	if (numa_available() != -1) {
		bit_fmt(cpu_str, sizeof(cpu_str), cpu_bitmap);
		numa_bitmask = numa_parse_cpustring(cpu_str);
		if (numa_bitmask) {
			max_numa = numa_max_node();
			numa_bitmap = bit_alloc(MAX_NUMA_CNT);
			for (i = 0; i <= max_numa; i++) {
				if (numa_bitmask_isbitset(numa_bitmask, i))
					bit_set(numa_bitmap, i);
			}
			numa_bitmask_free(numa_bitmask);
		}
	}
#endif
	return numa_bitmap;

}

static bitstr_t *_build_numa_bitmap(uint16_t mem_bind_type, char *mem_bind,
				    uint16_t cpu_bind_type, char *cpu_bind,
				    int task_cnt_on_node)
{
	bitstr_t *cpu_bitmap = NULL, *numa_bitmap = NULL;
	char *tmp_str, *tok, *save_ptr = NULL;
	int numa_id;

	if (mem_bind_type & MEM_BIND_NONE) {
		/* Return NULL bitmap, sort all NUMA */
	} else if ((mem_bind_type & MEM_BIND_RANK) &&
		   (task_cnt_on_node > 0)) {
		numa_bitmap = bit_alloc(MAX_NUMA_CNT);
		if (task_cnt_on_node >= MAX_NUMA_CNT)
			task_cnt_on_node = MAX_NUMA_CNT;
		for (numa_id = 0; numa_id < task_cnt_on_node; numa_id++) {
			bit_set(numa_bitmap, numa_id);
		}
	} else if (mem_bind_type & MEM_BIND_MAP) {
		numa_bitmap = bit_alloc(MAX_NUMA_CNT);
		tmp_str = xstrdup(mem_bind);
		tok = strtok_r(tmp_str, ",", &save_ptr);
		while (tok) {
			if (!xstrncmp(tok, "0x", 2))
				numa_id = strtoul(tok + 2, NULL, 16);
			else
				numa_id = strtoul(tok, NULL, 10);
			if (numa_id < MAX_NUMA_CNT)
				bit_set(numa_bitmap, numa_id);
			tok = strtok_r(NULL, ",", &save_ptr);
		}
		xfree(tmp_str);
	} else if (mem_bind_type & MEM_BIND_MASK) {
		numa_bitmap = bit_alloc(MAX_NUMA_CNT);
		tmp_str = xstrdup(mem_bind);
		tok = strtok_r(tmp_str, ",", &save_ptr);
		while (tok) {
			if (!xstrncmp(tok, "0x", 2))
				tok += 2;	/* Skip "0x", always hex */
			(void) _str_to_memset(numa_bitmap, tok);
			tok = strtok_r(NULL, ",", &save_ptr);
		}
		xfree(tmp_str);
	} else if (mem_bind_type & MEM_BIND_LOCAL) {
		cpu_bitmap = _build_cpu_bitmap(cpu_bind_type, cpu_bind,
					       task_cnt_on_node);
		if (cpu_bitmap) {
			numa_bitmap = _xlate_cpu_to_numa_bitmap(cpu_bitmap);
			FREE_NULL_BITMAP(cpu_bitmap);
		}
	}

	return numa_bitmap;
}

static void
_rpc_launch_tasks(slurm_msg_t *msg)
{
	int      errnum = SLURM_SUCCESS;
	uint16_t port;
	char     host[MAXHOSTNAMELEN];
	uid_t req_uid = g_slurm_auth_get_uid(msg->auth_cred);
	gid_t req_gid = g_slurm_auth_get_gid(msg->auth_cred);
	launch_tasks_request_msg_t *req = msg->data;
	bool     super_user = false;
	bool     mem_sort = false;
#ifndef HAVE_FRONT_END
	bool     first_job_run;
#endif
	slurm_addr_t self;
	slurm_addr_t *cli = &msg->orig_addr;
	hostset_t step_hset = NULL;
	job_mem_limits_t *job_limits_ptr;
	int node_id = 0;
	bitstr_t *numa_bitmap = NULL;

#ifndef HAVE_FRONT_END
	/* It is always 0 for front end systems */
	node_id = nodelist_find(req->complete_nodelist, conf->node_name);
#endif
	memcpy(&req->orig_addr, &msg->orig_addr, sizeof(slurm_addr_t));

	super_user = _slurm_authorized_user(req_uid);

	if ((super_user == false) && (req_uid != req->uid)) {
		error("launch task request from uid %u",
		      (unsigned int) req_uid);
		errnum = ESLURM_USER_ID_MISSING;	/* or invalid user */
		goto done;
	}
	if (node_id < 0) {
		info("%s: Invalid node list (%s not in %s)", __func__,
		     conf->node_name, req->complete_nodelist);
		errnum = ESLURM_INVALID_NODE_NAME;
		goto done;
	}

	slurm_get_ip_str(cli, &port, host, sizeof(host));
	if (req->pack_jobid && (req->pack_jobid != NO_VAL)) {
		info("launch task %u+%u.%u (%u.%u) request from UID:%u GID:%u HOST:%s PORT:%hu",
		     req->pack_jobid, req->pack_offset, req->job_step_id,
		     req->job_id, req->job_step_id, req->uid, req->gid,
		     host, port);
	} else {
		info("launch task %u.%u request from UID:%u GID:%u HOST:%s PORT:%hu",
		     req->job_id, req->job_step_id, req->uid, req->gid,
		     host, port);
	}

	/* this could be set previously and needs to be overwritten by
	 * this call for messages to work correctly for the new call */
	env_array_overwrite(&req->env, "SLURM_SRUN_COMM_HOST", host);
	req->envc = envcount(req->env);

#ifndef HAVE_FRONT_END
	slurm_mutex_lock(&prolog_mutex);
	first_job_run = !slurm_cred_jobid_cached(conf->vctx, req->job_id);
#endif
	if (_check_job_credential(req, req_uid, req_gid, node_id, &step_hset,
				  msg->protocol_version) < 0) {
		errnum = errno;
		error("Invalid job credential from %ld@%s: %m",
		      (long) req_uid, host);
#ifndef HAVE_FRONT_END
		slurm_mutex_unlock(&prolog_mutex);
#endif
		goto done;
	}

	/* Must follow _check_job_credential(), which sets some req fields */
	task_g_slurmd_launch_request(req, node_id);

#ifndef HAVE_FRONT_END
	if (first_job_run) {
		int rc;
		job_env_t job_env;
		List job_gres_list, epi_env_gres_list;

		slurm_cred_insert_jobid(conf->vctx, req->job_id);
		_add_job_running_prolog(req->job_id);
		slurm_mutex_unlock(&prolog_mutex);

		if (container_g_create(req->job_id))
			error("container_g_create(%u): %m", req->job_id);

<<<<<<< HEAD
		memset(&job_env, 0, sizeof(job_env_t));
		job_gres_list = (List) slurm_cred_get_arg(req->cred,
							CRED_ARG_JOB_GRES_LIST);
		epi_env_gres_list = gres_plugin_epilog_build_env(job_gres_list,
							req->complete_nodelist);
		gres_plugin_epilog_set_env(&job_env.gres_job_env,
					   epi_env_gres_list, node_id);
		FREE_NULL_LIST(epi_env_gres_list);
=======
		memset(&job_env, 0, sizeof(job_env));

>>>>>>> d4982cd1
		job_env.jobid = req->job_id;
		job_env.step_id = req->job_step_id;
		job_env.node_list = req->complete_nodelist;
		job_env.partition = req->partition;
		job_env.spank_job_env = req->spank_job_env;
		job_env.spank_job_env_size = req->spank_job_env_size;
		job_env.uid = req->uid;
		job_env.user_name = req->user_name;
		rc =  _run_prolog(&job_env, req->cred, true);
		_free_job_env(&job_env);
		if (rc) {
			int term_sig = 0, exit_status = 0;
			if (WIFSIGNALED(rc))
				term_sig    = WTERMSIG(rc);
			else if (WIFEXITED(rc))
				exit_status = WEXITSTATUS(rc);
			error("[job %u] prolog failed status=%d:%d",
			      req->job_id, exit_status, term_sig);
			errnum = ESLURMD_PROLOG_FAILED;
			goto done;
		}
	} else {
		slurm_mutex_unlock(&prolog_mutex);
		_wait_for_job_running_prolog(req->job_id);
	}

	/*
	 * Since the job could have been killed while the prolog was running,
	 * test if the credential has since been revoked and exit as needed.
	 */
	if (slurm_cred_revoked(conf->vctx, req->cred)) {
		info("Job %u already killed, do not launch step %u.%u",
		     req->job_id, req->job_id, req->job_step_id);
		errnum = ESLURMD_CREDENTIAL_REVOKED;
		goto done;
	}
#endif

	if (req->mem_bind_type & MEM_BIND_SORT) {
		int task_cnt = -1;
		if (req->tasks_to_launch)
			task_cnt = (int) req->tasks_to_launch[node_id];
		mem_sort = true;
		numa_bitmap = _build_numa_bitmap(req->mem_bind_type,
						 req->mem_bind,
						 req->cpu_bind_type,
						 req->cpu_bind, task_cnt);
	}
	node_features_g_step_config(mem_sort, numa_bitmap);
	FREE_NULL_BITMAP(numa_bitmap);

	if (req->job_mem_lim || req->step_mem_lim) {
		step_loc_t step_info;
		slurm_mutex_lock(&job_limits_mutex);
		if (!job_limits_list)
			job_limits_list = list_create(_job_limits_free);
		step_info.jobid  = req->job_id;
		step_info.stepid = req->job_step_id;
		job_limits_ptr = list_find_first(job_limits_list,
						 _step_limits_match,
						 &step_info);
		if (!job_limits_ptr) {
			job_limits_ptr = xmalloc(sizeof(job_mem_limits_t));
			job_limits_ptr->job_id   = req->job_id;
			job_limits_ptr->job_mem  = req->job_mem_lim;
			job_limits_ptr->step_id  = req->job_step_id;
			job_limits_ptr->step_mem = req->step_mem_lim;
#if _LIMIT_INFO
			info("AddLim step:%u.%u job_mem:%"PRIu64" "
			     "step_mem:%"PRIu64"",
			     job_limits_ptr->job_id, job_limits_ptr->step_id,
			     job_limits_ptr->job_mem,
			     job_limits_ptr->step_mem);
#endif
			list_append(job_limits_list, job_limits_ptr);
		}
		slurm_mutex_unlock(&job_limits_mutex);
	}

	if (slurm_get_stream_addr(msg->conn_fd, &self)) {
		error("%s: slurm_get_stream_addr(): %m", __func__);
		errnum = errno;
		goto done;
	}

	debug3("_rpc_launch_tasks: call to _forkexec_slurmstepd");
	errnum = _forkexec_slurmstepd(LAUNCH_TASKS, (void *)req, cli, &self,
				      step_hset, msg->protocol_version);
	debug3("_rpc_launch_tasks: return from _forkexec_slurmstepd");
	_launch_complete_add(req->job_id);

done:
	if (step_hset)
		hostset_destroy(step_hset);

	if (slurm_send_rc_msg(msg, errnum) < 0) {
		char addr_str[32];
		slurm_print_slurm_addr(&msg->address, addr_str,
				       sizeof(addr_str));
		error("_rpc_launch_tasks: unable to send return code to "
		      "address:port=%s msg_type=%u: %m",
		      addr_str, msg->msg_type);

		/*
		 * Rewind credential so that srun may perform retry
		 */
		slurm_cred_rewind(conf->vctx, req->cred); /* ignore errors */

	} else if (errnum == SLURM_SUCCESS) {
		save_cred_state(conf->vctx);
		task_g_slurmd_reserve_resources(req, node_id);
	}

	/*
	 *  If job prolog failed, indicate failure to slurmctld
	 */
	if (errnum == ESLURMD_PROLOG_FAILED)
		send_registration_msg(errnum, false);
}

/*
 * Open file based upon permissions of a different user
 * IN path_name - name of file to open
 * IN flags - flags to open() call
 * IN mode - mode to open() call
 * IN jobid - (optional) job id
 * IN uid - User ID to use for file access check
 * IN gid - Group ID to use for file access check
 * RET -1 on error, file descriptor otherwise
 */
static int _open_as_other(char *path_name, int flags, int mode,
			  uint32_t jobid, uid_t uid, gid_t gid,
			  int ngids, gid_t *gids)
{
	pid_t child;
	int pipe[2];
	int fd = -1, rc = 0;

	if ((rc = container_g_create(jobid))) {
		error("%s: container_g_create(%u): %m", __func__, jobid);
		return -1;
	}

	/* child process will setuid to the user, register the process
	 * with the container, and open the file for us. */
	if (socketpair(AF_UNIX, SOCK_DGRAM, 0, pipe) != 0) {
		error("%s: Failed to open pipe: %m", __func__);
		return -1;
	}

	child = fork();
	if (child == -1) {
		error("%s: fork failure", __func__);
		close(pipe[0]);
		close(pipe[1]);
		return -1;
	} else if (child > 0) {
		close(pipe[0]);
		(void) waitpid(child, &rc, 0);
		if (WIFEXITED(rc) && (WEXITSTATUS(rc) == 0))
			fd = _receive_fd(pipe[1]);
		close(pipe[1]);
		return fd;
	}

	/* child process below here */

	close(pipe[1]);

	/* container_g_join needs to be called in the
	 * forked process part of the fork to avoid a race
	 * condition where if this process makes a file or
	 * detacts itself from a child before we add the pid
	 * to the container in the parent of the fork. */
	if (container_g_join(jobid, uid)) {
		error("%s container_g_join(%u): %m", __func__, jobid);
		exit(SLURM_ERROR);
	}

	/* The child actually performs the I/O and exits with
	 * a return code, do not return! */

	/*********************************************************************\
	 * NOTE: It would be best to do an exec() immediately after the fork()
	 * in order to help prevent a possible deadlock in the child process
	 * due to locks being set at the time of the fork and being freed by
	 * the parent process, but not freed by the child process. Performing
	 * the work inline is done for simplicity. Note that the logging
	 * performed by error() should be safe due to the use of
	 * atfork_install_handlers() as defined in src/common/log.c.
	 * Change the code below with caution.
	\*********************************************************************/

	if (setgroups(ngids, gids) < 0) {
		error("%s: uid: %u setgroups failed: %m", __func__, uid);
		exit(errno);
	}

	if (setgid(gid) < 0) {
		error("%s: uid:%u setgid(%u): %m", __func__, uid, gid);
		exit(errno);
	}
	if (setuid(uid) < 0) {
		error("%s: getuid(%u): %m", __func__, uid);
		exit(errno);
	}

	fd = open(path_name, flags, mode);
	if (fd == -1) {
		 error("%s: uid:%u can't open `%s`: %m",
			__func__, uid, path_name);
		 exit(errno);
	}
	_send_back_fd(pipe[0], fd);
	close(fd);
	exit(SLURM_SUCCESS);
}


static void
_prolog_error(batch_job_launch_msg_t *req, int rc)
{
	char *err_name = NULL, *path_name = NULL;
	int fd;
	int flags = (O_CREAT|O_APPEND|O_WRONLY);

	path_name = fname_create2(req);
	if ((fd = _open_as_other(path_name, flags, 0644,
				 req->job_id, req->uid, req->gid,
				 req->ngids, req->gids)) == -1) {
		error("Unable to open %s: Permission denied", path_name);
		xfree(path_name);
		return;
	}
	xfree(path_name);

	xstrfmtcat(err_name, "Error running slurm prolog: %d\n",
		   WEXITSTATUS(rc));
	safe_write(fd, err_name, strlen(err_name));

rwfail:
	xfree(err_name);
	close(fd);
}

/* load the user's environment on this machine if requested
 * SLURM_GET_USER_ENV environment variable is set */
static int
_get_user_env(batch_job_launch_msg_t *req)
{
	char **new_env;
	int i;
	static time_t config_update = 0;
	static bool no_env_cache = false;

	if (config_update != conf->last_update) {
		char *sched_params = slurm_get_sched_params();
		no_env_cache = (xstrcasestr(sched_params, "no_env_cache"));
		xfree(sched_params);
		config_update = conf->last_update;
	}

	for (i=0; i<req->envc; i++) {
		if (xstrcmp(req->environment[i], "SLURM_GET_USER_ENV=1") == 0)
			break;
	}
	if (i >= req->envc)
		return 0;		/* don't need to load env */

	verbose("%s: get env for user %s here", __func__, req->user_name);

	/* Permit up to 120 second delay before using cache file */
	new_env = env_array_user_default(req->user_name, 120, 0, no_env_cache);
	if (! new_env) {
		error("%s: Unable to get user's local environment%s",
		      __func__, no_env_cache ?
		      "" : ", running only with passed environment");
		return -1;
	}

	env_array_merge(&new_env,
			(const char **) req->environment);
	env_array_free(req->environment);
	req->environment = new_env;
	req->envc = envcount(new_env);

	return 0;
}

/* The RPC currently contains a memory size limit, but we load the
 * value from the job credential to be certain it has not been
 * altered by the user */
static void
_set_batch_job_limits(slurm_msg_t *msg)
{
	int i;
	uint32_t alloc_lps = 0, last_bit = 0;
	bool cpu_log = slurm_get_debug_flags() & DEBUG_FLAG_CPU_BIND;
	slurm_cred_arg_t arg;
	batch_job_launch_msg_t *req = (batch_job_launch_msg_t *)msg->data;

	if (slurm_cred_get_args(req->cred, &arg) != SLURM_SUCCESS)
		return;
	req->job_core_spec = arg.job_core_spec;	/* Prevent user reset */

	if (cpu_log) {
		char *per_job = "";
		uint64_t job_mem  = arg.job_mem_limit;
		if (job_mem & MEM_PER_CPU) {
			job_mem &= (~MEM_PER_CPU);
			per_job = "_per_CPU";
		}
		info("====================");
		info("batch_job:%u job_mem:%"PRIu64"MB%s", req->job_id,
		     job_mem, per_job);
	}
	if (cpu_log || (arg.job_mem_limit & MEM_PER_CPU)) {
		if (arg.job_nhosts > 0) {
			last_bit = arg.sockets_per_node[0] *
				arg.cores_per_socket[0];
			for (i=0; i<last_bit; i++) {
				if (!bit_test(arg.job_core_bitmap, i))
					continue;
				if (cpu_log)
					info("JobNode[0] CPU[%u] Job alloc",i);
				alloc_lps++;
			}
		}
		if (cpu_log)
			info("====================");
		if (alloc_lps == 0) {
			error("_set_batch_job_limit: alloc_lps is zero");
			alloc_lps = 1;
		}

		/* NOTE: alloc_lps is the count of allocated resources
		 * (typically cores). Convert to CPU count as needed */
		if (last_bit < 1)
			error("Batch job credential allocates no CPUs");
		else {
			i = conf->cpus / last_bit;
			if (i > 1)
				alloc_lps *= i;
		}
	}

	if (arg.job_mem_limit & MEM_PER_CPU) {
		req->job_mem = arg.job_mem_limit & (~MEM_PER_CPU);
		req->job_mem *= alloc_lps;
	} else
		req->job_mem = arg.job_mem_limit;

	/*
	 * handle x11 settings here since this is the only access to the cred
	 * on the batch step.
	 */
	if ((arg.x11 & X11_FORWARD_ALL) || (arg.x11 & X11_FORWARD_BATCH))
		_setup_x11_display(req->job_id, SLURM_BATCH_SCRIPT,
				   &req->environment, &req->envc);

	slurm_cred_free_args(&arg);
}

/* These functions prevent a possible race condition if the batch script's
 * complete RPC is processed before it's launch_successful response. This
 *  */
static bool _is_batch_job_finished(uint32_t job_id)
{
	bool found_job = false;
	int i;

	slurm_mutex_lock(&fini_job_mutex);
	for (i = 0; i < fini_job_cnt; i++) {
		if (fini_job_id[i] == job_id) {
			found_job = true;
			break;
		}
	}
	slurm_mutex_unlock(&fini_job_mutex);

	return found_job;
}
static void _note_batch_job_finished(uint32_t job_id)
{
	slurm_mutex_lock(&fini_job_mutex);
	fini_job_id[next_fini_job_inx] = job_id;
	if (++next_fini_job_inx >= fini_job_cnt)
		next_fini_job_inx = 0;
	slurm_mutex_unlock(&fini_job_mutex);
}

/* Send notification to slurmctld we are finished running the prolog.
 * This is needed on system that don't use srun to launch their tasks.
 */
static int _notify_slurmctld_prolog_fini(
	uint32_t job_id, uint32_t prolog_return_code)
{
	int rc, ret_c;
	slurm_msg_t req_msg;
	complete_prolog_msg_t req;

	slurm_msg_t_init(&req_msg);
	memset(&req, 0, sizeof(req));
	req.job_id	= job_id;
	req.prolog_rc	= prolog_return_code;

	req_msg.msg_type= REQUEST_COMPLETE_PROLOG;
	req_msg.data	= &req;

	/*
	 * Here we only care about the return code of
	 * slurm_send_recv_controller_rc_msg since it means there was a
	 * communication failure and we may need to try again.
	 */
	if ((ret_c = slurm_send_recv_controller_rc_msg(
		     &req_msg, &rc, working_cluster_rec)))
		error("Error sending prolog completion notification: %m");

	return ret_c;
}

/* Convert memory limits from per-CPU to per-node */
static void _convert_job_mem(slurm_msg_t *msg)
{
	prolog_launch_msg_t *req = (prolog_launch_msg_t *)msg->data;
	slurm_cred_arg_t arg;
	hostset_t j_hset = NULL;
	int rc, hi, host_index, job_cpus;
	int i, i_first_bit = 0, i_last_bit = 0;

	rc = slurm_cred_verify(conf->vctx, req->cred, &arg,
			       msg->protocol_version);
	if (rc < 0) {
		error("%s: slurm_cred_verify failed: %m", __func__);
		req->nnodes = 1;	/* best guess */
		return;
	}

	req->nnodes = arg.job_nhosts;

	if (arg.job_mem_limit == 0)
		goto fini;
	if ((arg.job_mem_limit & MEM_PER_CPU) == 0) {
		req->job_mem_limit = arg.job_mem_limit;
		goto fini;
	}

	/* Assume 1 CPU on error */
	req->job_mem_limit = arg.job_mem_limit & (~MEM_PER_CPU);

	if (!(j_hset = hostset_create(arg.job_hostlist))) {
		error("%s: Unable to parse credential hostlist: `%s'",
		      __func__, arg.step_hostlist);
		goto fini;
	}
	host_index = hostset_find(j_hset, conf->node_name);
	hostset_destroy(j_hset);

	hi = host_index + 1;	/* change from 0-origin to 1-origin */
	for (i = 0; hi; i++) {
		if (hi > arg.sock_core_rep_count[i]) {
			i_first_bit += arg.sockets_per_node[i] *
				arg.cores_per_socket[i] *
				arg.sock_core_rep_count[i];
			i_last_bit = i_first_bit +
				arg.sockets_per_node[i] *
				arg.cores_per_socket[i] *
				arg.sock_core_rep_count[i];
			hi -= arg.sock_core_rep_count[i];
		} else {
			i_first_bit += arg.sockets_per_node[i] *
				arg.cores_per_socket[i] * (hi - 1);
			i_last_bit = i_first_bit +
				arg.sockets_per_node[i] *
				arg.cores_per_socket[i];
			break;
		}
	}

	/* Now count the allocated processors on this node */
	job_cpus = 0;
	for (i = i_first_bit; i < i_last_bit; i++) {
		if (bit_test(arg.job_core_bitmap, i))
			job_cpus++;
	}

	/* NOTE: alloc_lps is the count of allocated resources
	 * (typically cores). Convert to CPU count as needed */
	if (i_last_bit > i_first_bit) {
		i = conf->cpus / (i_last_bit - i_first_bit);
		if (i > 1)
			job_cpus *= i;
	}

	req->job_mem_limit *= job_cpus;

fini:	slurm_cred_free_args(&arg);
}

static void _make_prolog_mem_container(slurm_msg_t *msg)
{
	prolog_launch_msg_t *req = (prolog_launch_msg_t *)msg->data;
	job_mem_limits_t *job_limits_ptr;
	step_loc_t step_info;

	_convert_job_mem(msg);	/* Convert per-CPU mem limit */
	if (req->job_mem_limit) {
		slurm_mutex_lock(&job_limits_mutex);
		if (!job_limits_list)
			job_limits_list = list_create(_job_limits_free);
		step_info.jobid  = req->job_id;
		step_info.stepid = SLURM_EXTERN_CONT;
		job_limits_ptr = list_find_first(job_limits_list,
						 _step_limits_match,
						 &step_info);
		if (!job_limits_ptr) {
			job_limits_ptr = xmalloc(sizeof(job_mem_limits_t));
			job_limits_ptr->job_id   = req->job_id;
			job_limits_ptr->job_mem  = req->job_mem_limit;
			job_limits_ptr->step_id  = SLURM_EXTERN_CONT;
			job_limits_ptr->step_mem = req->job_mem_limit;
#if _LIMIT_INFO
			info("AddLim step:%u.%u job_mem:%"PRIu64""
			     " step_mem:%"PRIu64"",
			     job_limits_ptr->job_id, job_limits_ptr->step_id,
			     job_limits_ptr->job_mem,
			     job_limits_ptr->step_mem);
#endif
			list_append(job_limits_list, job_limits_ptr);
		}
		slurm_mutex_unlock(&job_limits_mutex);
	}
}

static int _spawn_prolog_stepd(slurm_msg_t *msg)
{
	prolog_launch_msg_t *req = (prolog_launch_msg_t *)msg->data;
	launch_tasks_request_msg_t *launch_req;
	slurm_addr_t self;
	slurm_addr_t *cli = &msg->orig_addr;
	int rc = SLURM_SUCCESS;
	int i;

	launch_req = xmalloc(sizeof(launch_tasks_request_msg_t));
	launch_req->alias_list		= req->alias_list;
	launch_req->complete_nodelist	= req->nodes;
	launch_req->cpus_per_task	= 1;
	launch_req->cred		= req->cred;
	launch_req->cwd			= req->work_dir;
	launch_req->efname		= "/dev/null";
	launch_req->gid			= req->gid;
	launch_req->global_task_ids	= xmalloc(sizeof(uint32_t *)
						  * req->nnodes);
	launch_req->ifname		= "/dev/null";
	launch_req->job_id		= req->job_id;
	launch_req->job_mem_lim		= req->job_mem_limit;
	launch_req->job_step_id		= SLURM_EXTERN_CONT;
	launch_req->nnodes		= req->nnodes;
	launch_req->ntasks		= req->nnodes;
	launch_req->ofname		= "/dev/null";
	launch_req->partition		= req->partition;
	launch_req->spank_job_env_size	= req->spank_job_env_size;
	launch_req->spank_job_env	= req->spank_job_env;
	launch_req->step_mem_lim	= req->job_mem_limit;
	launch_req->tasks_to_launch	= xmalloc(sizeof(uint16_t)
						  * req->nnodes);
	launch_req->uid			= req->uid;
	launch_req->user_name		= req->user_name;

	/*
	 * determine which node this is in the allocation and if
	 * it should setup the x11 forwarding or not
	 */
	if (req->x11) {
		bool setup_x11 = false;
		int host_index = -1;
#ifdef HAVE_FRONT_END
		host_index = 0;	/* It is always 0 for front end systems */
#else
		hostset_t j_hset;
		/*
		 * Determine need to setup X11 based upon this node's index into
		 * the _job's_ allocation
		 */
		if (req->x11 & X11_FORWARD_ALL) {
			;	/* Don't need host_index */
		} else if (!(j_hset = hostset_create(req->nodes))) {
			error("Unable to parse hostlist: `%s'", req->nodes);
		} else {
			host_index = hostset_find(j_hset, conf->node_name);
			hostset_destroy(j_hset);
		}
#endif

		if (req->x11 & X11_FORWARD_ALL)
			setup_x11 = true;
		/* assumes that the first node is the batch host */
		else if (((req->x11 & X11_FORWARD_FIRST) ||
			  (req->x11 & X11_FORWARD_BATCH))
			 && (host_index == 0))
			setup_x11 = true;
		else if ((req->x11 & X11_FORWARD_LAST)
			 && (host_index == (req->nnodes - 1)))
			setup_x11 = true;

		if (setup_x11) {
			launch_req->x11 = req->x11;
			launch_req->x11_alloc_host = req->x11_alloc_host;
			launch_req->x11_alloc_port = req->x11_alloc_port;
			launch_req->x11_magic_cookie = req->x11_magic_cookie;
			launch_req->x11_target = req->x11_target;
			launch_req->x11_target_port = req->x11_target_port;
		}
	}

	for (i = 0; i < req->nnodes; i++) {
		uint32_t *tmp32 = xmalloc(sizeof(uint32_t));
		*tmp32 = i;
		launch_req->global_task_ids[i] = tmp32;
		launch_req->tasks_to_launch[i] = 1;
	}

	/*
	 * Since job could have been killed while the prolog was
	 * running (especially on BlueGene, which can take minutes
	 * for partition booting). Test if the credential has since
	 * been revoked and exit as needed.
	 */
	if (slurm_get_stream_addr(msg->conn_fd, &self)) {
		error("%s: slurm_get_stream_addr(): %m", __func__);
		rc = SLURM_ERROR;
	} else if (slurm_cred_revoked(conf->vctx, req->cred)) {
		info("Job %u already killed, do not launch extern step",
		     req->job_id);
		/*
		 * Don't set the rc to SLURM_ERROR at this point.
		 * The job's already been killed, and returning a prolog
		 * failure will just add more confusion. Better to just
		 * silently terminate.
		 */
	} else {
		hostset_t step_hset = hostset_create(req->nodes);
		int rc;

		debug3("%s: call to _forkexec_slurmstepd", __func__);
		rc =  _forkexec_slurmstepd(LAUNCH_TASKS, (void *)launch_req,
					   cli, &self, step_hset,
					   msg->protocol_version);
		debug3("%s: return from _forkexec_slurmstepd %d",
		       __func__, rc);

		if (rc != SLURM_SUCCESS)
			_launch_job_fail(req->job_id, rc);

		if (step_hset)
			hostset_destroy(step_hset);
	}

	for (i = 0; i < req->nnodes; i++)
		xfree(launch_req->global_task_ids[i]);
	xfree(launch_req->global_task_ids);
	xfree(launch_req->tasks_to_launch);
	xfree(launch_req);

	return rc;
}

static void _rpc_prolog(slurm_msg_t *msg)
{
	int rc = SLURM_SUCCESS, alt_rc = SLURM_ERROR, node_id = 0;
	prolog_launch_msg_t *req = (prolog_launch_msg_t *)msg->data;
	job_env_t job_env;
	bool     first_job_run;
	uid_t req_uid = g_slurm_auth_get_uid(msg->auth_cred);

	if (req == NULL)
		return;

	if (!_slurm_authorized_user(req_uid)) {
		error("REQUEST_LAUNCH_PROLOG request from uid %u",
		      (unsigned int) req_uid);
		return;
	}

	if (!req->user_name)
		req->user_name = uid_to_string(req->uid);
	/*
	 * Send message back to the slurmctld so it knows we got the rpc.  A
	 * prolog could easily run way longer than a MessageTimeout or we would
	 * just wait.
	 */
	if (slurm_send_rc_msg(msg, rc) < 0) {
		error("%s: Error talking to slurmctld: %m", __func__);
	}

	slurm_mutex_lock(&prolog_mutex);
	first_job_run = !slurm_cred_jobid_cached(conf->vctx, req->job_id);
	if (first_job_run) {
#ifndef HAVE_FRONT_END
		/* It is always 0 for front end systems */
		node_id = nodelist_find(req->nodes, conf->node_name);
#endif
		if (slurmctld_conf.prolog_flags & PROLOG_FLAG_CONTAIN)
			_make_prolog_mem_container(msg);

		slurm_cred_insert_jobid(conf->vctx, req->job_id);
		_add_job_running_prolog(req->job_id);
		/* signal just in case the batch rpc got here before we did */
		slurm_cond_broadcast(&conf->prolog_running_cond);
		slurm_mutex_unlock(&prolog_mutex);
<<<<<<< HEAD
		memset(&job_env, 0, sizeof(job_env_t));
		gres_plugin_epilog_set_env(&job_env.gres_job_env,
					   req->job_gres_info, node_id);
=======
		memset(&job_env, 0, sizeof(job_env));

>>>>>>> d4982cd1
		job_env.jobid = req->job_id;
		job_env.step_id = 0;	/* not available */
		job_env.node_list = req->nodes;
		job_env.partition = req->partition;
		job_env.spank_job_env = req->spank_job_env;
		job_env.spank_job_env_size = req->spank_job_env_size;
		job_env.uid = req->uid;
		job_env.user_name = req->user_name;
		if ((rc = container_g_create(req->job_id)))
			error("container_g_create(%u): %m", req->job_id);
		else
			rc = _run_prolog(&job_env, req->cred, false);
		_free_job_env(&job_env);
		if (rc) {
			int term_sig = 0, exit_status = 0;
			if (WIFSIGNALED(rc))
				term_sig    = WTERMSIG(rc);
			else if (WIFEXITED(rc))
				exit_status = WEXITSTATUS(rc);
			error("[job %u] prolog failed status=%d:%d",
			      req->job_id, exit_status, term_sig);
			rc = ESLURMD_PROLOG_FAILED;
		}

		if ((rc == SLURM_SUCCESS) &&
		    (slurmctld_conf.prolog_flags & PROLOG_FLAG_CONTAIN))
			rc = _spawn_prolog_stepd(msg);

		/*
		 * Revoke cred so that the slurmd won't launch tasks if the
		 * prolog failed. The slurmd waits for the prolog to finish but
		 * can't check the return code.
		 */
		if (rc)
			slurm_cred_revoke(conf->vctx, req->job_id, time(NULL),
					  time(NULL));

		_remove_job_running_prolog(req->job_id);
	} else
		slurm_mutex_unlock(&prolog_mutex);

	/*
	 * We need the slurmctld to know we are done or we can get into a
	 * situation where nothing from the job will ever launch because the
	 * prolog will never appear to stop running.
	 */
	while (alt_rc != SLURM_SUCCESS) {
		if (!(slurmctld_conf.prolog_flags & PROLOG_FLAG_NOHOLD))
			alt_rc = _notify_slurmctld_prolog_fini(
				req->job_id, rc);
		else
			alt_rc = SLURM_SUCCESS;

		if (rc != SLURM_SUCCESS) {
			alt_rc = _launch_job_fail(req->job_id, rc);
			send_registration_msg(rc, false);
		}
	}
}

static void
_rpc_batch_job(slurm_msg_t *msg, bool new_msg)
{
	batch_job_launch_msg_t *req = (batch_job_launch_msg_t *)msg->data;
	bool     first_job_run;
	int      rc = SLURM_SUCCESS, node_id = 0;
	bool	 replied = false, revoked;
	slurm_addr_t *cli = &msg->orig_addr;

	if (new_msg) {
		uid_t req_uid = g_slurm_auth_get_uid(msg->auth_cred);
		if (!_slurm_authorized_user(req_uid)) {
			error("Security violation, batch launch RPC from uid %d",
			      req_uid);
			rc = ESLURM_USER_ID_MISSING;  /* or bad in this case */
			goto done;
		}
	}

	if (_launch_job_test(req->job_id)) {
		error("Job %u already running, do not launch second copy",
		      req->job_id);
		rc = ESLURM_DUPLICATE_JOB_ID;	/* job already running */
		_launch_job_fail(req->job_id, rc);
		goto done;
	}

	slurm_cred_handle_reissue(conf->vctx, req->cred);
	if (slurm_cred_revoked(conf->vctx, req->cred)) {
		error("Job %u already killed, do not launch batch job",
		      req->job_id);
		rc = ESLURMD_CREDENTIAL_REVOKED;	/* job already ran */
		goto done;
	}

	/* lookup user_name if not provided by slurmctld */
	if (!req->user_name)
		req->user_name = uid_to_string(req->uid);

	/* lookup gids if they weren't sent by slurmctld */
	if (!req->ngids)
		req->ngids = group_cache_lookup(req->uid, req->gid,
						req->user_name, &req->gids);

	task_g_slurmd_batch_request(req);	/* determine task affinity */

	slurm_mutex_lock(&prolog_mutex);
	first_job_run = !slurm_cred_jobid_cached(conf->vctx, req->job_id);

	/* BlueGene prolog waits for partition boot and is very slow.
	 * On any system we might need to load environment variables
	 * for Moab (see --get-user-env), which could also be slow.
	 * Just reply now and send a separate kill job request if the
	 * prolog or launch fail. */
	replied = true;
	if (new_msg && (slurm_send_rc_msg(msg, rc) < 1)) {
		/* The slurmctld is no longer waiting for a reply.
		 * This typically indicates that the slurmd was
		 * blocked from memory and/or CPUs and the slurmctld
		 * has requeued the batch job request. */
		error("Could not confirm batch launch for job %u, "
		      "aborting request", req->job_id);
		rc = SLURM_COMMUNICATIONS_SEND_ERROR;
		slurm_mutex_unlock(&prolog_mutex);
		goto done;
	}

	if (slurmctld_conf.prolog_flags & PROLOG_FLAG_ALLOC) {
		struct timespec ts = {0, 0};
		struct timeval now;
		int retry_cnt = 0;
		/*
		 * We want to wait until the rpc_prolog is ran before
		 * continuing. Since we are already locked on prolog_mutex here
		 * we don't have to unlock to wait on the
		 * conf->prolog_running_cond.
		 */
		while (first_job_run) {
			retry_cnt++;
			/*
			 * This race should only happen for at most a second as
			 * we are only waiting for the other rpc to get here.
			 * If we are waiting for more that 50 trys something bad
			 * happened.
			 */
			if (retry_cnt > 50) {
				rc = ESLURMD_PROLOG_FAILED;
				slurm_mutex_unlock(&prolog_mutex);
				error("Waiting for JobId=%u prolog has failed, giving up after 50 sec",
				      req->job_id);
				goto done;
			}

			gettimeofday(&now, NULL);
			ts.tv_sec = now.tv_sec + 1;
			ts.tv_nsec = now.tv_usec * 1000;

			slurm_cond_timedwait(&conf->prolog_running_cond,
					     &prolog_mutex, &ts);
			first_job_run = !slurm_cred_jobid_cached(conf->vctx,
								 req->job_id);
		}
	}

	/*
	 * Insert jobid into credential context to denote that
	 * we've now "seen" an instance of the job
	 */
	if (first_job_run) {
		job_env_t job_env;
		List job_gres_list, epi_env_gres_list;
		slurm_cred_insert_jobid(conf->vctx, req->job_id);
		_add_job_running_prolog(req->job_id);
		slurm_mutex_unlock(&prolog_mutex);

<<<<<<< HEAD
#ifndef HAVE_FRONT_END
		/* It is always 0 for front end systems */
		node_id = nodelist_find(req->nodes, conf->node_name);
#endif
		memset(&job_env, 0, sizeof(job_env_t));
		job_gres_list = (List) slurm_cred_get_arg(req->cred,
							CRED_ARG_JOB_GRES_LIST);
		epi_env_gres_list = gres_plugin_epilog_build_env(job_gres_list,
								 req->nodes);
		gres_plugin_epilog_set_env(&job_env.gres_job_env,
					   epi_env_gres_list, node_id);
		FREE_NULL_LIST(epi_env_gres_list);
=======
		memset(&job_env, 0, sizeof(job_env));
>>>>>>> d4982cd1
		job_env.jobid = req->job_id;
		job_env.step_id = req->step_id;
		job_env.node_list = req->nodes;
		job_env.partition = req->partition;
		job_env.spank_job_env = req->spank_job_env;
		job_env.spank_job_env_size = req->spank_job_env_size;
		job_env.uid = req->uid;
		job_env.user_name = req->user_name;
		/*
	 	 * Run job prolog on this node
	 	 */
		if ((rc = container_g_create(req->job_id)))
			error("container_g_create(%u): %m", req->job_id);
		else
			rc = _run_prolog(&job_env, req->cred, true);
		_free_job_env(&job_env);
		if (rc) {
			int term_sig = 0, exit_status = 0;
			if (WIFSIGNALED(rc))
				term_sig    = WTERMSIG(rc);
			else if (WIFEXITED(rc))
				exit_status = WEXITSTATUS(rc);
			error("[job %u] prolog failed status=%d:%d",
			      req->job_id, exit_status, term_sig);
			_prolog_error(req, rc);
			rc = ESLURMD_PROLOG_FAILED;
			goto done;
		}
	} else {
		slurm_mutex_unlock(&prolog_mutex);
		_wait_for_job_running_prolog(req->job_id);
	}

	if (_get_user_env(req) < 0) {
		bool requeue = _requeue_setup_env_fail();
		if (requeue) {
			rc = ESLURMD_SETUP_ENVIRONMENT_ERROR;
			goto done;
		}
	}
	_set_batch_job_limits(msg);

	/* Since job could have been killed while the prolog was
	 * running (especially on BlueGene, which can take minutes
	 * for partition booting). Test if the credential has since
	 * been revoked and exit as needed. */
	if (slurm_cred_revoked(conf->vctx, req->cred)) {
		info("Job %u already killed, do not launch batch job",
		     req->job_id);
		rc = ESLURMD_CREDENTIAL_REVOKED;     /* job already ran */
		goto done;
	}

	slurm_mutex_lock(&launch_mutex);
	info("Launching batch job %u for UID %u", req->job_id, req->uid);

	debug3("_rpc_batch_job: call to _forkexec_slurmstepd");
	rc = _forkexec_slurmstepd(LAUNCH_BATCH_JOB, (void *)req, cli, NULL,
				  (hostset_t)NULL, SLURM_PROTOCOL_VERSION);
	debug3("_rpc_batch_job: return from _forkexec_slurmstepd: %d", rc);

	slurm_mutex_unlock(&launch_mutex);
	_launch_complete_add(req->job_id);

	/* On a busy system, slurmstepd may take a while to respond,
	 * if the job was cancelled in the interim, run through the
	 * abort logic below. */
	revoked = slurm_cred_revoked(conf->vctx, req->cred);
	if (revoked)
		_launch_complete_rm(req->job_id);
	if (revoked && _is_batch_job_finished(req->job_id)) {
		/* If configured with select/serial and the batch job already
		 * completed, consider the job sucessfully launched and do
		 * not repeat termination logic below, which in the worst case
		 * just slows things down with another message. */
		revoked = false;
	}
	if (revoked) {
		info("Job %u killed while launch was in progress",
		     req->job_id);
		sleep(1);	/* give slurmstepd time to create
				 * the communication socket */
		_terminate_all_steps(req->job_id, true);
		rc = ESLURMD_CREDENTIAL_REVOKED;
		goto done;
	}

done:
	if (!replied) {
		if (new_msg && (slurm_send_rc_msg(msg, rc) < 1)) {
			/* The slurmctld is no longer waiting for a reply.
			 * This typically indicates that the slurmd was
			 * blocked from memory and/or CPUs and the slurmctld
			 * has requeued the batch job request. */
			error("Could not confirm batch launch for job %u, "
			      "aborting request", req->job_id);
			rc = SLURM_COMMUNICATIONS_SEND_ERROR;
		} else {
			/* No need to initiate separate reply below */
			rc = SLURM_SUCCESS;
		}
	}
	if (rc != SLURM_SUCCESS) {
		/* prolog or job launch failure,
		 * tell slurmctld that the job failed */
		if (req->step_id == SLURM_BATCH_SCRIPT)
			_launch_job_fail(req->job_id, rc);
		else
			_abort_step(req->job_id, req->step_id);
	}

	/*
	 *  If job prolog failed or we could not reply,
	 *  initiate message to slurmctld with current state
	 */
	if ((rc == ESLURMD_PROLOG_FAILED)
	    || (rc == SLURM_COMMUNICATIONS_SEND_ERROR)
	    || (rc == ESLURMD_SETUP_ENVIRONMENT_ERROR)) {
		send_registration_msg(rc, false);
	}
}

/*
 * Send notification message to batch job
 */
static void
_rpc_job_notify(slurm_msg_t *msg)
{
	job_notify_msg_t *req = msg->data;
	uid_t req_uid = g_slurm_auth_get_uid(msg->auth_cred);
	uid_t job_uid;
	List steps;
	ListIterator i;
	step_loc_t *stepd = NULL;
	int step_cnt  = 0;
	int fd;

	debug("_rpc_job_notify, uid = %d, jobid = %u", req_uid, req->job_id);
	job_uid = _get_job_uid(req->job_id);
	if ((int)job_uid < 0)
		goto no_job;

	/*
	 * check that requesting user ID is the Slurm UID or root
	 */
	if ((req_uid != job_uid) && (!_slurm_authorized_user(req_uid))) {
		error("Security violation: job_notify(%u) from uid %d",
		      req->job_id, req_uid);
		return;
	}

	steps = stepd_available(conf->spooldir, conf->node_name);
	i = list_iterator_create(steps);
	while ((stepd = list_next(i))) {
		if ((stepd->jobid  != req->job_id) ||
		    (stepd->stepid != SLURM_BATCH_SCRIPT)) {
			continue;
		}

		step_cnt++;

		fd = stepd_connect(stepd->directory, stepd->nodename,
				   stepd->jobid, stepd->stepid,
				   &stepd->protocol_version);
		if (fd == -1) {
			debug3("Unable to connect to step %u.%u",
			       stepd->jobid, stepd->stepid);
			continue;
		}

		info("send notification to job %u.%u",
		     stepd->jobid, stepd->stepid);
		if (stepd_notify_job(fd, stepd->protocol_version,
				     req->message) < 0)
			debug("notify jobid=%u failed: %m", stepd->jobid);
		close(fd);
	}
	list_iterator_destroy(i);
	FREE_NULL_LIST(steps);

no_job:
	if (step_cnt == 0) {
		debug2("Can't find jobid %u to send notification message",
		       req->job_id);
	}
}

static int
_launch_job_fail(uint32_t job_id, uint32_t slurm_rc)
{
	complete_batch_script_msg_t comp_msg = {0};
	struct requeue_msg req_msg = {0};
	slurm_msg_t resp_msg;
	int rc = 0, rpc_rc;
	static time_t config_update = 0;
	static bool requeue_no_hold = false;

	if (config_update != conf->last_update) {
		char *sched_params = slurm_get_sched_params();
		requeue_no_hold = (xstrcasestr(sched_params,
					       "nohold_on_prolog_fail"));
		xfree(sched_params);
		config_update = conf->last_update;
	}

	slurm_msg_t_init(&resp_msg);

	if (slurm_rc == ESLURMD_CREDENTIAL_REVOKED) {
		comp_msg.job_id = job_id;
		comp_msg.job_rc = INFINITE;
		comp_msg.slurm_rc = slurm_rc;
		comp_msg.node_name = conf->node_name;
		comp_msg.jobacct = NULL; /* unused */
		resp_msg.msg_type = REQUEST_COMPLETE_BATCH_SCRIPT;
		resp_msg.data = &comp_msg;
	} else {
		req_msg.job_id = job_id;
		req_msg.job_id_str = NULL;
		if (requeue_no_hold)
			req_msg.flags = JOB_PENDING;
		else
			req_msg.flags = (JOB_REQUEUE_HOLD | JOB_LAUNCH_FAILED);
		resp_msg.msg_type = REQUEST_JOB_REQUEUE;
		resp_msg.data = &req_msg;
	}

	rpc_rc = slurm_send_recv_controller_rc_msg(&resp_msg, &rc,
						   working_cluster_rec);
	if ((resp_msg.msg_type == REQUEST_JOB_REQUEUE) &&
	    ((rc == ESLURM_DISABLED) || (rc == ESLURM_BATCH_ONLY))) {
		info("Could not launch job %u and not able to requeue it, "
		     "cancelling job", job_id);

		if ((slurm_rc == ESLURMD_PROLOG_FAILED) &&
		    (rc == ESLURM_BATCH_ONLY)) {
			char *buf = NULL;
			xstrfmtcat(buf, "Prolog failure on node %s",
				   conf->node_name);
			slurm_notify_job(job_id, buf);
			xfree(buf);
		}

		comp_msg.job_id = job_id;
		comp_msg.job_rc = INFINITE;
		comp_msg.slurm_rc = slurm_rc;
		comp_msg.node_name = conf->node_name;
		comp_msg.jobacct = NULL; /* unused */
		resp_msg.msg_type = REQUEST_COMPLETE_BATCH_SCRIPT;
		resp_msg.data = &comp_msg;
		rpc_rc = slurm_send_recv_controller_rc_msg(&resp_msg, &rc,
							   working_cluster_rec);
	}

	return rpc_rc;
}

static int
_abort_step(uint32_t job_id, uint32_t step_id)
{
	step_complete_msg_t resp;
	slurm_msg_t resp_msg;
	slurm_msg_t_init(&resp_msg);
	int rc, rc2;

	memset(&resp, 0, sizeof(resp));
	resp.job_id       = job_id;
	resp.job_step_id  = step_id;
	resp.range_first  = 0;
	resp.range_last   = 0;
	resp.step_rc      = 1;
	resp.jobacct      = jobacctinfo_create(NULL);
	resp_msg.msg_type = REQUEST_STEP_COMPLETE;
	resp_msg.data     = &resp;
	rc2 = slurm_send_recv_controller_rc_msg(&resp_msg, &rc,
						working_cluster_rec);
	/* Note: we are ignoring the RPC return code */
	jobacctinfo_destroy(resp.jobacct);
	return rc2;
}

static void
_rpc_reconfig(slurm_msg_t *msg)
{
	uid_t req_uid = g_slurm_auth_get_uid(msg->auth_cred);

	if (!_slurm_authorized_user(req_uid))
		error("Security violation, reconfig RPC from uid %d",
		      req_uid);
	else
		kill(conf->pid, SIGHUP);
	forward_wait(msg);
	/* Never return a message, slurmctld does not expect one */
}

static void
_rpc_shutdown(slurm_msg_t *msg)
{
	uid_t req_uid = g_slurm_auth_get_uid(msg->auth_cred);

	forward_wait(msg);
	if (!_slurm_authorized_user(req_uid))
		error("Security violation, shutdown RPC from uid %d",
		      req_uid);
	else {
		if (kill(conf->pid, SIGTERM) != 0)
			error("kill(%u,SIGTERM): %m", conf->pid);
	}

	/* Never return a message, slurmctld does not expect one */
}

static void
_rpc_reboot(slurm_msg_t *msg)
{
	char *reboot_program, *cmd = NULL, *sp;
	reboot_msg_t *reboot_msg;
	slurm_ctl_conf_t *cfg;
	uid_t req_uid = g_slurm_auth_get_uid(msg->auth_cred);
	int exit_code;

	if (!_slurm_authorized_user(req_uid))
		error("Security violation, reboot RPC from uid %d",
		      req_uid);
	else {
		cfg = slurm_conf_lock();
		reboot_program = cfg->reboot_program;
		if (reboot_program) {
			sp = strchr(reboot_program, ' ');
			if (sp)
				sp = xstrndup(reboot_program,
					      (sp - reboot_program));
			else
				sp = xstrdup(reboot_program);
			reboot_msg = (reboot_msg_t *) msg->data;
			if (reboot_msg && reboot_msg->features) {
				/*
				 * Run reboot_program with only arguments given
				 * in reboot_msg->features.
				 */
				info("Node reboot request with features %s being processed",
				     reboot_msg->features);
				(void) node_features_g_node_set(
					reboot_msg->features);
				if (reboot_msg->features[0]) {
					xstrfmtcat(cmd, "%s %s",
						   sp, reboot_msg->features);
				} else {
					cmd = xstrdup(sp);
				}
			} else {
				/* Run reboot_program verbatim */
				cmd = xstrdup(reboot_program);
				info("Node reboot request being processed");
			}
			if (access(sp, R_OK | X_OK) < 0)
				error("Cannot run RebootProgram [%s]: %m", sp);
			else if ((exit_code = system(cmd)))
				error("system(%s) returned %d", reboot_program,
				      exit_code);
			xfree(sp);
			xfree(cmd);

			/*
			 * Explicitly shutdown the slurmd. This is usually
			 * taken care of by calling reboot_program, but in
			 * case that fails to shut things down this will at
			 * least offline this node until someone intervenes.
			 */
			if (xstrcasestr(cfg->slurmd_params,
					"shutdown_on_reboot"))
				slurmd_shutdown(SIGTERM);
		} else
			error("RebootProgram isn't defined in config");
		slurm_conf_unlock();
	}

	/* Never return a message, slurmctld does not expect one */
	/* slurm_send_rc_msg(msg, rc); */
}

static void _job_limits_free(void *x)
{
	xfree(x);
}

static int _job_limits_match(void *x, void *key)
{
	job_mem_limits_t *job_limits_ptr = (job_mem_limits_t *) x;
	uint32_t *job_id = (uint32_t *) key;
	if (job_limits_ptr->job_id == *job_id)
		return 1;
	return 0;
}

static int _step_limits_match(void *x, void *key)
{
	job_mem_limits_t *job_limits_ptr = (job_mem_limits_t *) x;
	step_loc_t *step_ptr = (step_loc_t *) key;

	if ((job_limits_ptr->job_id  == step_ptr->jobid) &&
	    (job_limits_ptr->step_id == step_ptr->stepid))
		return 1;
	return 0;
}

/* Call only with job_limits_mutex locked */
static void
_load_job_limits(void)
{
	List steps;
	ListIterator step_iter;
	step_loc_t *stepd;
	int fd;
	job_mem_limits_t *job_limits_ptr;
	slurmstepd_mem_info_t stepd_mem_info;

	if (!job_limits_list)
		job_limits_list = list_create(_job_limits_free);
	job_limits_loaded = true;

	steps = stepd_available(conf->spooldir, conf->node_name);
	step_iter = list_iterator_create(steps);
	while ((stepd = list_next(step_iter))) {
		job_limits_ptr = list_find_first(job_limits_list,
						 _step_limits_match, stepd);
		if (job_limits_ptr)	/* already processed */
			continue;
		fd = stepd_connect(stepd->directory, stepd->nodename,
				   stepd->jobid, stepd->stepid,
				   &stepd->protocol_version);
		if (fd == -1)
			continue;	/* step completed */

		if (stepd_get_mem_limits(fd, stepd->protocol_version,
					 &stepd_mem_info) != SLURM_SUCCESS) {
			error("Error reading step %u.%u memory limits from "
			      "slurmstepd",
			      stepd->jobid, stepd->stepid);
			close(fd);
			continue;
		}


		if ((stepd_mem_info.job_mem_limit
		     || stepd_mem_info.step_mem_limit)) {
			/* create entry for this job */
			job_limits_ptr = xmalloc(sizeof(job_mem_limits_t));
			job_limits_ptr->job_id   = stepd->jobid;
			job_limits_ptr->step_id  = stepd->stepid;
			job_limits_ptr->job_mem  =
				stepd_mem_info.job_mem_limit;
			job_limits_ptr->step_mem =
				stepd_mem_info.step_mem_limit;
#if _LIMIT_INFO
			info("RecLim step:%u.%u job_mem:%"PRIu64""
			     " step_mem:%"PRIu64"",
			     job_limits_ptr->job_id, job_limits_ptr->step_id,
			     job_limits_ptr->job_mem,
			     job_limits_ptr->step_mem);
#endif
			list_append(job_limits_list, job_limits_ptr);
		}
		close(fd);
	}
	list_iterator_destroy(step_iter);
	FREE_NULL_LIST(steps);
}

static void
_cancel_step_mem_limit(uint32_t job_id, uint32_t step_id)
{
	slurm_msg_t msg;
	job_notify_msg_t notify_req;
	job_step_kill_msg_t kill_req;

	/* NOTE: Batch jobs may have no srun to get this message */
	slurm_msg_t_init(&msg);
	memset(&notify_req, 0, sizeof(notify_req));
	notify_req.job_id      = job_id;
	notify_req.job_step_id = step_id;
	notify_req.message     = "Exceeded job memory limit";
	msg.msg_type    = REQUEST_JOB_NOTIFY;
	msg.data        = &notify_req;
	slurm_send_only_controller_msg(&msg, working_cluster_rec);

	memset(&kill_req, 0, sizeof(kill_req));
	kill_req.job_id      = job_id;
	kill_req.job_step_id = step_id;
	kill_req.signal      = SIGKILL;
	kill_req.flags       = KILL_OOM;
	msg.msg_type    = REQUEST_CANCEL_JOB_STEP;
	msg.data        = &kill_req;
	slurm_send_only_controller_msg(&msg, working_cluster_rec);
}

/* Enforce job memory limits here in slurmd. Step memory limits are
 * enforced within slurmstepd (using jobacct_gather plugin). */
static void
_enforce_job_mem_limit(void)
{
	List steps;
	ListIterator step_iter, job_limits_iter;
	job_mem_limits_t *job_limits_ptr;
	step_loc_t *stepd;
	int fd, i, job_inx, job_cnt;
	uint16_t vsize_factor;
	uint64_t step_rss, step_vsize;
	job_step_id_msg_t acct_req;
	job_step_stat_t *resp = NULL;
	struct job_mem_info {
		uint32_t job_id;
		uint64_t mem_limit;	/* MB */
		uint64_t mem_used;	/* MB */
		uint64_t vsize_limit;	/* MB */
		uint64_t vsize_used;	/* MB */
	};
	struct job_mem_info *job_mem_info_ptr = NULL;

	if (conf->job_acct_oom_kill == false)
		return;

	slurm_mutex_lock(&job_limits_mutex);
	if (!job_limits_loaded)
		_load_job_limits();
	if (list_count(job_limits_list) == 0) {
		slurm_mutex_unlock(&job_limits_mutex);
		return;
	}

	/* Build table of job limits, use highest mem limit recorded */
	job_mem_info_ptr = xmalloc((list_count(job_limits_list) + 1) *
				   sizeof(struct job_mem_info));
	job_cnt = 0;
	job_limits_iter = list_iterator_create(job_limits_list);
	while ((job_limits_ptr = list_next(job_limits_iter))) {
		if (job_limits_ptr->job_mem == 0) 	/* no job limit */
			continue;
		for (i=0; i<job_cnt; i++) {
			if (job_mem_info_ptr[i].job_id !=
			    job_limits_ptr->job_id)
				continue;
			job_mem_info_ptr[i].mem_limit = MAX(
				job_mem_info_ptr[i].mem_limit,
				job_limits_ptr->job_mem);
			break;
		}
		if (i < job_cnt)	/* job already found & recorded */
			continue;
		job_mem_info_ptr[job_cnt].job_id    = job_limits_ptr->job_id;
		job_mem_info_ptr[job_cnt].mem_limit = job_limits_ptr->job_mem;
		job_cnt++;
	}
	list_iterator_destroy(job_limits_iter);
	slurm_mutex_unlock(&job_limits_mutex);

	vsize_factor = slurm_get_vsize_factor();
	for (i=0; i<job_cnt; i++) {
		job_mem_info_ptr[i].vsize_limit = job_mem_info_ptr[i].
			mem_limit;
		job_mem_info_ptr[i].vsize_limit *= (vsize_factor / 100.0);
	}

	steps = stepd_available(conf->spooldir, conf->node_name);
	step_iter = list_iterator_create(steps);
	while ((stepd = list_next(step_iter))) {
		for (job_inx=0; job_inx<job_cnt; job_inx++) {
			if (job_mem_info_ptr[job_inx].job_id == stepd->jobid)
				break;
		}
		if (job_inx >= job_cnt)
			continue;	/* job/step not being tracked */

		fd = stepd_connect(stepd->directory, stepd->nodename,
				   stepd->jobid, stepd->stepid,
				   &stepd->protocol_version);
		if (fd == -1)
			continue;	/* step completed */
		acct_req.job_id  = stepd->jobid;
		acct_req.step_id = stepd->stepid;
		resp = xmalloc(sizeof(job_step_stat_t));

		if ((!stepd_stat_jobacct(
			     fd, stepd->protocol_version,
			     &acct_req, resp)) &&
		    (resp->jobacct)) {
			/* resp->jobacct is NULL if account is disabled */
			jobacctinfo_getinfo((struct jobacctinfo *)
					    resp->jobacct,
					    JOBACCT_DATA_TOT_RSS,
					    &step_rss,
					    stepd->protocol_version);
			jobacctinfo_getinfo((struct jobacctinfo *)
					    resp->jobacct,
					    JOBACCT_DATA_TOT_VSIZE,
					    &step_vsize,
					    stepd->protocol_version);
#if _LIMIT_INFO
			info("Step:%u.%u RSS:%"PRIu64" B VSIZE:%"PRIu64" B",
			     stepd->jobid, stepd->stepid,
			     step_rss, step_vsize);
#endif
			if (step_rss != INFINITE64) {
				step_rss /= 1048576;	/* B to MB */
				step_rss = MAX(step_rss, 1);
				job_mem_info_ptr[job_inx].mem_used += step_rss;
			}
			if (step_vsize != INFINITE64) {
				step_vsize /= 1048576;	/* B to MB */
				step_vsize = MAX(step_vsize, 1);
				job_mem_info_ptr[job_inx].vsize_used +=
					step_vsize;
			}
		}
		slurm_free_job_step_stat(resp);
		close(fd);
	}
	list_iterator_destroy(step_iter);
	FREE_NULL_LIST(steps);

	for (i=0; i<job_cnt; i++) {
		if (job_mem_info_ptr[i].mem_used == 0) {
			/* no steps found,
			 * purge records for all steps of this job */
			slurm_mutex_lock(&job_limits_mutex);
			list_delete_all(job_limits_list, _job_limits_match,
					&job_mem_info_ptr[i].job_id);
			slurm_mutex_unlock(&job_limits_mutex);
			break;
		}

		if ((job_mem_info_ptr[i].mem_limit != 0) &&
		    (job_mem_info_ptr[i].mem_used >
		     job_mem_info_ptr[i].mem_limit)) {
			info("Job %u exceeded memory limit "
			     "(%"PRIu64">%"PRIu64"), cancelling it",
			     job_mem_info_ptr[i].job_id,
			     job_mem_info_ptr[i].mem_used,
			     job_mem_info_ptr[i].mem_limit);
			_cancel_step_mem_limit(job_mem_info_ptr[i].job_id,
					       NO_VAL);
		} else if ((job_mem_info_ptr[i].vsize_limit != 0) &&
			   (job_mem_info_ptr[i].vsize_used >
			    job_mem_info_ptr[i].vsize_limit)) {
			info("Job %u exceeded virtual memory limit "
			     "(%"PRIu64">%"PRIu64"), cancelling it",
			     job_mem_info_ptr[i].job_id,
			     job_mem_info_ptr[i].vsize_used,
			     job_mem_info_ptr[i].vsize_limit);
			_cancel_step_mem_limit(job_mem_info_ptr[i].job_id,
					       NO_VAL);
		}
	}
	xfree(job_mem_info_ptr);
}

static int
_rpc_ping(slurm_msg_t *msg)
{
	int        rc = SLURM_SUCCESS;
	uid_t req_uid = g_slurm_auth_get_uid(msg->auth_cred);
	static bool first_msg = true;

	if (!_slurm_authorized_user(req_uid)) {
		error("Security violation, ping RPC from uid %d",
		      req_uid);
		if (first_msg) {
			error("Do you have SlurmUser configured as uid %d?",
			      req_uid);
		}
		rc = ESLURM_USER_ID_MISSING;	/* or bad in this case */
	}
	first_msg = false;

	if (rc != SLURM_SUCCESS) {
		/* Return result. If the reply can't be sent this indicates
		 * 1. The network is broken OR
		 * 2. slurmctld has died    OR
		 * 3. slurmd was paged out due to full memory
		 * If the reply request fails, we send an registration message
		 * to slurmctld in hopes of avoiding having the node set DOWN
		 * due to slurmd paging and not being able to respond in a
		 * timely fashion. */
		if (slurm_send_rc_msg(msg, rc) < 0) {
			error("Error responding to ping: %m");
			send_registration_msg(SLURM_SUCCESS, false);
		}
	} else {
		slurm_msg_t resp_msg;
		ping_slurmd_resp_msg_t ping_resp;
		get_cpu_load(&ping_resp.cpu_load);
		get_free_mem(&ping_resp.free_mem);
		slurm_msg_t_copy(&resp_msg, msg);
		resp_msg.msg_type = RESPONSE_PING_SLURMD;
		resp_msg.data     = &ping_resp;

		slurm_send_node_msg(msg->conn_fd, &resp_msg);
	}

	/* Take this opportunity to enforce any job memory limits */
	_enforce_job_mem_limit();
	/* Clear up any stalled file transfers as well */
	_file_bcast_cleanup();
	return rc;
}

static int
_rpc_health_check(slurm_msg_t *msg)
{
	int        rc = SLURM_SUCCESS;
	uid_t req_uid = g_slurm_auth_get_uid(msg->auth_cred);

	if (!_slurm_authorized_user(req_uid)) {
		error("Security violation, health check RPC from uid %d",
		      req_uid);
		rc = ESLURM_USER_ID_MISSING;	/* or bad in this case */
	}

	/* Return result. If the reply can't be sent this indicates that
	 * 1. The network is broken OR
	 * 2. slurmctld has died    OR
	 * 3. slurmd was paged out due to full memory
	 * If the reply request fails, we send an registration message to
	 * slurmctld in hopes of avoiding having the node set DOWN due to
	 * slurmd paging and not being able to respond in a timely fashion. */
	if (slurm_send_rc_msg(msg, rc) < 0) {
		error("Error responding to health check: %m");
		send_registration_msg(SLURM_SUCCESS, false);
	}

	if (rc == SLURM_SUCCESS)
		rc = run_script_health_check();

	/* Take this opportunity to enforce any job memory limits */
	_enforce_job_mem_limit();
	/* Clear up any stalled file transfers as well */
	_file_bcast_cleanup();
	return rc;
}


static int
_rpc_acct_gather_update(slurm_msg_t *msg)
{
	int        rc = SLURM_SUCCESS;
	uid_t req_uid = g_slurm_auth_get_uid(msg->auth_cred);
	static bool first_msg = true;

	if (!_slurm_authorized_user(req_uid)) {
		error("Security violation, acct_gather_update RPC from uid %d",
		      req_uid);
		if (first_msg) {
			error("Do you have SlurmUser configured as uid %d?",
			      req_uid);
		}
		rc = ESLURM_USER_ID_MISSING;	/* or bad in this case */
	}
	first_msg = false;

	if (rc != SLURM_SUCCESS) {
		/* Return result. If the reply can't be sent this indicates
		 * 1. The network is broken OR
		 * 2. slurmctld has died    OR
		 * 3. slurmd was paged out due to full memory
		 * If the reply request fails, we send an registration message
		 * to slurmctld in hopes of avoiding having the node set DOWN
		 * due to slurmd paging and not being able to respond in a
		 * timely fashion. */
		if (slurm_send_rc_msg(msg, rc) < 0) {
			error("Error responding to account gather: %m");
			send_registration_msg(SLURM_SUCCESS, false);
		}
	} else {
		slurm_msg_t resp_msg;
		acct_gather_node_resp_msg_t acct_msg;

		/* Update node energy usage data */
		acct_gather_energy_g_update_node_energy();

		memset(&acct_msg, 0, sizeof(acct_msg));
		acct_msg.node_name = conf->node_name;
		acct_msg.sensor_cnt = 1;
		acct_msg.energy = acct_gather_energy_alloc(acct_msg.sensor_cnt);
		acct_gather_energy_g_get_data(
			ENERGY_DATA_NODE_ENERGY, acct_msg.energy);

		slurm_msg_t_copy(&resp_msg, msg);
		resp_msg.msg_type = RESPONSE_ACCT_GATHER_UPDATE;
		resp_msg.data     = &acct_msg;

		slurm_send_node_msg(msg->conn_fd, &resp_msg);

		acct_gather_energy_destroy(acct_msg.energy);
	}
	return rc;
}

static int
_rpc_acct_gather_energy(slurm_msg_t *msg)
{
	int        rc = SLURM_SUCCESS;
	uid_t req_uid = g_slurm_auth_get_uid(msg->auth_cred);
	static bool first_msg = true;

	if (!_slurm_authorized_user(req_uid)) {
		error("Security violation, acct_gather_update RPC from uid %d",
		      req_uid);
		if (first_msg) {
			error("Do you have SlurmUser configured as uid %d?",
			      req_uid);
		}
		rc = ESLURM_USER_ID_MISSING;	/* or bad in this case */
	}
	first_msg = false;

	if (rc != SLURM_SUCCESS) {
		if (slurm_send_rc_msg(msg, rc) < 0)
			error("Error responding to energy request: %m");
	} else {
		slurm_msg_t resp_msg;
		acct_gather_node_resp_msg_t acct_msg;
		time_t now = time(NULL), last_poll = 0;
		int data_type = ENERGY_DATA_STRUCT;
		uint16_t sensor_cnt;
		acct_gather_energy_req_msg_t *req = msg->data;

		acct_gather_energy_g_get_data(ENERGY_DATA_LAST_POLL,
					      &last_poll);
		acct_gather_energy_g_get_data(ENERGY_DATA_SENSOR_CNT,
					      &sensor_cnt);

		/* If we polled later than delta seconds then force a
		   new poll.
		*/
		if ((now - last_poll) > req->delta)
			data_type = ENERGY_DATA_JOULES_TASK;

		memset(&acct_msg, 0, sizeof(acct_msg));
		acct_msg.sensor_cnt = sensor_cnt;
		acct_msg.energy = acct_gather_energy_alloc(acct_msg.sensor_cnt);

		acct_gather_energy_g_get_data(data_type, acct_msg.energy);

		slurm_msg_t_copy(&resp_msg, msg);
		resp_msg.msg_type = RESPONSE_ACCT_GATHER_ENERGY;
		resp_msg.data     = &acct_msg;

		slurm_send_node_msg(msg->conn_fd, &resp_msg);

		acct_gather_energy_destroy(acct_msg.energy);
	}
	return rc;
}

static int
_signal_jobstep(uint32_t jobid, uint32_t stepid, uint16_t signal,
		uint16_t flags, uid_t req_uid)
{
	int fd, rc = SLURM_SUCCESS;
	uint16_t protocol_version;

	/*
	 * There will be no stepd if the prolog is still running
	 * Return failure so caller can retry.
	 */
	if (_prolog_is_running(jobid)) {
		info("signal %d req for %u.%u while prolog is running."
		     " Returning failure.", signal, jobid, stepid);
		return ESLURM_TRANSITION_STATE_NO_UPDATE;
	}

	fd = stepd_connect(conf->spooldir, conf->node_name, jobid, stepid,
			   &protocol_version);
	if (fd == -1) {
		debug("signal for nonexistent %u.%u stepd_connect failed: %m",
		      jobid, stepid);
		return ESLURM_INVALID_JOB_ID;
	}

	debug2("container signal %d to job %u.%u", signal, jobid, stepid);
	rc = stepd_signal_container(fd, protocol_version, signal, flags,
				    req_uid);
	if (rc == -1)
		rc = ESLURMD_JOB_NOTRUNNING;

	close(fd);
	return rc;
}

static void
_rpc_signal_tasks(slurm_msg_t *msg)
{
	int               rc = SLURM_SUCCESS;
	signal_tasks_msg_t *req = (signal_tasks_msg_t *) msg->data;
	uid_t job_uid;
	uid_t req_uid = g_slurm_auth_get_uid(msg->auth_cred);

	job_uid = _get_job_uid(req->job_id);
	if ((int)job_uid < 0) {
		debug("%s: failed to get job_uid for job %u",
		      __func__, req->job_id);
		rc = ESLURM_INVALID_JOB_ID;
		goto done;
	}

	if ((req_uid != job_uid) && (!_slurm_authorized_user(req_uid))) {
		debug("%s: from uid %ld for job %u owned by uid %ld",
		      __func__, (long)req_uid, req->job_id, (long)job_uid);
		rc = ESLURM_USER_ID_MISSING;     /* or bad in this case */
		goto done;
	}

	/* security is handled when communicating with the stepd */
	if (req->flags & KILL_FULL_JOB) {
		debug("%s: sending signal %u to entire job %u flag %u",
		      __func__, req->signal, req->job_id, req->flags);
		_kill_all_active_steps(req->job_id, req->signal,
				       req->flags, true, req_uid);
	} else if (req->flags & KILL_STEPS_ONLY) {
		debug("%s: sending signal %u to all steps job %u flag %u",
		      __func__, req->signal, req->job_id, req->flags);
		_kill_all_active_steps(req->job_id, req->signal,
				       req->flags, false, req_uid);
	} else {
		debug("%s: sending signal %u to step %u.%u flag %u", __func__,
		      req->signal, req->job_id, req->job_step_id, req->flags);
		rc = _signal_jobstep(req->job_id, req->job_step_id,
				     req->signal, req->flags, req_uid);
	}
done:
	slurm_send_rc_msg(msg, rc);
}

static void
_rpc_checkpoint_tasks(slurm_msg_t *msg)
{
	int               fd;
	int               rc = SLURM_SUCCESS;
	uid_t req_uid = g_slurm_auth_get_uid(msg->auth_cred);
	checkpoint_tasks_msg_t *req = (checkpoint_tasks_msg_t *) msg->data;
	uint16_t protocol_version;
	uid_t uid;

	fd = stepd_connect(conf->spooldir, conf->node_name,
			   req->job_id, req->job_step_id, &protocol_version);
	if (fd == -1) {
		debug("checkpoint for nonexistent %u.%u stepd_connect "
		      "failed: %m", req->job_id, req->job_step_id);
		rc = ESLURM_INVALID_JOB_ID;
		goto done;
	}

	if ((int)(uid = stepd_get_uid(fd, protocol_version)) < 0) {
		debug("_rpc_checkpoint_tasks: couldn't read from the "
		      "step %u.%u: %m",
		      req->job_id, req->job_step_id);
		rc = ESLURM_INVALID_JOB_ID;
		goto done2;
	}

	if ((req_uid != uid) && (!_slurm_authorized_user(req_uid))) {
		debug("checkpoint req from uid %ld for job %u.%u owned by "
		      "uid %ld", (long) req_uid, req->job_id, req->job_step_id,
		      (long) uid);
		rc = ESLURM_USER_ID_MISSING;     /* or bad in this case */
		goto done2;
	}

	rc = stepd_checkpoint(fd, protocol_version,
			      req->timestamp, req->image_dir);
	if (rc == -1)
		rc = ESLURMD_JOB_NOTRUNNING;

done2:
	close(fd);
done:
	slurm_send_rc_msg(msg, rc);
}

static void
_rpc_terminate_tasks(slurm_msg_t *msg)
{
	signal_tasks_msg_t *req = (signal_tasks_msg_t *) msg->data;
	int               rc = SLURM_SUCCESS;
	int               fd;
	uint16_t protocol_version;
	uid_t uid;
	uid_t req_uid = g_slurm_auth_get_uid(msg->auth_cred);

	debug3("Entering _rpc_terminate_tasks");
	fd = stepd_connect(conf->spooldir, conf->node_name,
			   req->job_id, req->job_step_id, &protocol_version);
	if (fd == -1) {
		debug("kill for nonexistent job %u.%u stepd_connect "
		      "failed: %m", req->job_id, req->job_step_id);
		rc = ESLURM_INVALID_JOB_ID;
		goto done;
	}

	if ((int)(uid = stepd_get_uid(fd, protocol_version)) < 0) {
		debug("terminate_tasks couldn't read from the step %u.%u: %m",
		      req->job_id, req->job_step_id);
		rc = ESLURM_INVALID_JOB_ID;
		goto done2;
	}

	if ((req_uid != uid)
	    && (!_slurm_authorized_user(req_uid))) {
		debug("kill req from uid %ld for job %u.%u owned by uid %ld",
		      (long) req_uid, req->job_id, req->job_step_id,
		      (long) uid);
		rc = ESLURM_USER_ID_MISSING;     /* or bad in this case */
		goto done2;
	}

	rc = stepd_terminate(fd, protocol_version);
	if (rc == -1)
		rc = ESLURMD_JOB_NOTRUNNING;

done2:
	close(fd);
done:
	slurm_send_rc_msg(msg, rc);
}

static int
_rpc_step_complete(slurm_msg_t *msg)
{
	step_complete_msg_t *req = (step_complete_msg_t *)msg->data;
	int               rc = SLURM_SUCCESS;
	int               fd;
	uint16_t protocol_version;
	uid_t req_uid = g_slurm_auth_get_uid(msg->auth_cred);

	debug3("Entering _rpc_step_complete");
	fd = stepd_connect(conf->spooldir, conf->node_name,
			   req->job_id, req->job_step_id, &protocol_version);
	if (fd == -1) {
		error("stepd_connect to %u.%u failed: %m",
		      req->job_id, req->job_step_id);
		rc = ESLURM_INVALID_JOB_ID;
		goto done;
	}

	/* step completion messages are only allowed from other slurmstepd,
	   so only root or SlurmUser is allowed here */
	if (!_slurm_authorized_user(req_uid)) {
		debug("step completion from uid %ld for job %u.%u",
		      (long) req_uid, req->job_id, req->job_step_id);
		rc = ESLURM_USER_ID_MISSING;     /* or bad in this case */
		goto done2;
	}

	rc = stepd_completion(fd, protocol_version, req);
	if (rc == -1)
		rc = ESLURMD_JOB_NOTRUNNING;

done2:
	close(fd);
done:
	slurm_send_rc_msg(msg, rc);

	return rc;
}

static void _setup_step_complete_msg(slurm_msg_t *msg, void *data)
{
	slurm_msg_t_init(msg);
	msg->msg_type = REQUEST_STEP_COMPLETE;
	msg->data = data;
}

/* This step_complete RPC came from slurmstepd because we are using
 * message aggregation configured and we are at the head of the tree.
 * This just adds the message to the list and goes on it's merry way. */
static int
_rpc_step_complete_aggr(slurm_msg_t *msg)
{
	int rc;
	uid_t uid = g_slurm_auth_get_uid(msg->auth_cred);

	if (!_slurm_authorized_user(uid)) {
		error("Security violation: step_complete_aggr from uid %d",
		      uid);
		if (msg->conn_fd >= 0)
			slurm_send_rc_msg(msg, ESLURM_USER_ID_MISSING);
		return SLURM_ERROR;
	}

	if (conf->msg_aggr_window_msgs > 1) {
		slurm_msg_t *req = xmalloc_nz(sizeof(slurm_msg_t));
		_setup_step_complete_msg(req, msg->data);
		msg->data = NULL;

		msg_aggr_add_msg(req, 1, NULL);
	} else {
		slurm_msg_t req;
		_setup_step_complete_msg(&req, msg->data);

		while (slurm_send_recv_controller_rc_msg(
			       &req, &rc, working_cluster_rec) < 0) {
			error("Unable to send step complete, "
			      "trying again in a minute: %m");
		}
	}

	/* Finish communication with the stepd, we have to wait for
	 * the message back from the slurmctld or we will cause a race
	 * condition with srun.
	 */
	slurm_send_rc_msg(msg, SLURM_SUCCESS);

	return SLURM_SUCCESS;
}

/* Get list of active jobs and steps, xfree returned value */
static char *
_get_step_list(void)
{
	char tmp[64];
	char *step_list = NULL;
	List steps;
	ListIterator i;
	step_loc_t *stepd;

	steps = stepd_available(conf->spooldir, conf->node_name);
	i = list_iterator_create(steps);
	while ((stepd = list_next(i))) {
		int fd;
		fd = stepd_connect(stepd->directory, stepd->nodename,
				   stepd->jobid, stepd->stepid,
				   &stepd->protocol_version);
		if (fd == -1)
			continue;

		if (stepd_state(fd, stepd->protocol_version)
		    == SLURMSTEPD_NOT_RUNNING) {
			debug("stale domain socket for stepd %u.%u ",
			      stepd->jobid, stepd->stepid);
			close(fd);
			continue;
		}
		close(fd);

		if (step_list)
			xstrcat(step_list, ", ");
		if (stepd->stepid == NO_VAL) {
			snprintf(tmp, sizeof(tmp), "%u",
				 stepd->jobid);
			xstrcat(step_list, tmp);
		} else {
			snprintf(tmp, sizeof(tmp), "%u.%u",
				 stepd->jobid, stepd->stepid);
			xstrcat(step_list, tmp);
		}
	}
	list_iterator_destroy(i);
	FREE_NULL_LIST(steps);

	if (step_list == NULL)
		xstrcat(step_list, "NONE");
	return step_list;
}

static int
_rpc_daemon_status(slurm_msg_t *msg)
{
	slurm_msg_t      resp_msg;
	slurmd_status_t *resp = NULL;

	resp = xmalloc(sizeof(slurmd_status_t));
	resp->actual_cpus        = conf->actual_cpus;
	resp->actual_boards      = conf->actual_boards;
	resp->actual_sockets     = conf->actual_sockets;
	resp->actual_cores       = conf->actual_cores;
	resp->actual_threads     = conf->actual_threads;
	resp->actual_real_mem    = conf->real_memory_size;
	resp->actual_tmp_disk    = conf->tmp_disk_space;
	resp->booted             = startup;
	resp->hostname           = xstrdup(conf->node_name);
	resp->step_list          = _get_step_list();
	resp->last_slurmctld_msg = last_slurmctld_msg;
	resp->pid                = conf->pid;
	resp->slurmd_debug       = conf->debug_level;
	resp->slurmd_logfile     = xstrdup(conf->logfile);
	resp->version            = xstrdup(SLURM_VERSION_STRING);

	slurm_msg_t_copy(&resp_msg, msg);
	resp_msg.msg_type = RESPONSE_SLURMD_STATUS;
	resp_msg.data     = resp;
	slurm_send_node_msg(msg->conn_fd, &resp_msg);
	slurm_free_slurmd_status(resp);
	return SLURM_SUCCESS;
}

static int
_rpc_stat_jobacct(slurm_msg_t *msg)
{
	job_step_id_msg_t *req = (job_step_id_msg_t *)msg->data;
	slurm_msg_t        resp_msg;
	job_step_stat_t *resp = NULL;
	int fd;
	uint16_t protocol_version;
	uid_t uid;
	uid_t req_uid = g_slurm_auth_get_uid(msg->auth_cred);

	debug3("Entering _rpc_stat_jobacct");
	/* step completion messages are only allowed from other slurmstepd,
	   so only root or SlurmUser is allowed here */

	fd = stepd_connect(conf->spooldir, conf->node_name,
			   req->job_id, req->step_id, &protocol_version);
	if (fd == -1) {
		error("stepd_connect to %u.%u failed: %m",
		      req->job_id, req->step_id);
		slurm_send_rc_msg(msg, ESLURM_INVALID_JOB_ID);
		return	ESLURM_INVALID_JOB_ID;
	}

	if ((int)(uid = stepd_get_uid(fd, protocol_version)) < 0) {
		debug("stat_jobacct couldn't read from the step %u.%u: %m",
		      req->job_id, req->step_id);
		close(fd);
		if (msg->conn_fd >= 0)
			slurm_send_rc_msg(msg, ESLURM_INVALID_JOB_ID);
		return	ESLURM_INVALID_JOB_ID;
	}

	/*
	 * check that requesting user ID is the Slurm UID or root
	 */
	if ((req_uid != uid) && (!_slurm_authorized_user(req_uid))) {
		error("stat_jobacct from uid %ld for job %u "
		      "owned by uid %ld",
		      (long) req_uid, req->job_id, (long) uid);

		if (msg->conn_fd >= 0) {
			slurm_send_rc_msg(msg, ESLURM_USER_ID_MISSING);
			close(fd);
			return ESLURM_USER_ID_MISSING;/* or bad in this case */
		}
	}

	resp = xmalloc(sizeof(job_step_stat_t));
	resp->step_pids = xmalloc(sizeof(job_step_pids_t));
	resp->step_pids->node_name = xstrdup(conf->node_name);
	slurm_msg_t_copy(&resp_msg, msg);
	resp->return_code = SLURM_SUCCESS;

	if (stepd_stat_jobacct(fd, protocol_version, req, resp)
	    == SLURM_ERROR) {
		debug("accounting for nonexistent job %u.%u requested",
		      req->job_id, req->step_id);
	}

	/* FIX ME: This should probably happen in the
	   stepd_stat_jobacct to get more information about the pids.
	*/
	if (stepd_list_pids(fd, protocol_version, &resp->step_pids->pid,
			    &resp->step_pids->pid_cnt) == SLURM_ERROR) {
		debug("No pids for nonexistent job %u.%u requested",
		      req->job_id, req->step_id);
	}

	close(fd);

	resp_msg.msg_type     = RESPONSE_JOB_STEP_STAT;
	resp_msg.data         = resp;

	slurm_send_node_msg(msg->conn_fd, &resp_msg);
	slurm_free_job_step_stat(resp);
	return SLURM_SUCCESS;
}

static int
_callerid_find_job(callerid_conn_t conn, uint32_t *job_id)
{
	ino_t inode;
	pid_t pid;
	int rc;

	rc = callerid_find_inode_by_conn(conn, &inode);
	if (rc != SLURM_SUCCESS) {
		debug3("network_callerid inode not found");
		return ESLURM_INVALID_JOB_ID;
	}
	debug3("network_callerid found inode %lu", (long unsigned int)inode);

	rc = find_pid_by_inode(&pid, inode);
	if (rc != SLURM_SUCCESS) {
		debug3("network_callerid process not found");
		return ESLURM_INVALID_JOB_ID;
	}
	debug3("network_callerid found process %d", (pid_t)pid);

	rc = slurm_pid2jobid(pid, job_id);
	if (rc != SLURM_SUCCESS) {
		debug3("network_callerid job not found");
		return ESLURM_INVALID_JOB_ID;
	}
	debug3("network_callerid found job %u", *job_id);
	return SLURM_SUCCESS;
}

static int
_rpc_network_callerid(slurm_msg_t *msg)
{
	network_callerid_msg_t *req = (network_callerid_msg_t *)msg->data;
	slurm_msg_t resp_msg;
	network_callerid_resp_t *resp = NULL;

	uid_t job_uid = -1;
	uint32_t job_id = NO_VAL;
	callerid_conn_t conn;
	int rc = ESLURM_INVALID_JOB_ID;
	char ip_src_str[INET6_ADDRSTRLEN];
	char ip_dst_str[INET6_ADDRSTRLEN];

	debug3("Entering _rpc_network_callerid");

	resp = xmalloc(sizeof(network_callerid_resp_t));
	slurm_msg_t_copy(&resp_msg, msg);

	/* Ideally this would be in an if block only when debug3 is enabled */
	inet_ntop(req->af, req->ip_src, ip_src_str, INET6_ADDRSTRLEN);
	inet_ntop(req->af, req->ip_dst, ip_dst_str, INET6_ADDRSTRLEN);
	debug3("network_callerid checking %s:%u => %s:%u",
	       ip_src_str, req->port_src, ip_dst_str, req->port_dst);

	/* My remote is the other's source */
	memcpy((void*)&conn.ip_dst, (void*)&req->ip_src, 16);
	memcpy((void*)&conn.ip_src, (void*)&req->ip_dst, 16);
	conn.port_src = req->port_dst;
	conn.port_dst = req->port_src;
	conn.af = req->af;

	/* Find the job id */
	rc = _callerid_find_job(conn, &job_id);
	if (rc == SLURM_SUCCESS) {
		/* We found the job */
		uid_t req_uid = g_slurm_auth_get_uid(msg->auth_cred);
		if (!_slurm_authorized_user(req_uid)) {
			/* Requestor is not root or SlurmUser */
			job_uid = _get_job_uid(job_id);
			if (job_uid != req_uid) {
				/* RPC call sent by non-root user who does not
				 * own this job. Do not send them the job ID. */
				error("Security violation, REQUEST_NETWORK_CALLERID from uid=%d",
				      req_uid);
				job_id = NO_VAL;
				rc = ESLURM_INVALID_JOB_ID;
			}
		}
	}

	resp->job_id = job_id;
	resp->node_name = xstrdup(conf->node_name);

	resp_msg.msg_type = RESPONSE_NETWORK_CALLERID;
	resp_msg.data     = resp;

	slurm_send_node_msg(msg->conn_fd, &resp_msg);
	slurm_free_network_callerid_resp(resp);
	return rc;
}

static int
_rpc_list_pids(slurm_msg_t *msg)
{
	job_step_id_msg_t *req = (job_step_id_msg_t *)msg->data;
	slurm_msg_t        resp_msg;
	job_step_pids_t *resp = NULL;
	int fd;
	uint16_t protocol_version = 0;
	uid_t job_uid;
	uid_t req_uid = g_slurm_auth_get_uid(msg->auth_cred);

	debug3("Entering _rpc_list_pids");

	job_uid = _get_job_uid(req->job_id);

	if ((int)job_uid < 0) {
		error("stat_pid for invalid job_id: %u",
		      req->job_id);
		if (msg->conn_fd >= 0)
			slurm_send_rc_msg(msg, ESLURM_INVALID_JOB_ID);
		return  ESLURM_INVALID_JOB_ID;
	}

	/*
	 * check that requesting user ID is the Slurm UID or root
	 */
	if ((req_uid != job_uid)
	    && (!_slurm_authorized_user(req_uid))) {
		error("stat_pid from uid %ld for job %u "
		      "owned by uid %ld",
		      (long) req_uid, req->job_id, (long) job_uid);

		if (msg->conn_fd >= 0) {
			slurm_send_rc_msg(msg, ESLURM_USER_ID_MISSING);
			return ESLURM_USER_ID_MISSING;/* or bad in this case */
		}
	}

	resp = xmalloc(sizeof(job_step_pids_t));
	slurm_msg_t_copy(&resp_msg, msg);
	resp->node_name = xstrdup(conf->node_name);
	resp->pid_cnt = 0;
	resp->pid = NULL;
	fd = stepd_connect(conf->spooldir, conf->node_name,
			   req->job_id, req->step_id, &protocol_version);
	if (fd == -1) {
		error("stepd_connect to %u.%u failed: %m",
		      req->job_id, req->step_id);
		slurm_send_rc_msg(msg, ESLURM_INVALID_JOB_ID);
		slurm_free_job_step_pids(resp);
		return  ESLURM_INVALID_JOB_ID;

	}

	if (stepd_list_pids(fd, protocol_version,
			    &resp->pid, &resp->pid_cnt) == SLURM_ERROR) {
		debug("No pids for nonexistent job %u.%u requested",
		      req->job_id, req->step_id);
	}

	close(fd);

	resp_msg.msg_type = RESPONSE_JOB_STEP_PIDS;
	resp_msg.data     = resp;

	slurm_send_node_msg(msg->conn_fd, &resp_msg);
	slurm_free_job_step_pids(resp);
	return SLURM_SUCCESS;
}

/*
 *  For the specified job_id: reply to slurmctld,
 *   sleep(configured kill_wait), then send SIGKILL
 */
static void
_rpc_timelimit(slurm_msg_t *msg)
{
	uid_t uid = g_slurm_auth_get_uid(msg->auth_cred);
	kill_job_msg_t *req = msg->data;
	int             nsteps, rc;

	if (!_slurm_authorized_user(uid)) {
		error ("Security violation: rpc_timelimit req from uid %d",
		       uid);
		slurm_send_rc_msg(msg, ESLURM_USER_ID_MISSING);
		return;
	}

	/*
	 *  Indicate to slurmctld that we've received the message
	 */
	slurm_send_rc_msg(msg, SLURM_SUCCESS);
	close(msg->conn_fd);
	msg->conn_fd = -1;

	if (req->step_id != NO_VAL) {
		slurm_ctl_conf_t *cf;
		int delay;
		/* A jobstep has timed out:
		 * - send the container a SIG_TIME_LIMIT or SIG_PREEMPTED
		 *   to log the event
		 * - send a SIGCONT to resume any suspended tasks
		 * - send a SIGTERM to begin termination
		 * - sleep KILL_WAIT
		 * - send a SIGKILL to clean up
		 */
		if (msg->msg_type == REQUEST_KILL_TIMELIMIT) {
			rc = _signal_jobstep(req->job_id, req->step_id,
					     SIG_TIME_LIMIT, 0, uid);
		} else {
			rc = _signal_jobstep(req->job_id, req->step_id,
					     SIG_PREEMPTED, 0, uid);
		}
		if (rc != SLURM_SUCCESS)
			return;
		rc = _signal_jobstep(req->job_id, req->step_id, SIGCONT, 0,
				     uid);
		if (rc != SLURM_SUCCESS)
			return;
		rc = _signal_jobstep(req->job_id, req->step_id, SIGTERM, 0,
				     uid);
		if (rc != SLURM_SUCCESS)
			return;
		cf = slurm_conf_lock();
		delay = MAX(cf->kill_wait, 5);
		slurm_conf_unlock();
		sleep(delay);
		_signal_jobstep(req->job_id, req->step_id, SIGKILL, 0, uid);
		return;
	}

	if (msg->msg_type == REQUEST_KILL_TIMELIMIT)
		_kill_all_active_steps(req->job_id, SIG_TIME_LIMIT, 0, true,
				       uid);
	else /* (msg->type == REQUEST_KILL_PREEMPTED) */
		_kill_all_active_steps(req->job_id, SIG_PREEMPTED, 0, true,
				       uid);
	nsteps = _kill_all_active_steps(req->job_id, SIGTERM, 0, false, uid);
	verbose("Job %u: timeout: sent SIGTERM to %d active steps",
		req->job_id, nsteps);

	/* Revoke credential, send SIGKILL, run epilog, etc. */
	_rpc_terminate_job(msg);
}

static void  _rpc_pid2jid(slurm_msg_t *msg)
{
	job_id_request_msg_t *req = (job_id_request_msg_t *) msg->data;
	slurm_msg_t           resp_msg;
	job_id_response_msg_t resp;
	bool         found = false;
	List         steps;
	ListIterator i;
	step_loc_t *stepd;

	steps = stepd_available(conf->spooldir, conf->node_name);
	i = list_iterator_create(steps);
	while ((stepd = list_next(i))) {
		int fd;
		fd = stepd_connect(stepd->directory, stepd->nodename,
				   stepd->jobid, stepd->stepid,
				   &stepd->protocol_version);
		if (fd == -1)
			continue;

		if (stepd_pid_in_container(
			    fd, stepd->protocol_version,
			    req->job_pid)
		    || req->job_pid == stepd_daemon_pid(
			    fd, stepd->protocol_version)) {
			slurm_msg_t_copy(&resp_msg, msg);
			resp.job_id = stepd->jobid;
			resp.return_code = SLURM_SUCCESS;
			found = true;
			close(fd);
			break;
		}
		close(fd);
	}
	list_iterator_destroy(i);
	FREE_NULL_LIST(steps);

	if (found) {
		debug3("_rpc_pid2jid: pid(%u) found in %u",
		       req->job_pid, resp.job_id);
		resp_msg.address      = msg->address;
		resp_msg.msg_type     = RESPONSE_JOB_ID;
		resp_msg.data         = &resp;

		slurm_send_node_msg(msg->conn_fd, &resp_msg);
	} else {
		debug3("_rpc_pid2jid: pid(%u) not found", req->job_pid);
		slurm_send_rc_msg(msg, ESLURM_INVALID_JOB_ID);
	}
}

/* Validate sbcast credential.
 * NOTE: We can only perform the full credential validation once with
 * Munge without generating a credential replay error
 * RET an sbcast credential or NULL on error.
 * free with sbcast_cred_arg_free()
 */
static sbcast_cred_arg_t *_valid_sbcast_cred(file_bcast_msg_t *req,
					     uid_t req_uid,
					     gid_t req_gid,
					     uint16_t protocol_version)
{
	sbcast_cred_arg_t *arg;
	hostset_t hset = NULL;

	arg = extract_sbcast_cred(conf->vctx, req->cred, req->block_no,
				  protocol_version);
	if (!arg) {
		error("Security violation: Invalid sbcast_cred from uid %u",
		      req_uid);
		return NULL;
	}

	if (!(hset = hostset_create(arg->nodes))) {
		error("Unable to parse sbcast_cred hostlist %s", arg->nodes);
		sbcast_cred_arg_free(arg);
		return NULL;
	} else if (!hostset_within(hset, conf->node_name)) {
		error("Security violation: sbcast_cred from %u has "
		      "bad hostset %s", req_uid, arg->nodes);
		sbcast_cred_arg_free(arg);
		hostset_destroy(hset);
		return NULL;
	}
	hostset_destroy(hset);

	/* fill in the credential with any missing data */
	if (arg->uid == NO_VAL)
		arg->uid = req_uid;
	if (arg->gid == NO_VAL)
		arg->gid = req_gid;
	if ((arg->uid != req_uid) || (arg->gid != req_gid)) {
		error("Security violation: sbcast cred from %u/%u but rpc from %u/%u",
		      arg->uid, arg->gid, req_uid, req_gid);
		sbcast_cred_arg_free(arg);
		return NULL;
	}

	/*
	 * NOTE: user_name, ngids, gids may still be NULL, 0, NULL at this point.
	 *       we skip filling them in here to avoid excessive lookup calls
	 *       as this must run once per block (and there may be thousands of
	 *       blocks), and is only currently needed by the first block.
	 */
	/* print_sbcast_cred(req->cred); */

	return arg;
}

static void _fb_rdlock(void)
{
	slurm_mutex_lock(&file_bcast_mutex);
	while (1) {
		if ((fb_write_wait_lock == 0) && (fb_write_lock == 0)) {
			fb_read_lock++;
			break;
		} else {	/* wait for state change and retry */
			slurm_cond_wait(&file_bcast_cond, &file_bcast_mutex);
		}
	}
	slurm_mutex_unlock(&file_bcast_mutex);
}

static void _fb_rdunlock(void)
{
	slurm_mutex_lock(&file_bcast_mutex);
	fb_read_lock--;
	slurm_cond_broadcast(&file_bcast_cond);
	slurm_mutex_unlock(&file_bcast_mutex);
}

static void _fb_wrlock(void)
{
	slurm_mutex_lock(&file_bcast_mutex);
	fb_write_wait_lock++;
	while (1) {
		if ((fb_read_lock == 0) && (fb_write_lock == 0)) {
			fb_write_lock++;
			fb_write_wait_lock--;
			break;
		} else {	/* wait for state change and retry */
			slurm_cond_wait(&file_bcast_cond, &file_bcast_mutex);
		}
	}
	slurm_mutex_unlock(&file_bcast_mutex);
}

static void _fb_wrunlock(void)
{
	slurm_mutex_lock(&file_bcast_mutex);
	fb_write_lock--;
	slurm_cond_broadcast(&file_bcast_cond);
	slurm_mutex_unlock(&file_bcast_mutex);
}

static int _bcast_find_in_list(void *x, void *y)
{
	file_bcast_info_t *info = (file_bcast_info_t *)x;
	file_bcast_info_t *key = (file_bcast_info_t *)y;
	/* uid, job_id, and fname must match */
	return ((info->uid == key->uid)
		&& (info->job_id == key->job_id)
		&& (!xstrcmp(info->fname, key->fname)));
}

/* must have read lock */
static file_bcast_info_t *_bcast_lookup_file(file_bcast_info_t *key)
{
	return list_find_first(file_bcast_list, _bcast_find_in_list, key);
}

/* must not have read lock, will get write lock */
static void _file_bcast_close_file(file_bcast_info_t *key)
{
	_fb_wrlock();
	list_delete_all(file_bcast_list, _bcast_find_in_list, key);
	_fb_wrunlock();
}

static void _free_file_bcast_info_t(void *arg)
{
	file_bcast_info_t *f = (file_bcast_info_t *)arg;

	if (!f)
		return;

	xfree(f->fname);
	if (f->fd)
		close(f->fd);
	xfree(f);
}

static int _bcast_find_in_list_to_remove(void *x, void *y)
{
	file_bcast_info_t *f = (file_bcast_info_t *)x;
	time_t *now = (time_t *) y;

	if (f->last_update + FILE_BCAST_TIMEOUT < *now) {
		error("Removing stalled file_bcast transfer from uid "
		      "%u to file `%s`", f->uid, f->fname);
		return true;
	}

	return false;
}

/* remove transfers that have stalled */
static void _file_bcast_cleanup(void)
{
	time_t now = time(NULL);

	_fb_wrlock();
	list_delete_all(file_bcast_list, _bcast_find_in_list_to_remove, &now);
	_fb_wrunlock();
}

void file_bcast_init(void)
{
	/* skip locks during slurmd init */
	file_bcast_list = list_create(_free_file_bcast_info_t);
}

void file_bcast_purge(void)
{
	_fb_wrlock();
	list_destroy(file_bcast_list);
	/* destroying list before exit, no need to unlock */
}

static int _rpc_file_bcast(slurm_msg_t *msg)
{
	int rc;
	int64_t offset, inx;
	sbcast_cred_arg_t *cred_arg;
	file_bcast_info_t *file_info;
	file_bcast_msg_t *req = msg->data;
	file_bcast_info_t key;

	key.uid = g_slurm_auth_get_uid(msg->auth_cred);
	key.gid = g_slurm_auth_get_gid(msg->auth_cred);
	key.fname = req->fname;

	cred_arg = _valid_sbcast_cred(req, key.uid, key.gid,
				      msg->protocol_version);
	if (!cred_arg)
		return ESLURMD_INVALID_JOB_CREDENTIAL;

	key.job_id = cred_arg->job_id;

#if 0
	info("last_block=%u force=%u modes=%o",
	     req->last_block, req->force, req->modes);
	info("uid=%u gid=%u atime=%lu mtime=%lu block_len[0]=%u",
	     req->uid, req->gid, req->atime, req->mtime, req->block_len);
#if 0
	/* when the file being transferred is binary, the following line
	 * can break the terminal output for slurmd */
	info("req->block[0]=%s, @ %lu", \
	     req->block[0], (unsigned long) &req->block);
#endif
#endif

	if (req->block_no == 1) {
		info("sbcast req_uid=%u job_id=%u fname=%s block_no=%u",
		     key.uid, key.job_id, key.fname, req->block_no);
	} else {
		debug("sbcast req_uid=%u job_id=%u fname=%s block_no=%u",
		      key.uid, key.job_id, key.fname, req->block_no);
	}

	/* first block must register the file and open fd/mmap */
	if (req->block_no == 1) {
		if ((rc = _file_bcast_register_file(msg, cred_arg, &key))) {
			sbcast_cred_arg_free(cred_arg);
			return rc;
		}
	}
	sbcast_cred_arg_free(cred_arg);

	_fb_rdlock();
	if (!(file_info = _bcast_lookup_file(&key))) {
		error("No registered file transfer for uid %u file `%s`.",
		      key.uid, key.fname);
		_fb_rdunlock();
		return SLURM_ERROR;
	}

	/* now decompress file */
	if (bcast_decompress_data(req) < 0) {
		error("sbcast: data decompression error for UID %u, file %s",
		      key.uid, key.fname);
		_fb_rdunlock();
		return SLURM_ERROR;
	}

	offset = 0;
	while (req->block_len - offset) {
		inx = write(file_info->fd, &req->block[offset],
			    (req->block_len - offset));
		if (inx == -1) {
			if ((errno == EINTR) || (errno == EAGAIN))
				continue;
			error("sbcast: uid:%u can't write `%s`: %m",
			      key.uid, key.fname);
			_fb_rdunlock();
			return SLURM_ERROR;
		}
		offset += inx;
	}

	file_info->last_update = time(NULL);

	if (req->last_block && fchmod(file_info->fd, (req->modes & 0777))) {
		error("sbcast: uid:%u can't chmod `%s`: %m",
		      key.uid, key.fname);
	}
	if (req->last_block && fchown(file_info->fd, key.uid, key.gid)) {
		error("sbcast: uid:%u gid:%u can't chown `%s`: %m",
		      key.uid, key.gid, key.fname);
	}
	if (req->last_block && req->atime) {
		struct utimbuf time_buf;
		time_buf.actime  = req->atime;
		time_buf.modtime = req->mtime;
		if (utime(key.fname, &time_buf)) {
			error("sbcast: uid:%u can't utime `%s`: %m",
			      key.uid, key.fname);
		}
	}

	_fb_rdunlock();

	if (req->last_block) {
		_file_bcast_close_file(&key);
	}
	return SLURM_SUCCESS;
}

/* pass an open file descriptor back to the parent process */
static void _send_back_fd(int socket, int fd)
{
	struct msghdr msg = { 0 };
	struct cmsghdr *cmsg;
	char buf[CMSG_SPACE(sizeof(fd))];
	memset(buf, '\0', sizeof(buf));

	msg.msg_iov = NULL;
	msg.msg_iovlen = 0;
	msg.msg_control = buf;
	msg.msg_controllen = sizeof(buf);

	cmsg = CMSG_FIRSTHDR(&msg);
	cmsg->cmsg_level = SOL_SOCKET;
	cmsg->cmsg_type = SCM_RIGHTS;
	cmsg->cmsg_len = CMSG_LEN(sizeof(fd));

	memmove(CMSG_DATA(cmsg), &fd, sizeof(fd));
	msg.msg_controllen = cmsg->cmsg_len;

	if (sendmsg(socket, &msg, 0) < 0)
		error("%s: failed to send fd: %m", __func__);
}

/* receive an open file descriptor from fork()'d child over unix socket */
static int _receive_fd(int socket)
{
	struct msghdr msg = {0};
	struct cmsghdr *cmsg;
	int fd;
	msg.msg_iov = NULL;
	msg.msg_iovlen = 0;
	char c_buffer[256];
	msg.msg_control = c_buffer;
	msg.msg_controllen = sizeof(c_buffer);

	if (recvmsg(socket, &msg, 0) < 0) {
		error("%s: failed to receive fd: %m", __func__);
		return -1;
	}

	cmsg = CMSG_FIRSTHDR(&msg);
	if (!cmsg) {
		error("%s: CMSG_FIRSTHDR error: %m", __func__);
		return -1;
	}
	memmove(&fd, CMSG_DATA(cmsg), sizeof(fd));

	return fd;
}

static int _file_bcast_register_file(slurm_msg_t *msg,
				     sbcast_cred_arg_t *cred_arg,
				     file_bcast_info_t *key)
{
	file_bcast_msg_t *req = msg->data;
	int fd, flags;
	file_bcast_info_t *file_info;

	/* may still be unset in credential */
	if (!cred_arg->ngids || !cred_arg->gids)
		cred_arg->ngids = group_cache_lookup(key->uid, key->gid,
						     cred_arg->user_name,
						     &cred_arg->gids);

	flags = O_WRONLY | O_CREAT;
	if (req->force)
		flags |= O_TRUNC;
	else
		flags |= O_EXCL;

	if ((fd = _open_as_other(req->fname, flags, 0700,
				 key->job_id, key->uid, key->gid,
				 cred_arg->ngids, cred_arg->gids)) == -1) {
		error("Unable to open %s: Permission denied", req->fname);
		return SLURM_ERROR;
	}

	file_info = xmalloc(sizeof(file_bcast_info_t));
	file_info->fd = fd;
	file_info->fname = xstrdup(req->fname);
	file_info->uid = key->uid;
	file_info->gid = key->gid;
	file_info->job_id = key->job_id;
	file_info->last_update = file_info->start_time = time(NULL);

	//TODO: mmap the file here
	_fb_wrlock();
	list_append(file_bcast_list, file_info);
	_fb_wrunlock();

	return SLURM_SUCCESS;
}

static void
_rpc_reattach_tasks(slurm_msg_t *msg)
{
	reattach_tasks_request_msg_t  *req = msg->data;
	reattach_tasks_response_msg_t *resp =
		xmalloc(sizeof(reattach_tasks_response_msg_t));
	slurm_msg_t                    resp_msg;
	int          rc   = SLURM_SUCCESS;
	uint16_t     port = 0;
	char         host[MAXHOSTNAMELEN];
	slurm_addr_t   ioaddr;
	void        *job_cred_sig;
	uint32_t     len;
	int               fd;
	slurm_addr_t *cli = &msg->orig_addr;
	uint32_t nodeid = NO_VAL;
	uid_t uid = -1;
	uint16_t protocol_version;
	uid_t req_uid = g_slurm_auth_get_uid(msg->auth_cred);

	slurm_msg_t_copy(&resp_msg, msg);
	fd = stepd_connect(conf->spooldir, conf->node_name,
			   req->job_id, req->job_step_id, &protocol_version);
	if (fd == -1) {
		debug("reattach for nonexistent job %u.%u stepd_connect"
		      " failed: %m", req->job_id, req->job_step_id);
		rc = ESLURM_INVALID_JOB_ID;
		goto done;
	}

	if ((int)(uid = stepd_get_uid(fd, protocol_version)) < 0) {
		debug("_rpc_reattach_tasks couldn't read from the "
		      "step %u.%u: %m",
		      req->job_id, req->job_step_id);
		rc = ESLURM_INVALID_JOB_ID;
		goto done2;
	}

	nodeid = stepd_get_nodeid(fd, protocol_version);

	debug2("_rpc_reattach_tasks: nodeid %d in the job step", nodeid);

	if ((req_uid != uid) && (!_slurm_authorized_user(req_uid))) {
		error("uid %ld attempt to attach to job %u.%u owned by %ld",
		      (long) req_uid, req->job_id, req->job_step_id,
		      (long) uid);
		rc = EPERM;
		goto done2;
	}

	memset(resp, 0, sizeof(reattach_tasks_response_msg_t));
	slurm_get_ip_str(cli, &port, host, sizeof(host));

	/*
	 * Set response address by resp_port and client address
	 */
	memcpy(&resp_msg.address, cli, sizeof(slurm_addr_t));
	if (req->num_resp_port > 0) {
		port = req->resp_port[nodeid % req->num_resp_port];
		slurm_set_addr(&resp_msg.address, port, NULL);
	}

	/*
	 * Set IO address by io_port and client address
	 */
	memcpy(&ioaddr, cli, sizeof(slurm_addr_t));

	if (req->num_io_port > 0) {
		port = req->io_port[nodeid % req->num_io_port];
		slurm_set_addr(&ioaddr, port, NULL);
	}

	/*
	 * Get the signature of the job credential.  slurmstepd will need
	 * this to prove its identity when it connects back to srun.
	 */
	slurm_cred_get_signature(req->cred, (char **)(&job_cred_sig), &len);
	if (len != SLURM_IO_KEY_SIZE) {
		error("Incorrect slurm cred signature length");
		goto done2;
	}

	resp->gtids = NULL;
	resp->local_pids = NULL;

	/* NOTE: We need to use the protocol_version from
	 * sattach here since responses will be sent back to it. */
	if (msg->protocol_version < protocol_version)
		protocol_version = msg->protocol_version;

	/* Following call fills in gtids and local_pids when successful. */
	rc = stepd_attach(fd, protocol_version, &ioaddr,
			  &resp_msg.address, job_cred_sig, resp);
	if (rc != SLURM_SUCCESS) {
		debug2("stepd_attach call failed");
		goto done2;
	}

done2:
	close(fd);
done:
	debug2("update step addrs rc = %d", rc);
	resp_msg.data         = resp;
	resp_msg.msg_type     = RESPONSE_REATTACH_TASKS;
	resp->node_name       = xstrdup(conf->node_name);
	resp->return_code     = rc;
	debug2("node %s sending rc = %d", conf->node_name, rc);

	slurm_send_node_msg(msg->conn_fd, &resp_msg);
	slurm_free_reattach_tasks_response_msg(resp);
}

static uid_t _get_job_uid(uint32_t jobid)
{
	List steps;
	ListIterator i;
	step_loc_t *stepd;
	uid_t uid = -1;
	int fd;

	steps = stepd_available(conf->spooldir, conf->node_name);
	i = list_iterator_create(steps);
	while ((stepd = list_next(i))) {
		if (stepd->jobid != jobid) {
			/* multiple jobs expected on shared nodes */
			continue;
		}
		fd = stepd_connect(stepd->directory, stepd->nodename,
				   stepd->jobid, stepd->stepid,
				   &stepd->protocol_version);
		if (fd == -1) {
			debug3("Unable to connect to step %u.%u",
			       stepd->jobid, stepd->stepid);
			continue;
		}
		uid = stepd_get_uid(fd, stepd->protocol_version);

		close(fd);
		if ((int)uid < 0) {
			debug("stepd_get_uid failed %u.%u: %m",
			      stepd->jobid, stepd->stepid);
			continue;
		}
		break;
	}
	list_iterator_destroy(i);
	FREE_NULL_LIST(steps);

	return uid;
}

/*
 * _kill_all_active_steps - signals the container of all steps of a job
 * jobid IN - id of job to signal
 * sig   IN - signal to send
 * batch IN - if true signal batch script, otherwise skip it
 * RET count of signaled job steps (plus batch script, if applicable)
 */
static int
_kill_all_active_steps(uint32_t jobid, int sig, int flags, bool batch,
		       uid_t req_uid)
{
	List steps;
	ListIterator i;
	step_loc_t *stepd;
	int step_cnt  = 0;
	int rc = SLURM_SUCCESS;

	steps = stepd_available(conf->spooldir, conf->node_name);
	i = list_iterator_create(steps);
	while ((stepd = list_next(i))) {
		if (stepd->jobid != jobid) {
			/* multiple jobs expected on shared nodes */
			debug3("%s: Looking for job %u, found step from job %u",
			       __func__, jobid, stepd->jobid);
			continue;
		}

		if ((stepd->stepid == SLURM_BATCH_SCRIPT) && !batch)
			continue;

		if (_signal_jobstep(stepd->jobid, stepd->stepid, sig, flags,
				    req_uid)
		    != SLURM_SUCCESS) {
			rc = SLURM_ERROR;
			continue;
		}

		step_cnt++;
	}
	list_iterator_destroy(i);
	FREE_NULL_LIST(steps);

	if (step_cnt == 0)
		debug2("No steps in jobid %u %s %d",
		       jobid, (rc == SLURM_SUCCESS) ?
		       "to send signal" : "were able to be signaled with",
		       sig);

	return step_cnt;
}

/*
 * ume_notify - Notify all jobs and steps on this node that a Uncorrectable
 *	Memory Error (UME) has occured by sending SIG_UME (to log event in
 *	stderr)
 * RET count of signaled job steps
 */
extern int ume_notify(void)
{
	List steps;
	ListIterator i;
	step_loc_t *stepd;
	int step_cnt  = 0;
	int fd;

	steps = stepd_available(conf->spooldir, conf->node_name);
	i = list_iterator_create(steps);
	while ((stepd = list_next(i))) {
		step_cnt++;

		fd = stepd_connect(stepd->directory, stepd->nodename,
				   stepd->jobid, stepd->stepid,
				   &stepd->protocol_version);
		if (fd == -1) {
			debug3("Unable to connect to step %u.%u",
			       stepd->jobid, stepd->stepid);
			continue;
		}

		debug2("container SIG_UME to job %u.%u",
		       stepd->jobid, stepd->stepid);
		if (stepd_signal_container(
			    fd, stepd->protocol_version, SIG_UME, 0,
			    getuid()) < 0)
			debug("kill jobid=%u failed: %m", stepd->jobid);
		close(fd);
	}
	list_iterator_destroy(i);
	FREE_NULL_LIST(steps);

	if (step_cnt == 0)
		debug2("No steps to send SIG_UME");
	return step_cnt;
}
/*
 * _terminate_all_steps - signals the container of all steps of a job
 * jobid IN - id of job to signal
 * batch IN - if true signal batch script, otherwise skip it
 * RET count of signaled job steps (plus batch script, if applicable)
 */
static int
_terminate_all_steps(uint32_t jobid, bool batch)
{
	List steps;
	ListIterator i;
	step_loc_t *stepd;
	int step_cnt  = 0;
	int fd;

	steps = stepd_available(conf->spooldir, conf->node_name);
	i = list_iterator_create(steps);
	while ((stepd = list_next(i))) {
		if (stepd->jobid != jobid) {
			/* multiple jobs expected on shared nodes */
			debug3("Step from other job: jobid=%u (this jobid=%u)",
			       stepd->jobid, jobid);
			continue;
		}

		if ((stepd->stepid == SLURM_BATCH_SCRIPT) && (!batch))
			continue;

		step_cnt++;

		fd = stepd_connect(stepd->directory, stepd->nodename,
				   stepd->jobid, stepd->stepid,
				   &stepd->protocol_version);
		if (fd == -1) {
			debug3("Unable to connect to step %u.%u",
			       stepd->jobid, stepd->stepid);
			continue;
		}

		debug2("terminate job step %u.%u", jobid, stepd->stepid);
		if (stepd_terminate(fd, stepd->protocol_version) < 0)
			debug("kill jobid=%u.%u failed: %m", jobid,
			      stepd->stepid);
		close(fd);
	}
	list_iterator_destroy(i);
	FREE_NULL_LIST(steps);
	if (step_cnt == 0)
		debug2("No steps in job %u to terminate", jobid);
	return step_cnt;
}

static bool
_job_still_running(uint32_t job_id)
{
	bool         retval = false;
	List         steps;
	ListIterator i;
	step_loc_t  *s     = NULL;

	steps = stepd_available(conf->spooldir, conf->node_name);
	i = list_iterator_create(steps);
	while ((s = list_next(i))) {
		if (s->jobid == job_id) {
			int fd;
			fd = stepd_connect(s->directory, s->nodename,
					   s->jobid, s->stepid,
					   &s->protocol_version);
			if (fd == -1)
				continue;

			if (stepd_state(fd, s->protocol_version)
			    != SLURMSTEPD_NOT_RUNNING) {
				retval = true;
				close(fd);
				break;
			}
			close(fd);
		}
	}
	list_iterator_destroy(i);
	FREE_NULL_LIST(steps);

	return retval;
}

/*
 * Wait until all job steps are in SLURMSTEPD_NOT_RUNNING state.
 * This indicates that switch_g_job_postfini has completed and
 * freed the switch windows (as needed only for Federation switch).
 */
static void
_wait_state_completed(uint32_t jobid, int max_delay)
{
	int i;

	for (i=0; i<max_delay; i++) {
		if (_steps_completed_now(jobid))
			break;
		sleep(1);
	}
	if (i >= max_delay)
		error("timed out waiting for job %u to complete", jobid);
}

static bool
_steps_completed_now(uint32_t jobid)
{
	List steps;
	ListIterator i;
	step_loc_t *stepd;
	bool rc = true;

	steps = stepd_available(conf->spooldir, conf->node_name);
	i = list_iterator_create(steps);
	while ((stepd = list_next(i))) {
		if (stepd->jobid == jobid) {
			int fd;
			fd = stepd_connect(stepd->directory, stepd->nodename,
					   stepd->jobid, stepd->stepid,
					   &stepd->protocol_version);
			if (fd == -1)
				continue;

			if (stepd_state(fd, stepd->protocol_version)
			    != SLURMSTEPD_NOT_RUNNING) {
				rc = false;
				close(fd);
				break;
			}
			close(fd);
		}
	}
	list_iterator_destroy(i);
	FREE_NULL_LIST(steps);

	return rc;
}

static void _epilog_complete_msg_setup(
	slurm_msg_t *msg, epilog_complete_msg_t *req, uint32_t jobid, int rc)
{
	slurm_msg_t_init(msg);
	memset(req, 0, sizeof(epilog_complete_msg_t));

	req->job_id      = jobid;
	req->return_code = rc;
	req->node_name   = conf->node_name;

	msg->msg_type    = MESSAGE_EPILOG_COMPLETE;
	msg->data        = req;
}

/*
 *  Send epilog complete message to currently active controller.
 *  If enabled, use message aggregation.
 *   Returns SLURM_SUCCESS if message sent successfully,
 *           SLURM_ERROR if epilog complete message fails to be sent.
 */
static int
_epilog_complete(uint32_t jobid, int rc)
{
	int ret = SLURM_SUCCESS;

	if (conf->msg_aggr_window_msgs > 1) {
		/* message aggregation is enabled */
		slurm_msg_t *msg = xmalloc(sizeof(slurm_msg_t));
		epilog_complete_msg_t *req =
			xmalloc(sizeof(epilog_complete_msg_t));

		_epilog_complete_msg_setup(msg, req, jobid, rc);

		/* we need to copy this symbol */
		req->node_name   = xstrdup(conf->node_name);

		msg_aggr_add_msg(msg, 0, NULL);
	} else {
		slurm_msg_t msg;
		epilog_complete_msg_t req;

		_epilog_complete_msg_setup(&msg, &req, jobid, rc);

		/* Note: No return code to message, slurmctld will resend
		 * TERMINATE_JOB request if message send fails */
		if (slurm_send_only_controller_msg(&msg, working_cluster_rec)
		    < 0) {
			error("Unable to send epilog complete message: %m");
			ret = SLURM_ERROR;
		} else {
			debug("Job %u: sent epilog complete msg: rc = %d",
			      jobid, rc);
		}
	}
	return ret;
}

/* if a lock is granted to the job then return 1; else return 0 if
 * the lock for the job is already taken or there's no more locks */
static int
_get_suspend_job_lock(uint32_t job_id)
{
	static bool logged = false;
	int i, empty_loc = -1, rc = 0;

	slurm_mutex_lock(&suspend_mutex);
	for (i = 0; i < job_suspend_size; i++) {
		if (job_suspend_array[i] == 0) {
			empty_loc = i;
			continue;
		}
		if (job_suspend_array[i] == job_id) {
			/* another thread already a lock for this job ID */
			slurm_mutex_unlock(&suspend_mutex);
			return rc;
		}
	}

	if (empty_loc != -1) {
		/* nobody has the lock and here's an available used lock */
		job_suspend_array[empty_loc] = job_id;
		rc = 1;
	} else if (job_suspend_size < NUM_PARALLEL_SUSP_JOBS) {
		/* a new lock is available */
		job_suspend_array[job_suspend_size++] = job_id;
		rc = 1;
	} else if (!logged) {
		error("Simultaneous job suspend/resume limit reached (%d). "
		      "Configure SchedulerTimeSlice higher.",
		      NUM_PARALLEL_SUSP_JOBS);
		logged = true;
	}
	slurm_mutex_unlock(&suspend_mutex);
	return rc;
}

static void
_unlock_suspend_job(uint32_t job_id)
{
	int i;
	slurm_mutex_lock(&suspend_mutex);
	for (i = 0; i < job_suspend_size; i++) {
		if (job_suspend_array[i] == job_id)
			job_suspend_array[i] = 0;
	}
	slurm_mutex_unlock(&suspend_mutex);
}

/* Add record for every launched job so we know they are ready for suspend */
extern void record_launched_jobs(void)
{
	List steps;
	ListIterator i;
	step_loc_t *stepd;

	steps = stepd_available(conf->spooldir, conf->node_name);
	i = list_iterator_create(steps);
	while ((stepd = list_next(i))) {
		_launch_complete_add(stepd->jobid);
	}
	list_iterator_destroy(i);
	FREE_NULL_LIST(steps);
}

/*
 * Send a job suspend/resume request through the appropriate slurmstepds for
 * each job step belonging to a given job allocation.
 */
static void
_rpc_suspend_job(slurm_msg_t *msg)
{
	int time_slice = -1;
	suspend_int_msg_t *req = msg->data;
	uid_t req_uid = g_slurm_auth_get_uid(msg->auth_cred);
	List steps;
	ListIterator i;
	step_loc_t *stepd;
	int step_cnt  = 0;
	int rc = SLURM_SUCCESS;
	DEF_TIMERS;

	if (time_slice == -1)
		time_slice = slurm_get_time_slice();
	if ((req->op != SUSPEND_JOB) && (req->op != RESUME_JOB)) {
		error("REQUEST_SUSPEND_INT: bad op code %u", req->op);
		rc = ESLURM_NOT_SUPPORTED;
	}

	/*
	 * check that requesting user ID is the Slurm UID or root
	 */
	if (!_slurm_authorized_user(req_uid)) {
		error("Security violation: suspend_job(%u) from uid %d",
		      req->job_id, req_uid);
		rc =  ESLURM_USER_ID_MISSING;
	}

	/* send a response now, which will include any errors
	 * detected with the request */
	if (msg->conn_fd >= 0) {
		slurm_send_rc_msg(msg, rc);
		if (close(msg->conn_fd) < 0)
			error("_rpc_suspend_job: close(%d): %m",
			      msg->conn_fd);
		msg->conn_fd = -1;
	}
	if (rc != SLURM_SUCCESS)
		return;

	/* now we can focus on performing the requested action,
	 * which could take a few seconds to complete */
	debug("_rpc_suspend_job jobid=%u uid=%d action=%s", req->job_id,
	      req_uid, req->op == SUSPEND_JOB ? "suspend" : "resume");

	/* Try to get a thread lock for this job. If the lock
	 * is not available then sleep and try again */
	while (!_get_suspend_job_lock(req->job_id)) {
		debug3("suspend lock sleep for %u", req->job_id);
		usleep(10000);
	}
	START_TIMER;

	/* Defer suspend until job prolog and launch complete */
	if (req->op == SUSPEND_JOB)
		_launch_complete_wait(req->job_id);

	if ((req->op == SUSPEND_JOB) && (req->indf_susp))
		switch_g_job_suspend(req->switch_info, 5);

	if (req->op == SUSPEND_JOB)
		(void) task_g_slurmd_suspend_job(req->job_id);

	/*
	 * Loop through all job steps and call stepd_suspend or stepd_resume
	 * as appropriate. Since the "suspend" action may contains a sleep
	 * (if the launch is in progress) suspend multiple jobsteps in parallel.
	 */
	steps = stepd_available(conf->spooldir, conf->node_name);
	i = list_iterator_create(steps);

	while (1) {
		int x, fdi, fd[NUM_PARALLEL_SUSP_STEPS];
		uint16_t protocol_version[NUM_PARALLEL_SUSP_STEPS];

		fdi = 0;
		while ((stepd = list_next(i))) {
			if (stepd->jobid != req->job_id) {
				/* multiple jobs expected on shared nodes */
				debug3("Step from other job: jobid=%u "
				       "(this jobid=%u)",
				       stepd->jobid, req->job_id);
				continue;
			}
			step_cnt++;

			fd[fdi] = stepd_connect(stepd->directory,
						stepd->nodename, stepd->jobid,
						stepd->stepid,
						&protocol_version[fdi]);
			if (fd[fdi] == -1) {
				debug3("Unable to connect to step %u.%u",
				       stepd->jobid, stepd->stepid);
				continue;
			}

			fdi++;
			if (fdi >= NUM_PARALLEL_SUSP_STEPS)
				break;
		}
		/* check for open connections */
		if (fdi == 0)
			break;

		if (req->op == SUSPEND_JOB) {
			int susp_fail_count = 0;
			/* The suspend RPCs are processed in parallel for
			 * every step in the job */
			for (x = 0; x < fdi; x++) {
				(void) stepd_suspend(fd[x],
						     protocol_version[x],
						     req, 0);
			}
			for (x = 0; x < fdi; x++) {
				if (stepd_suspend(fd[x],
						  protocol_version[x],
						  req, 1) < 0) {
					susp_fail_count++;
				} else {
					close(fd[x]);
					fd[x] = -1;
				}
			}
			/* Suspend RPCs can fail at step startup, so retry */
			if (susp_fail_count) {
				sleep(1);
				for (x = 0; x < fdi; x++) {
					if (fd[x] == -1)
						continue;
					(void) stepd_suspend(
						fd[x],
						protocol_version[x],
						req, 0);
					if (stepd_suspend(
						    fd[x],
						    protocol_version[x],
						    req, 1) >= 0)
						continue;
					debug("Suspend of job %u failed: %m",
					      req->job_id);
				}
			}
		} else {
			/* The resume RPCs are processed in parallel for
			 * every step in the job */
			for (x = 0; x < fdi; x++) {
				(void) stepd_resume(fd[x],
						    protocol_version[x],
						    req, 0);
			}
			for (x = 0; x < fdi; x++) {
				if (stepd_resume(fd[x],
						 protocol_version[x],
						 req, 1) < 0) {
					debug("Resume of job %u failed: %m",
					      req->job_id);
				}
			}
		}
		for (x = 0; x < fdi; x++) {
			/* fd may have been closed by stepd_suspend */
			if (fd[x] != -1)
				close(fd[x]);
		}

		/* check for no more jobs */
		if (fdi < NUM_PARALLEL_SUSP_STEPS)
			break;
	}
	list_iterator_destroy(i);
	FREE_NULL_LIST(steps);

	if (req->op == RESUME_JOB) /* Call task plugin after processes resume */
		(void) task_g_slurmd_resume_job(req->job_id);
	if ((req->op == RESUME_JOB) && (req->indf_susp))
		switch_g_job_resume(req->switch_info, 5);

	_unlock_suspend_job(req->job_id);

	END_TIMER;
	if (DELTA_TIMER >= (time_slice * 1000000)) {
		if (req->op == SUSPEND_JOB) {
			info("Suspend time for job_id %u was %s. "
			     "Configure SchedulerTimeSlice higher.",
			     req->job_id, TIME_STR);
		} else {
			info("Resume time for job_id %u was %s. "
			     "Configure SchedulerTimeSlice higher.",
			     req->job_id, TIME_STR);
		}
	}

	if (step_cnt == 0) {
		debug2("No steps in jobid %u to suspend/resume", req->job_id);
	}
}

/* Job shouldn't even be running here, abort it immediately */
static void
_rpc_abort_job(slurm_msg_t *msg)
{
	kill_job_msg_t *req    = msg->data;
	uid_t uid = g_slurm_auth_get_uid(msg->auth_cred);
	job_env_t       job_env;
	int		node_id = 0;

	debug("_rpc_abort_job, uid = %d", uid);
	/*
	 * check that requesting user ID is the Slurm UID
	 */
	if (!_slurm_authorized_user(uid)) {
		error("Security violation: abort_job(%u) from uid %d",
		      req->job_id, uid);
		if (msg->conn_fd >= 0)
			slurm_send_rc_msg(msg, ESLURM_USER_ID_MISSING);
		return;
	}

	task_g_slurmd_release_resources(req->job_id);

	/*
	 * "revoke" all future credentials for this jobid
	 */
	if (slurm_cred_revoke(conf->vctx, req->job_id, req->time,
			      req->start_time) < 0) {
		debug("revoking cred for job %u: %m", req->job_id);
	} else {
		save_cred_state(conf->vctx);
		debug("credential for job %u revoked", req->job_id);
	}

	/*
	 *  At this point, if connection still open, we send controller
	 *   a "success" reply to indicate that we've recvd the msg.
	 */
	if (msg->conn_fd >= 0) {
		slurm_send_rc_msg(msg, SLURM_SUCCESS);
		if (close(msg->conn_fd) < 0)
			error ("rpc_abort_job: close(%d): %m", msg->conn_fd);
		msg->conn_fd = -1;
	}

	if (_kill_all_active_steps(req->job_id, SIG_ABORT, 0, true, uid)) {
		/*
		 *  Block until all user processes are complete.
		 */
		_pause_for_job_completion (req->job_id, req->nodes, 0);
	}

	/*
	 *  Begin expiration period for cached information about job.
	 *   If expiration period has already begun, then do not run
	 *   the epilog again, as that script has already been executed
	 *   for this job.
	 */
	if (slurm_cred_begin_expiration(conf->vctx, req->job_id) < 0) {
		debug("Not running epilog for jobid %d: %m", req->job_id);
		return;
	}

	save_cred_state(conf->vctx);

<<<<<<< HEAD
=======
	memset(&job_env, 0, sizeof(job_env));
>>>>>>> d4982cd1

#ifndef HAVE_FRONT_END
	/* It is always 0 for front end systems */
	node_id = nodelist_find(req->nodes, conf->node_name);
#endif
	memset(&job_env, 0, sizeof(job_env_t));
	gres_plugin_epilog_set_env(&job_env.gres_job_env, req->job_gres_info,
				   node_id);
	job_env.jobid = req->job_id;
	job_env.node_list = req->nodes;
	job_env.spank_job_env = req->spank_job_env;
	job_env.spank_job_env_size = req->spank_job_env_size;
	job_env.uid = req->job_uid;

	_run_epilog(&job_env);
	_free_job_env(&job_env);

	if (container_g_delete(req->job_id))
		error("container_g_delete(%u): %m", req->job_id);
	_launch_complete_rm(req->job_id);
<<<<<<< HEAD
=======

	xfree(job_env.resv_id);
}

/* This is a variant of _rpc_terminate_job for use with select/serial */
static void
_rpc_terminate_batch_job(uint32_t job_id, uint32_t user_id, char *node_name)
{
	int             rc     = SLURM_SUCCESS;
	int             nsteps = 0;
	int		delay;
	time_t		now = time(NULL);
	slurm_ctl_conf_t *cf;
	job_env_t job_env;

	task_g_slurmd_release_resources(job_id);

	if (_waiter_init(job_id) == SLURM_ERROR)
		return;

	/*
	 * "revoke" all future credentials for this jobid
	 */
	_note_batch_job_finished(job_id);
	if (slurm_cred_revoke(conf->vctx, job_id, now, now) < 0) {
		debug("revoking cred for job %u: %m", job_id);
	} else {
		save_cred_state(conf->vctx);
		debug("credential for job %u revoked", job_id);
	}

	/*
	 * Tasks might be stopped (possibly by a debugger)
	 * so send SIGCONT first.
	 */
	_kill_all_active_steps(job_id, SIGCONT, 0, true, user_id);
	if (errno == ESLURMD_STEP_SUSPENDED) {
		/*
		 * If the job step is currently suspended, we don't
		 * bother with a "nice" termination.
		 */
		debug2("Job is currently suspended, terminating");
		nsteps = _terminate_all_steps(job_id, true);
	} else {
		nsteps = _kill_all_active_steps(job_id, SIGTERM, 0, true,
						user_id);
	}

	if ((nsteps == 0) && !conf->epilog) {
		slurm_cred_begin_expiration(conf->vctx, job_id);
		save_cred_state(conf->vctx);
		_waiter_complete(job_id);
		if (container_g_delete(job_id))
			error("container_g_delete(%u): %m", job_id);
		_launch_complete_rm(job_id);
		return;
	}

	/*
	 *  Check for corpses
	 */
	cf = slurm_conf_lock();
	delay = MAX(cf->kill_wait, 5);
	slurm_conf_unlock();
	if (!_pause_for_job_completion(job_id, NULL, delay) &&
	    _terminate_all_steps(job_id, true) ) {
		/*
		 *  Block until all user processes are complete.
		 */
		_pause_for_job_completion(job_id, NULL, 0);
	}

	/*
	 *  Begin expiration period for cached information about job.
	 *   If expiration period has already begun, then do not run
	 *   the epilog again, as that script has already been executed
	 *   for this job.
	 */
	if (slurm_cred_begin_expiration(conf->vctx, job_id) < 0) {
		debug("Not running epilog for jobid %d: %m", job_id);
		goto done;
	}

	save_cred_state(conf->vctx);

	memset(&job_env, 0, sizeof(job_env));

	job_env.jobid = job_id;
	job_env.node_list = node_name;
	job_env.uid = (uid_t)user_id;
	/* NOTE: We lack the job's SPANK environment variables */
	rc = _run_epilog(&job_env);
	if (rc) {
		int term_sig = 0, exit_status = 0;
		if (WIFSIGNALED(rc))
			term_sig    = WTERMSIG(rc);
		else if (WIFEXITED(rc))
			exit_status = WEXITSTATUS(rc);
		error("[job %u] epilog failed status=%d:%d",
		      job_id, exit_status, term_sig);
	} else
		debug("completed epilog for jobid %u", job_id);
	if (container_g_delete(job_id))
		error("container_g_delete(%u): %m", job_id);
	_launch_complete_rm(job_id);

done:
	_wait_state_completed(job_id, 5);
	_waiter_complete(job_id);
>>>>>>> d4982cd1
}

static void _handle_old_batch_job_launch(slurm_msg_t *msg)
{
	if (msg->msg_type != REQUEST_BATCH_JOB_LAUNCH) {
		error("_handle_batch_job_launch: "
		      "Invalid response msg_type (%u)", msg->msg_type);
		return;
	}

	/* (resp_msg.msg_type == REQUEST_BATCH_JOB_LAUNCH) */
	debug2("Processing RPC: REQUEST_BATCH_JOB_LAUNCH");
	last_slurmctld_msg = time(NULL);
	_rpc_batch_job(msg, false);
	slurm_free_job_launch_msg(msg->data);
	msg->data = NULL;

}

/* This complete batch RPC came from slurmstepd because we have select/serial
 * configured. Terminate the job here. Forward the batch completion RPC to
 * slurmctld and possible get a new batch launch RPC in response. */
static void
_rpc_complete_batch(slurm_msg_t *msg)
{
	int		i, rc, msg_rc;
	slurm_msg_t	resp_msg;
	uid_t uid = g_slurm_auth_get_uid(msg->auth_cred);
	complete_batch_script_msg_t *req = msg->data;

	if (!_slurm_authorized_user(uid)) {
		error("Security violation: complete_batch(%u) from uid %d",
		      req->job_id, uid);
		if (msg->conn_fd >= 0)
			slurm_send_rc_msg(msg, ESLURM_USER_ID_MISSING);
		return;
	}

	slurm_send_rc_msg(msg, SLURM_SUCCESS);

	for (i = 0; i <= MAX_RETRY; i++) {
		if (conf->msg_aggr_window_msgs > 1) {
			slurm_msg_t *req_msg =
				xmalloc_nz(sizeof(slurm_msg_t));
			slurm_msg_t_init(req_msg);
			req_msg->msg_type = msg->msg_type;
			req_msg->data = msg->data;
			msg->data = NULL;

			msg_aggr_add_msg(req_msg, 1,
					 _handle_old_batch_job_launch);
			return;
		} else {
			slurm_msg_t req_msg;
			slurm_msg_t_init(&req_msg);
			req_msg.msg_type = msg->msg_type;
			req_msg.data	 = msg->data;
			msg_rc = slurm_send_recv_controller_msg(
				&req_msg, &resp_msg, working_cluster_rec);

			if (msg_rc == SLURM_SUCCESS)
				break;
		}
		info("Retrying job complete RPC for job %u", req->job_id);
		sleep(RETRY_DELAY);
	}
	if (i > MAX_RETRY) {
		error("Unable to send job complete message: %m");
		return;
	}

	if (resp_msg.msg_type == RESPONSE_SLURM_RC) {
		last_slurmctld_msg = time(NULL);
		rc = ((return_code_msg_t *) resp_msg.data)->return_code;
		slurm_free_return_code_msg(resp_msg.data);
		if (rc) {
			error("complete_batch for job %u: %s", req->job_id,
			      slurm_strerror(rc));
		}
		return;
	}

	_handle_old_batch_job_launch(&resp_msg);
}

static void
_rpc_terminate_job(slurm_msg_t *msg)
{
	bool		have_spank = false;
	int             rc     = SLURM_SUCCESS;
	kill_job_msg_t *req    = msg->data;
	uid_t uid = g_slurm_auth_get_uid(msg->auth_cred);
	int             nsteps = 0;
	int		delay;
	int		node_id = 0;
	job_env_t       job_env;

	debug("_rpc_terminate_job, uid = %d", uid);
	/*
	 * check that requesting user ID is the Slurm UID
	 */
	if (!_slurm_authorized_user(uid)) {
		error("Security violation: kill_job(%u) from uid %d",
		      req->job_id, uid);
		if (msg->conn_fd >= 0)
			slurm_send_rc_msg(msg, ESLURM_USER_ID_MISSING);
		return;
	}

	task_g_slurmd_release_resources(req->job_id);

	/*
	 *  Initialize a "waiter" thread for this jobid. If another
	 *   thread is already waiting on termination of this job,
	 *   _waiter_init() will return SLURM_ERROR. In this case, just
	 *   notify slurmctld that we recvd the message successfully,
	 *   then exit this thread.
	 */
	if (_waiter_init(req->job_id) == SLURM_ERROR) {
		if (msg->conn_fd >= 0) {
			/* No matter if the step hasn't started yet or
			 * not just send a success to let the
			 * controller know we got this request.
			 */
			slurm_send_rc_msg (msg, SLURM_SUCCESS);
		}
		return;
	}

	/*
	 * Note the job is finishing to avoid a race condition for batch jobs
	 * that finish before the slurmd knows it finished launching.
	 */
	_note_batch_job_finished(req->job_id);
	/*
	 * "revoke" all future credentials for this jobid
	 */
	if (slurm_cred_revoke(conf->vctx, req->job_id, req->time,
			      req->start_time) < 0) {
		debug("revoking cred for job %u: %m", req->job_id);
	} else {
		save_cred_state(conf->vctx);
		debug("credential for job %u revoked", req->job_id);
	}

	if (_prolog_is_running(req->job_id)) {
		if (msg->conn_fd >= 0) {
			/* If the step hasn't finished running the prolog
			 * (or finshed starting the extern step) yet just send
			 * a success to let the controller know we got
			 * this request.
			 */
			debug("%s: sent SUCCESS for %u, waiting for prolog to finish",
			      __func__, req->job_id);
			slurm_send_rc_msg(msg, SLURM_SUCCESS);
			if (close(msg->conn_fd) < 0)
				error("%s: close(%d): %m",
				      __func__, msg->conn_fd);
			msg->conn_fd = -1;
		}
		_wait_for_job_running_prolog(req->job_id);
	}

	/*
	 * Before signaling steps, if the job has any steps that are still
	 * in the process of fork/exec/check in with slurmd, wait on a condition
	 * var for the start.  Otherwise a slow-starting step can miss the
	 * job termination message and run indefinitely.
	 */
	if (_step_is_starting(req->job_id, NO_VAL)) {
		if (msg->conn_fd >= 0) {
			/* If the step hasn't started yet just send a
			 * success to let the controller know we got
			 * this request.
			 */
			debug("sent SUCCESS, waiting for step to start");
			slurm_send_rc_msg (msg, SLURM_SUCCESS);
			if (close(msg->conn_fd) < 0)
				error("rpc_kill_job: close(%d): %m",
				      msg->conn_fd);
			msg->conn_fd = -1;
		}
		if (_wait_for_starting_step(req->job_id, NO_VAL)) {
			/*
			 * There's currently no case in which we enter this
			 * error condition.  If there was, it's hard to say
			 * whether to proceed with the job termination.
			 */
			error("Error in _wait_for_starting_step");
		}
	}

	if (IS_JOB_NODE_FAILED(req))
		_kill_all_active_steps(req->job_id, SIG_NODE_FAIL, 0, true,
				       uid);
	if (IS_JOB_PENDING(req))
		_kill_all_active_steps(req->job_id, SIG_REQUEUED, 0, true, uid);
	else if (IS_JOB_FAILED(req))
		_kill_all_active_steps(req->job_id, SIG_FAILURE, 0, true, uid);

	/*
	 * Tasks might be stopped (possibly by a debugger)
	 * so send SIGCONT first.
	 */
	_kill_all_active_steps(req->job_id, SIGCONT, 0, true, uid);
	if (errno == ESLURMD_STEP_SUSPENDED) {
		/*
		 * If the job step is currently suspended, we don't
		 * bother with a "nice" termination.
		 */
		debug2("Job is currently suspended, terminating");
		nsteps = _terminate_all_steps(req->job_id, true);
	} else {
		nsteps = _kill_all_active_steps(req->job_id, SIGTERM, 0, true,
						uid);
	}

	if ((nsteps == 0) && !conf->epilog) {
		struct stat stat_buf;
		if (conf->plugstack && (stat(conf->plugstack, &stat_buf) == 0))
			have_spank = true;
	}
	/*
	 *  If there are currently no active job steps and no
	 *    configured epilog to run, bypass asynchronous reply and
	 *    notify slurmctld that we have already completed this
	 *    request. We need to send current switch state on AIX
	 *    systems, so this bypass can not be used.
	 */
	if ((nsteps == 0) && !conf->epilog && !have_spank) {
		debug4("sent ALREADY_COMPLETE");
		if (msg->conn_fd >= 0) {
			slurm_send_rc_msg(msg,
					  ESLURMD_KILL_JOB_ALREADY_COMPLETE);
		}
		slurm_cred_begin_expiration(conf->vctx, req->job_id);
		save_cred_state(conf->vctx);
		_waiter_complete(req->job_id);

		/*
		 * The controller needs to get MESSAGE_EPILOG_COMPLETE to bring
		 * the job out of "completing" state.  Otherwise, the job
		 * could remain "completing" unnecessarily, until the request
		 * to terminate is resent.
		 */
		_sync_messages_kill(req);
		if (msg->conn_fd < 0) {
			/* The epilog complete message processing on
			 * slurmctld is equivalent to that of a
			 * ESLURMD_KILL_JOB_ALREADY_COMPLETE reply above */
			_epilog_complete(req->job_id, rc);
		}
		if (container_g_delete(req->job_id))
			error("container_g_delete(%u): %m", req->job_id);
		_launch_complete_rm(req->job_id);
		return;
	}

	/*
	 *  At this point, if connection still open, we send controller
	 *   a "success" reply to indicate that we've recvd the msg.
	 */
	if (msg->conn_fd >= 0) {
		debug4("sent SUCCESS");
		slurm_send_rc_msg(msg, SLURM_SUCCESS);
		if (close(msg->conn_fd) < 0)
			error ("rpc_kill_job: close(%d): %m", msg->conn_fd);
		msg->conn_fd = -1;
	}

	/*
	 *  Check for corpses
	 */
	delay = MAX(conf->kill_wait, 5);
	if (!_pause_for_job_completion (req->job_id, req->nodes, delay) &&
	    _terminate_all_steps(req->job_id, true) ) {
		/*
		 *  Block until all user processes are complete.
		 */
		_pause_for_job_completion (req->job_id, req->nodes, 0);
	}

	/*
	 *  Begin expiration period for cached information about job.
	 *   If expiration period has already begun, then do not run
	 *   the epilog again, as that script has already been executed
	 *   for this job.
	 */
	if (slurm_cred_begin_expiration(conf->vctx, req->job_id) < 0) {
		debug("Not running epilog for jobid %d: %m", req->job_id);
		goto done;
	}

	save_cred_state(conf->vctx);

<<<<<<< HEAD
#ifndef HAVE_FRONT_END
	/* It is always 0 for front end systems */
	node_id = nodelist_find(req->nodes, conf->node_name);
#endif
	memset(&job_env, 0, sizeof(job_env_t));
	gres_plugin_epilog_set_env(&job_env.gres_job_env, req->job_gres_info,
				   node_id);
=======
	memset(&job_env, 0, sizeof(job_env));

>>>>>>> d4982cd1
	job_env.jobid = req->job_id;
	job_env.node_list = req->nodes;
	job_env.spank_job_env = req->spank_job_env;
	job_env.spank_job_env_size = req->spank_job_env_size;
	job_env.uid = req->job_uid;

	rc = _run_epilog(&job_env);
	_free_job_env(&job_env);

	if (rc) {
		int term_sig = 0, exit_status = 0;
		if (WIFSIGNALED(rc))
			term_sig    = WTERMSIG(rc);
		else if (WIFEXITED(rc))
			exit_status = WEXITSTATUS(rc);
		error("[job %u] epilog failed status=%d:%d",
		      req->job_id, exit_status, term_sig);
		rc = ESLURMD_EPILOG_FAILED;
	} else
		debug("completed epilog for jobid %u", req->job_id);
	if (container_g_delete(req->job_id))
		error("container_g_delete(%u): %m", req->job_id);
	_launch_complete_rm(req->job_id);

done:
	_wait_state_completed(req->job_id, 5);
	_waiter_complete(req->job_id);
	_sync_messages_kill(req);

	_epilog_complete(req->job_id, rc);
}

/* On a parallel job, every slurmd may send the EPILOG_COMPLETE
 * message to the slurmctld at the same time, resulting in lost
 * messages. We add a delay here to spead out the message traffic
 * assuming synchronized clocks across the cluster.
 * Allow 10 msec processing time in slurmctld for each RPC. */
static void _sync_messages_kill(kill_job_msg_t *req)
{
	int host_cnt, host_inx;
	char *host;
	hostset_t hosts;
	int epilog_msg_time;

	hosts = hostset_create(req->nodes);
	host_cnt = hostset_count(hosts);
	if (host_cnt <= 64)
		goto fini;
	if (conf->hostname == NULL)
		goto fini;	/* should never happen */

	for (host_inx=0; host_inx<host_cnt; host_inx++) {
		host = hostset_shift(hosts);
		if (host == NULL)
			break;
		if (xstrcmp(host, conf->node_name) == 0) {
			free(host);
			break;
		}
		free(host);
	}
	epilog_msg_time = slurm_get_epilog_msg_time();
	_delay_rpc(host_inx, host_cnt, epilog_msg_time);

fini:	hostset_destroy(hosts);
}

/* Delay a message based upon the host index, total host count and RPC_TIME.
 * This logic depends upon synchronized clocks across the cluster. */
static void _delay_rpc(int host_inx, int host_cnt, int usec_per_rpc)
{
	struct timeval tv1;
	uint32_t cur_time;	/* current time in usec (just 9 digits) */
	uint32_t tot_time;	/* total time expected for all RPCs */
	uint32_t offset_time;	/* relative time within tot_time */
	uint32_t target_time;	/* desired time to issue the RPC */
	uint32_t delta_time;

again:	if (gettimeofday(&tv1, NULL)) {
		usleep(host_inx * usec_per_rpc);
		return;
	}

	cur_time = ((tv1.tv_sec % 1000) * 1000000) + tv1.tv_usec;
	tot_time = host_cnt * usec_per_rpc;
	offset_time = cur_time % tot_time;
	target_time = host_inx * usec_per_rpc;
	if (target_time < offset_time)
		delta_time = target_time - offset_time + tot_time;
	else
		delta_time = target_time - offset_time;
	if (usleep(delta_time)) {
		if (errno == EINVAL) /* usleep for more than 1 sec */
			usleep(900000);
		/* errno == EINTR */
		goto again;
	}
}

/*
 *  Returns true if "uid" is a "slurm authorized user" - i.e. uid == 0
 *   or uid == slurm user id at this time.
 */
static bool
_slurm_authorized_user(uid_t uid)
{
	return ((uid == (uid_t) 0) || (uid == conf->slurm_user_id));
}


struct waiter {
	uint32_t jobid;
	pthread_t thd;
};


static struct waiter *
_waiter_create(uint32_t jobid)
{
	struct waiter *wp = xmalloc(sizeof(struct waiter));

	wp->jobid = jobid;
	wp->thd   = pthread_self();

	return wp;
}

static int _find_waiter(void *x, void *y)
{
	struct waiter *w = (struct waiter *)x;
	uint32_t *jp = (uint32_t *)y;

	return (w->jobid == *jp);
}

static void _waiter_destroy(void *wp)
{
	xfree(wp);
}

static int _waiter_init (uint32_t jobid)
{
	if (!waiters)
		waiters = list_create(_waiter_destroy);

	/*
	 *  Exit this thread if another thread is waiting on job
	 */
	if (list_find_first(waiters, _find_waiter, &jobid))
		return SLURM_ERROR;
	else
		list_append(waiters, _waiter_create(jobid));

	return (SLURM_SUCCESS);
}

static int _waiter_complete (uint32_t jobid)
{
	return (list_delete_all (waiters, _find_waiter, &jobid));
}

/*
 *  Like _wait_for_procs(), but only wait for up to max_time seconds
 *  if max_time == 0, send SIGKILL to tasks repeatedly
 *
 *  Returns true if all job processes are gone
 */
static bool
_pause_for_job_completion (uint32_t job_id, char *nodes, int max_time)
{
	int sec = 0;
	int pause = 1;
	bool rc = false;
	int count = 0;

	while ((sec < max_time) || (max_time == 0)) {
		rc = _job_still_running (job_id);
		if (!rc)
			break;
		if ((max_time == 0) && (sec > 1)) {
			_terminate_all_steps(job_id, true);
		}
		if (sec > 10) {
			/* Reduce logging frequency about unkillable tasks */
			if (max_time)
				pause = MIN((max_time - sec), 10);
			else
				pause = 10;
		}

		/*
		 * The job will usually finish up within the first .02 sec.  If
		 * not gradually increase the sleep until we get to a second.
		 */
		if (count == 0) {
			usleep(20000);
			count++;
		} else if (count == 1) {
			usleep(50000);
			count++;
		} else if (count == 2) {
			usleep(100000);
			count++;
		} else if (count == 3) {
			usleep(500000);
			count++;
			sec = 1;
		} else {
			sleep(pause);
			sec += pause;
		}
	}

	/*
	 * Return true if job is NOT running
	 */
	return (!rc);
}

/*
 * Does nothing and returns SLURM_SUCCESS (if uid authenticates).
 *
 * Timelimit is not currently used in the slurmd or slurmstepd.
 */
static void
_rpc_update_time(slurm_msg_t *msg)
{
	int   rc      = SLURM_SUCCESS;
	uid_t req_uid = g_slurm_auth_get_uid(msg->auth_cred);

	if ((req_uid != conf->slurm_user_id) && (req_uid != 0)) {
		rc = ESLURM_USER_ID_MISSING;
		error("Security violation, uid %d can't update time limit",
		      req_uid);
		goto done;
	}

/* 	if (shm_update_job_timelimit(req->job_id, req->expiration_time) < 0) { */
/* 		error("updating lifetime for job %u: %m", req->job_id); */
/* 		rc = ESLURM_INVALID_JOB_ID; */
/* 	} else */
/* 		debug("reset job %u lifetime", req->job_id); */

done:
	slurm_send_rc_msg(msg, rc);
}

/* NOTE: call _destroy_env() to free returned value */
static char **_build_env(job_env_t *job_env, bool is_epilog)
{
	char **env = xmalloc(sizeof(char *));
	bool user_name_set = 0;

	env[0] = NULL;
	if (!valid_spank_job_env(job_env->spank_job_env,
				 job_env->spank_job_env_size,
				 job_env->uid)) {
		/* If SPANK job environment is bad, log it and do not use */
		job_env->spank_job_env_size = 0;
		job_env->spank_job_env = (char **) NULL;
	}
	/*
	 * User-controlled environment variables, such as those set through
	 * SPANK, must be prepended with SPANK_ or some other safe prefix.
	 * Otherwise, a malicious user could cause arbitrary code to execute
	 * during the prolog/epilog as root.
	 */
	if (job_env->spank_job_env_size)
		env_array_merge(&env, (const char **) job_env->spank_job_env);
	if (job_env->gres_job_env)
		env_array_merge(&env, (const char **) job_env->gres_job_env);

	slurm_mutex_lock(&conf->config_mutex);
	setenvf(&env, "SLURMD_NODENAME", "%s", conf->node_name);
	setenvf(&env, "SLURM_CONF", "%s", conf->conffile);
	slurm_mutex_unlock(&conf->config_mutex);

	setenvf(&env, "SLURM_CLUSTER_NAME", "%s", conf->cluster_name);
	setenvf(&env, "SLURM_JOB_ID", "%u", job_env->jobid);
	setenvf(&env, "SLURM_JOB_UID", "%u", job_env->uid);

#ifndef HAVE_NATIVE_CRAY
	/* uid_to_string on a cray is a heavy call, so try to avoid it */
	if (!job_env->user_name) {
		job_env->user_name = uid_to_string(job_env->uid);
		user_name_set = 1;
	}
#endif

	setenvf(&env, "SLURM_JOB_USER", "%s", job_env->user_name);
	if (user_name_set)
		xfree(job_env->user_name);

	setenvf(&env, "SLURM_JOBID", "%u", job_env->jobid);
	setenvf(&env, "SLURM_UID", "%u", job_env->uid);
	if (job_env->node_list)
		setenvf(&env, "SLURM_NODELIST", "%s", job_env->node_list);

	if (job_env->partition)
		setenvf(&env, "SLURM_JOB_PARTITION", "%s", job_env->partition);

	if (is_epilog) {
		setenvf(&env, "SLURM_SCRIPT_CONTEXT", "epilog_slurmd");
	} else {
		setenvf(&env, "SLURM_SCRIPT_CONTEXT", "prolog_slurmd");
	}

	return env;
}

static void
_destroy_env(char **env)
{
	int i = 0;

	if (env) {
		for (i = 0; env[i]; i++) {
			xfree(env[i]);
		}
		xfree(env);
	}

	return;
}

static void _free_job_env(job_env_t *env_ptr)
{
	int i;

	if (env_ptr->gres_job_env) {
		for (i = 0; env_ptr->gres_job_env[i]; i++)
			xfree(env_ptr->gres_job_env[i]);
		xfree(env_ptr->gres_job_env);
	}
	xfree(env_ptr->resv_id);
	/* NOTE: spank_job_env is just a pointer without allocated memory */
}

/* Trigger srun of spank prolog or epilog in slurmstepd */
static int
_run_spank_job_script (const char *mode, char **env, uint32_t job_id, uid_t uid)
{
	pid_t cpid;
	int status = 0, timeout;
	int pfds[2];

	if (pipe (pfds) < 0) {
		error ("_run_spank_job_script: pipe: %m");
		return (-1);
	}

	fd_set_close_on_exec (pfds[1]);

	debug ("Calling %s spank %s", conf->stepd_loc, mode);
	if ((cpid = fork ()) < 0) {
		error ("executing spank %s: %m", mode);
		return (-1);
	}
	if (cpid == 0) {
		/* Run slurmstepd spank [prolog|epilog] */
		char *argv[4] = {
			(char *) conf->stepd_loc,
			"spank",
			(char *) mode,
			NULL };

		/* container_g_join needs to be called in the
		   forked process part of the fork to avoid a race
		   condition where if this process makes a file or
		   detacts itself from a child before we add the pid
		   to the container in the parent of the fork.
		*/
		if (container_g_join(job_id, getuid())
		    != SLURM_SUCCESS)
			error("container_g_join(%u): %m", job_id);

		if (dup2 (pfds[0], STDIN_FILENO) < 0)
			fatal ("dup2: %m");
		setpgid(0, 0);
		execve(argv[0], argv, env);
		error ("execve(%s): %m", argv[0]);
		exit (127);
	}

	close (pfds[0]);

	if (_send_slurmd_conf_lite (pfds[1], conf) < 0)
		error ("Failed to send slurmd conf to slurmstepd\n");
	close (pfds[1]);

	timeout = MAX(slurm_get_prolog_timeout(), 120); /* 120 secs in v15.08 */
	if (waitpid_timeout (mode, cpid, &status, timeout) < 0) {
		error ("spank/%s timed out after %u secs", mode, timeout);
		return (-1);
	}

	if (status)
		error ("spank/%s returned status 0x%04x", mode, status);

	/*
	 *  No longer need SPANK option env vars in environment
	 */
	spank_clear_remote_options_env (env);

	return (status);
}

static int _run_job_script(const char *name, const char *path,
			   uint32_t jobid, int timeout, char **env, uid_t uid)
{
	struct stat stat_buf;
	int status = 0, rc;

	/*
	 *  Always run both spank prolog/epilog and real prolog/epilog script,
	 *   even if spank plugins fail. (May want to alter this in the future)
	 *   If both "script" mechanisms fail, prefer to return the "real"
	 *   prolog/epilog status.
	 */
	if (conf->plugstack && (stat(conf->plugstack, &stat_buf) == 0))
		status = _run_spank_job_script(name, env, jobid, uid);
	if ((rc = run_script(name, path, jobid, timeout, env, uid)))
		status = rc;
	return (status);
}

static void *_prolog_timer(void *x)
{
	int delay_time, rc = SLURM_SUCCESS;
	struct timespec ts;
	struct timeval now;
	slurm_msg_t msg;
	job_notify_msg_t notify_req;
	char srun_msg[128];
	timer_struct_t *timer_struct = (timer_struct_t *) x;

	delay_time = MAX(2, (timer_struct->msg_timeout - 2));
	gettimeofday(&now, NULL);
	ts.tv_sec = now.tv_sec + delay_time;
	ts.tv_nsec = now.tv_usec * 1000;
	slurm_mutex_lock(timer_struct->timer_mutex);
	if (!timer_struct->prolog_fini) {
		rc = pthread_cond_timedwait(timer_struct->timer_cond,
					    timer_struct->timer_mutex, &ts);
	}
	slurm_mutex_unlock(timer_struct->timer_mutex);

	if (rc != ETIMEDOUT)
		return NULL;

	slurm_msg_t_init(&msg);
	snprintf(srun_msg, sizeof(srun_msg), "Prolog hung on node %s",
		 conf->node_name);
	memset(&notify_req, 0, sizeof(notify_req));
	notify_req.job_id	= timer_struct->job_id;
	notify_req.job_step_id	= NO_VAL;
	notify_req.message	= srun_msg;
	msg.msg_type	= REQUEST_JOB_NOTIFY;
	msg.data	= &notify_req;
	slurm_send_only_controller_msg(&msg, working_cluster_rec);
	return NULL;
}

static int
_run_prolog(job_env_t *job_env, slurm_cred_t *cred, bool remove_running)
{
	DEF_TIMERS;
	int rc, diff_time;
	char *my_prolog;
	time_t start_time = time(NULL);
	static uint16_t msg_timeout = 0;
	static uint16_t timeout;
	pthread_t       timer_id;
	pthread_cond_t  timer_cond  = PTHREAD_COND_INITIALIZER;
	pthread_mutex_t timer_mutex = PTHREAD_MUTEX_INITIALIZER;
	timer_struct_t  timer_struct;
	bool prolog_fini = false;
	bool script_lock = false;
	char **my_env;

	my_env = _build_env(job_env, false);
	setenvf(&my_env, "SLURM_STEP_ID", "%u", job_env->step_id);
	if (cred) {
		slurm_cred_arg_t cred_arg;
		slurm_cred_get_args(cred, &cred_arg);
		setenvf(&my_env, "SLURM_JOB_CONSTRAINTS", "%s",
			cred_arg.job_constraints);
		slurm_cred_free_args(&cred_arg);
	}


	if (msg_timeout == 0)
		msg_timeout = slurm_get_msg_timeout();

	if (timeout == 0)
		timeout = slurm_get_prolog_timeout();

	slurm_mutex_lock(&conf->config_mutex);
	my_prolog = xstrdup(conf->prolog);
	slurm_mutex_unlock(&conf->config_mutex);

	if (slurmctld_conf.prolog_flags & PROLOG_FLAG_SERIAL) {
		slurm_mutex_lock(&prolog_serial_mutex);
		script_lock = true;
	}

	timer_struct.job_id      = job_env->jobid;
	timer_struct.msg_timeout = msg_timeout;
	timer_struct.prolog_fini = &prolog_fini;
	timer_struct.timer_cond  = &timer_cond;
	timer_struct.timer_mutex = &timer_mutex;
	slurm_thread_create(&timer_id, _prolog_timer, &timer_struct);

	START_TIMER;

	if (timeout == NO_VAL16) {
		rc = _run_job_script("prolog", my_prolog, job_env->jobid,
				     -1, my_env, job_env->uid);
	} else {
		rc = _run_job_script("prolog", my_prolog, job_env->jobid,
				     timeout, my_env, job_env->uid);
	}
	END_TIMER;
	info("%s: run job script took %s", __func__, TIME_STR);
	slurm_mutex_lock(&timer_mutex);
	prolog_fini = true;
	slurm_cond_broadcast(&timer_cond);
	slurm_mutex_unlock(&timer_mutex);

	diff_time = difftime(time(NULL), start_time);
	info("%s: prolog with lock for job %u ran for %d seconds",
	     __func__, job_env->jobid, diff_time);
	if (diff_time >= (msg_timeout / 2)) {
		info("prolog for job %u ran for %d seconds",
		     job_env->jobid, diff_time);
	}

	if (remove_running)
		_remove_job_running_prolog(job_env->jobid);
	xfree(my_prolog);
	_destroy_env(my_env);

	if (timer_id)
		pthread_join(timer_id, NULL);
	if (script_lock)
		slurm_mutex_unlock(&prolog_serial_mutex);

	return rc;
}

static int
_run_epilog(job_env_t *job_env)
{
	time_t start_time = time(NULL);
	static uint16_t msg_timeout = 0;
	static uint16_t timeout;
	int error_code, diff_time;
	char *my_epilog;
	char **my_env = _build_env(job_env, true);
	bool script_lock = false;

	if (msg_timeout == 0)
		msg_timeout = slurm_get_msg_timeout();

	if (timeout == 0)
		timeout = slurm_get_prolog_timeout();

	slurm_mutex_lock(&conf->config_mutex);
	my_epilog = xstrdup(conf->epilog);
	slurm_mutex_unlock(&conf->config_mutex);

	_wait_for_job_running_prolog(job_env->jobid);

	if (slurmctld_conf.prolog_flags & PROLOG_FLAG_SERIAL) {
		slurm_mutex_lock(&prolog_serial_mutex);
		script_lock = true;
	}

	if (timeout == NO_VAL16)
		error_code = _run_job_script("epilog", my_epilog, job_env->jobid,
					     -1, my_env, job_env->uid);
	else
		error_code = _run_job_script("epilog", my_epilog, job_env->jobid,
					     timeout, my_env, job_env->uid);

	xfree(my_epilog);
	_destroy_env(my_env);

	diff_time = difftime(time(NULL), start_time);
	if (diff_time >= (msg_timeout / 2)) {
		info("epilog for job %u ran for %d seconds",
		     job_env->jobid, diff_time);
	}

	if (script_lock)
		slurm_mutex_unlock(&prolog_serial_mutex);

	return error_code;
}

extern void
destroy_starting_step(void *x)
{
	xfree(x);
}


static int
_add_starting_step(uint16_t type, void *req)
{
	starting_step_t *starting_step;

	/* Add the step info to a list of starting processes that
	   cannot reliably be contacted. */
	starting_step = xmalloc(sizeof(starting_step_t));

	switch (type) {
	case LAUNCH_BATCH_JOB:
		starting_step->job_id =
			((batch_job_launch_msg_t *)req)->job_id;
		starting_step->step_id =
			((batch_job_launch_msg_t *)req)->step_id;
		break;
	case LAUNCH_TASKS:
		starting_step->job_id =
			((launch_tasks_request_msg_t *)req)->job_id;
		starting_step->step_id =
			((launch_tasks_request_msg_t *)req)->job_step_id;
		break;
	case REQUEST_LAUNCH_PROLOG:
		starting_step->job_id  = ((prolog_launch_msg_t *)req)->job_id;
		starting_step->step_id = SLURM_EXTERN_CONT;
		break;
	default:
		error("%s called with an invalid type: %u", __func__, type);
		xfree(starting_step);
		return SLURM_ERROR;
	}

	list_append(conf->starting_steps, starting_step);

	return SLURM_SUCCESS;
}


static int
_remove_starting_step(uint16_t type, void *req)
{
	starting_step_t starting_step;
	int rc = SLURM_SUCCESS;

	switch(type) {
	case LAUNCH_BATCH_JOB:
		starting_step.job_id =
			((batch_job_launch_msg_t *)req)->job_id;
		starting_step.step_id =
			((batch_job_launch_msg_t *)req)->step_id;
		break;
	case LAUNCH_TASKS:
		starting_step.job_id =
			((launch_tasks_request_msg_t *)req)->job_id;
		starting_step.step_id =
			((launch_tasks_request_msg_t *)req)->job_step_id;
		break;
	default:
		error("%s called with an invalid type: %u", __func__, type);
		rc = SLURM_ERROR;
		goto fail;
	}

	if (!list_delete_all(conf->starting_steps,
			     _compare_starting_steps,
			     &starting_step)) {
		error("%s: step %u.%u not found", __func__,
		      starting_step.job_id,
		      starting_step.step_id);
		rc = SLURM_ERROR;
	}
	slurm_cond_broadcast(&conf->starting_steps_cond);
fail:
	return rc;
}



static int _compare_starting_steps(void *listentry, void *key)
{
	starting_step_t *step0 = (starting_step_t *)listentry;
	starting_step_t *step1 = (starting_step_t *)key;

	return (step0->job_id == step1->job_id &&
		step0->step_id == step1->step_id);
}


/* Wait for a step to get far enough in the launch process to have
   a socket open, ready to handle RPC calls.  Pass step_id = NO_VAL
   to wait on any step for the given job. */

static int _wait_for_starting_step(uint32_t job_id, uint32_t step_id)
{
	static pthread_mutex_t dummy_lock = PTHREAD_MUTEX_INITIALIZER;
	struct timespec ts = {0, 0};
	struct timeval now;

	starting_step_t starting_step;
	int num_passes = 0;

	starting_step.job_id  = job_id;
	starting_step.step_id = step_id;

	while (list_find_first(conf->starting_steps,
			       _compare_starting_steps,
			       &starting_step)) {
		if (num_passes == 0) {
			if (step_id != NO_VAL)
				debug("Blocked waiting for step %d.%d",
				      job_id, step_id);
			else
				debug("Blocked waiting for job %d, all steps",
				      job_id);
		}
		num_passes++;

		gettimeofday(&now, NULL);
		ts.tv_sec = now.tv_sec+1;
		ts.tv_nsec = now.tv_usec * 1000;

		slurm_mutex_lock(&dummy_lock);
		slurm_cond_timedwait(&conf->starting_steps_cond,
				     &dummy_lock, &ts);
		slurm_mutex_unlock(&dummy_lock);
	}
	if (num_passes > 0) {
		if (step_id != NO_VAL)
			debug("Finished wait for step %d.%d",
			      job_id, step_id);
		else
			debug("Finished wait for job %d, all steps",
			      job_id);
	}

	return SLURM_SUCCESS;
}


/* Return true if the step has not yet confirmed that its socket to
   handle RPC calls has been created.  Pass step_id = NO_VAL
   to return true if any of the job's steps are still starting. */
static bool _step_is_starting(uint32_t job_id, uint32_t step_id)
{
	starting_step_t  starting_step;
	starting_step.job_id  = job_id;
	starting_step.step_id = step_id;
	bool ret = false;

	if (list_find_first(conf->starting_steps,
			    _compare_starting_steps,
			    &starting_step )) {
		ret = true;
	}

	return ret;
}

/* Add this job to the list of jobs currently running their prolog */
static void _add_job_running_prolog(uint32_t job_id)
{
	uint32_t *job_running_prolog;

	/* Add the job to a list of jobs whose prologs are running */
	job_running_prolog = xmalloc(sizeof(uint32_t));
	*job_running_prolog = job_id;

	list_append(conf->prolog_running_jobs, job_running_prolog);
}

/* Remove this job from the list of jobs currently running their prolog */
static void _remove_job_running_prolog(uint32_t job_id)
{
	if (!list_delete_all(conf->prolog_running_jobs,
			     _match_jobid, &job_id))
		error("_remove_job_running_prolog: job not found");
	slurm_cond_broadcast(&conf->prolog_running_cond);
}

static int _match_jobid(void *listentry, void *key)
{
	uint32_t *job0 = (uint32_t *)listentry;
	uint32_t *job1 = (uint32_t *)key;

	return (*job0 == *job1);
}

static int _prolog_is_running (uint32_t jobid)
{
	int rc = 0;
	if (list_find_first(conf->prolog_running_jobs,
			    _match_jobid, &jobid))
		rc = 1;
	return (rc);
}

/* Wait for the job's prolog to complete */
static void _wait_for_job_running_prolog(uint32_t job_id)
{
	static pthread_mutex_t dummy_lock = PTHREAD_MUTEX_INITIALIZER;
	struct timespec ts = {0, 0};
	struct timeval now;

	debug("Waiting for job %d's prolog to complete", job_id);

	while (_prolog_is_running (job_id)) {

		gettimeofday(&now, NULL);
		ts.tv_sec = now.tv_sec+1;
		ts.tv_nsec = now.tv_usec * 1000;

		slurm_mutex_lock(&dummy_lock);
		slurm_cond_timedwait(&conf->prolog_running_cond,
				     &dummy_lock, &ts);
		slurm_mutex_unlock(&dummy_lock);
	}

	debug("Finished wait for job %d's prolog to complete", job_id);
}


static void
_rpc_forward_data(slurm_msg_t *msg)
{
	forward_data_msg_t *req = (forward_data_msg_t *)msg->data;
	uint32_t req_uid = (uint32_t) g_slurm_auth_get_uid(msg->auth_cred);
	struct sockaddr_un sa;
	int fd = -1, rc = 0;

	/* Make sure we adjust for the spool dir coming in on the address to
	 * point to the right spot.
	 */
	xstrsubstitute(req->address, "%n", conf->node_name);
	xstrsubstitute(req->address, "%h", conf->node_name);
	debug3("Entering _rpc_forward_data, address: %s, len: %u",
	       req->address, req->len);

	/*
	 * If socket name would be truncated, emit error and exit
	 */
	if (strlen(req->address) >= sizeof(sa.sun_path)) {
		error("%s: Unix socket path '%s' is too long. (%ld > %ld)",
		      __func__, req->address,
		      (long int)(strlen(req->address) + 1),
		      (long int)sizeof(sa.sun_path));
		slurm_seterrno(EINVAL);
		rc = errno;
		goto done;
	}

	/* connect to specified address */
	fd = socket(AF_UNIX, SOCK_STREAM, 0);
	if (fd < 0) {
		rc = errno;
		error("failed creating UNIX domain socket: %m");
		goto done;
	}
	memset(&sa, 0, sizeof(sa));
	sa.sun_family = AF_UNIX;
	strcpy(sa.sun_path, req->address);
	while (((rc = connect(fd, (struct sockaddr *)&sa, SUN_LEN(&sa))) < 0) &&
	       (errno == EINTR));
	if (rc < 0) {
		rc = errno;
		debug2("failed connecting to specified socket '%s': %m",
		       req->address);
		goto done;
	}

	/*
	 * although always in localhost, we still convert it to network
	 * byte order, to make it consistent with pack/unpack.
	 */
	req_uid = htonl(req_uid);
	safe_write(fd, &req_uid, sizeof(uint32_t));
	req_uid = htonl(req->len);
	safe_write(fd, &req_uid, sizeof(uint32_t));
	safe_write(fd, req->data, req->len);

rwfail:
done:
	if (fd >= 0){
		close(fd);
	}
	slurm_send_rc_msg(msg, rc);
}

static void _launch_complete_add(uint32_t job_id)
{
	int j, empty;

	slurm_mutex_lock(&job_state_mutex);
	empty = -1;
	for (j = 0; j < JOB_STATE_CNT; j++) {
		if (job_id == active_job_id[j])
			break;
		if ((active_job_id[j] == 0) && (empty == -1))
			empty = j;
	}
	if (j >= JOB_STATE_CNT || job_id != active_job_id[j]) {
		if (empty == -1)	/* Discard oldest job */
			empty = 0;
		for (j = empty + 1; j < JOB_STATE_CNT; j++) {
			active_job_id[j - 1] = active_job_id[j];
		}
		active_job_id[JOB_STATE_CNT - 1] = 0;
		for (j = 0; j < JOB_STATE_CNT; j++) {
			if (active_job_id[j] == 0) {
				active_job_id[j] = job_id;
				break;
			}
		}
	}
	slurm_cond_signal(&job_state_cond);
	slurm_mutex_unlock(&job_state_mutex);
	_launch_complete_log("job add", job_id);
}

static void _launch_complete_log(char *type, uint32_t job_id)
{
#if 0
	int j;

	info("active %s %u", type, job_id);
	slurm_mutex_lock(&job_state_mutex);
	for (j = 0; j < JOB_STATE_CNT; j++) {
		if (active_job_id[j] != 0) {
			info("active_job_id[%d]=%u", j, active_job_id[j]);
		}
	}
	slurm_mutex_unlock(&job_state_mutex);
#endif
}

/* Test if we have a specific job ID still running */
static bool _launch_job_test(uint32_t job_id)
{
	bool found = false;
	int j;

	slurm_mutex_lock(&job_state_mutex);
	for (j = 0; j < JOB_STATE_CNT; j++) {
		if (job_id == active_job_id[j]) {
			found = true;
			break;
		}
	}
	slurm_mutex_unlock(&job_state_mutex);
	return found;
}


static void _launch_complete_rm(uint32_t job_id)
{
	int j;

	slurm_mutex_lock(&job_state_mutex);
	for (j = 0; j < JOB_STATE_CNT; j++) {
		if (job_id == active_job_id[j])
			break;
	}
	if (j < JOB_STATE_CNT && job_id == active_job_id[j]) {
		for (j = j + 1; j < JOB_STATE_CNT; j++) {
			active_job_id[j - 1] = active_job_id[j];
		}
		active_job_id[JOB_STATE_CNT - 1] = 0;
	}
	slurm_mutex_unlock(&job_state_mutex);
	_launch_complete_log("job remove", job_id);
}

static void _launch_complete_wait(uint32_t job_id)
{
	int i, j, empty;
	time_t start = time(NULL);
	struct timeval now;
	struct timespec timeout;

	slurm_mutex_lock(&job_state_mutex);
	for (i = 0; ; i++) {
		empty = -1;
		for (j = 0; j < JOB_STATE_CNT; j++) {
			if (job_id == active_job_id[j])
				break;
			if ((active_job_id[j] == 0) && (empty == -1))
				empty = j;
		}
		if (j < JOB_STATE_CNT)	/* Found job, ready to return */
			break;
		if (difftime(time(NULL), start) <= 9) {  /* Retry for 9 secs */
			debug2("wait for launch of job %u before suspending it",
			       job_id);
			gettimeofday(&now, NULL);
			timeout.tv_sec  = now.tv_sec + 1;
			timeout.tv_nsec = now.tv_usec * 1000;
			slurm_cond_timedwait(&job_state_cond,&job_state_mutex,
					     &timeout);
			continue;
		}
		if (empty == -1)	/* Discard oldest job */
			empty = 0;
		for (j = empty + 1; j < JOB_STATE_CNT; j++) {
			active_job_id[j - 1] = active_job_id[j];
		}
		active_job_id[JOB_STATE_CNT - 1] = 0;
		for (j = 0; j < JOB_STATE_CNT; j++) {
			if (active_job_id[j] == 0) {
				active_job_id[j] = job_id;
				break;
			}
		}
		break;
	}
	slurm_mutex_unlock(&job_state_mutex);
	_launch_complete_log("job wait", job_id);
}

static bool
_requeue_setup_env_fail(void)
{
	static time_t config_update = 0;
	static bool requeue = false;

	if (config_update != conf->last_update) {
		char *sched_params = slurm_get_sched_params();
		requeue = ((xstrcasestr(sched_params, "no_env_cache") ||
			    xstrcasestr(sched_params,
					"requeue_setup_env_fail")));
		xfree(sched_params);
		config_update = conf->last_update;
	}

	return requeue;
}<|MERGE_RESOLUTION|>--- conflicted
+++ resolved
@@ -1503,8 +1503,7 @@
 		if (container_g_create(req->job_id))
 			error("container_g_create(%u): %m", req->job_id);
 
-<<<<<<< HEAD
-		memset(&job_env, 0, sizeof(job_env_t));
+		memset(&job_env, 0, sizeof(job_env));
 		job_gres_list = (List) slurm_cred_get_arg(req->cred,
 							CRED_ARG_JOB_GRES_LIST);
 		epi_env_gres_list = gres_plugin_epilog_build_env(job_gres_list,
@@ -1512,10 +1511,7 @@
 		gres_plugin_epilog_set_env(&job_env.gres_job_env,
 					   epi_env_gres_list, node_id);
 		FREE_NULL_LIST(epi_env_gres_list);
-=======
-		memset(&job_env, 0, sizeof(job_env));
-
->>>>>>> d4982cd1
+
 		job_env.jobid = req->job_id;
 		job_env.step_id = req->job_step_id;
 		job_env.node_list = req->complete_nodelist;
@@ -2226,14 +2222,10 @@
 		/* signal just in case the batch rpc got here before we did */
 		slurm_cond_broadcast(&conf->prolog_running_cond);
 		slurm_mutex_unlock(&prolog_mutex);
-<<<<<<< HEAD
-		memset(&job_env, 0, sizeof(job_env_t));
+		memset(&job_env, 0, sizeof(job_env));
 		gres_plugin_epilog_set_env(&job_env.gres_job_env,
 					   req->job_gres_info, node_id);
-=======
-		memset(&job_env, 0, sizeof(job_env));
-
->>>>>>> d4982cd1
+
 		job_env.jobid = req->job_id;
 		job_env.step_id = 0;	/* not available */
 		job_env.node_list = req->nodes;
@@ -2409,12 +2401,11 @@
 		_add_job_running_prolog(req->job_id);
 		slurm_mutex_unlock(&prolog_mutex);
 
-<<<<<<< HEAD
 #ifndef HAVE_FRONT_END
 		/* It is always 0 for front end systems */
 		node_id = nodelist_find(req->nodes, conf->node_name);
 #endif
-		memset(&job_env, 0, sizeof(job_env_t));
+		memset(&job_env, 0, sizeof(job_env));
 		job_gres_list = (List) slurm_cred_get_arg(req->cred,
 							CRED_ARG_JOB_GRES_LIST);
 		epi_env_gres_list = gres_plugin_epilog_build_env(job_gres_list,
@@ -2422,9 +2413,6 @@
 		gres_plugin_epilog_set_env(&job_env.gres_job_env,
 					   epi_env_gres_list, node_id);
 		FREE_NULL_LIST(epi_env_gres_list);
-=======
-		memset(&job_env, 0, sizeof(job_env));
->>>>>>> d4982cd1
 		job_env.jobid = req->job_id;
 		job_env.step_id = req->step_id;
 		job_env.node_list = req->nodes;
@@ -5143,16 +5131,11 @@
 
 	save_cred_state(conf->vctx);
 
-<<<<<<< HEAD
-=======
-	memset(&job_env, 0, sizeof(job_env));
->>>>>>> d4982cd1
-
 #ifndef HAVE_FRONT_END
 	/* It is always 0 for front end systems */
 	node_id = nodelist_find(req->nodes, conf->node_name);
 #endif
-	memset(&job_env, 0, sizeof(job_env_t));
+	memset(&job_env, 0, sizeof(job_env));
 	gres_plugin_epilog_set_env(&job_env.gres_job_env, req->job_gres_info,
 				   node_id);
 	job_env.jobid = req->job_id;
@@ -5167,118 +5150,6 @@
 	if (container_g_delete(req->job_id))
 		error("container_g_delete(%u): %m", req->job_id);
 	_launch_complete_rm(req->job_id);
-<<<<<<< HEAD
-=======
-
-	xfree(job_env.resv_id);
-}
-
-/* This is a variant of _rpc_terminate_job for use with select/serial */
-static void
-_rpc_terminate_batch_job(uint32_t job_id, uint32_t user_id, char *node_name)
-{
-	int             rc     = SLURM_SUCCESS;
-	int             nsteps = 0;
-	int		delay;
-	time_t		now = time(NULL);
-	slurm_ctl_conf_t *cf;
-	job_env_t job_env;
-
-	task_g_slurmd_release_resources(job_id);
-
-	if (_waiter_init(job_id) == SLURM_ERROR)
-		return;
-
-	/*
-	 * "revoke" all future credentials for this jobid
-	 */
-	_note_batch_job_finished(job_id);
-	if (slurm_cred_revoke(conf->vctx, job_id, now, now) < 0) {
-		debug("revoking cred for job %u: %m", job_id);
-	} else {
-		save_cred_state(conf->vctx);
-		debug("credential for job %u revoked", job_id);
-	}
-
-	/*
-	 * Tasks might be stopped (possibly by a debugger)
-	 * so send SIGCONT first.
-	 */
-	_kill_all_active_steps(job_id, SIGCONT, 0, true, user_id);
-	if (errno == ESLURMD_STEP_SUSPENDED) {
-		/*
-		 * If the job step is currently suspended, we don't
-		 * bother with a "nice" termination.
-		 */
-		debug2("Job is currently suspended, terminating");
-		nsteps = _terminate_all_steps(job_id, true);
-	} else {
-		nsteps = _kill_all_active_steps(job_id, SIGTERM, 0, true,
-						user_id);
-	}
-
-	if ((nsteps == 0) && !conf->epilog) {
-		slurm_cred_begin_expiration(conf->vctx, job_id);
-		save_cred_state(conf->vctx);
-		_waiter_complete(job_id);
-		if (container_g_delete(job_id))
-			error("container_g_delete(%u): %m", job_id);
-		_launch_complete_rm(job_id);
-		return;
-	}
-
-	/*
-	 *  Check for corpses
-	 */
-	cf = slurm_conf_lock();
-	delay = MAX(cf->kill_wait, 5);
-	slurm_conf_unlock();
-	if (!_pause_for_job_completion(job_id, NULL, delay) &&
-	    _terminate_all_steps(job_id, true) ) {
-		/*
-		 *  Block until all user processes are complete.
-		 */
-		_pause_for_job_completion(job_id, NULL, 0);
-	}
-
-	/*
-	 *  Begin expiration period for cached information about job.
-	 *   If expiration period has already begun, then do not run
-	 *   the epilog again, as that script has already been executed
-	 *   for this job.
-	 */
-	if (slurm_cred_begin_expiration(conf->vctx, job_id) < 0) {
-		debug("Not running epilog for jobid %d: %m", job_id);
-		goto done;
-	}
-
-	save_cred_state(conf->vctx);
-
-	memset(&job_env, 0, sizeof(job_env));
-
-	job_env.jobid = job_id;
-	job_env.node_list = node_name;
-	job_env.uid = (uid_t)user_id;
-	/* NOTE: We lack the job's SPANK environment variables */
-	rc = _run_epilog(&job_env);
-	if (rc) {
-		int term_sig = 0, exit_status = 0;
-		if (WIFSIGNALED(rc))
-			term_sig    = WTERMSIG(rc);
-		else if (WIFEXITED(rc))
-			exit_status = WEXITSTATUS(rc);
-		error("[job %u] epilog failed status=%d:%d",
-		      job_id, exit_status, term_sig);
-	} else
-		debug("completed epilog for jobid %u", job_id);
-	if (container_g_delete(job_id))
-		error("container_g_delete(%u): %m", job_id);
-	_launch_complete_rm(job_id);
-
-done:
-	_wait_state_completed(job_id, 5);
-	_waiter_complete(job_id);
->>>>>>> d4982cd1
 }
 
 static void _handle_old_batch_job_launch(slurm_msg_t *msg)
@@ -5574,18 +5445,14 @@
 
 	save_cred_state(conf->vctx);
 
-<<<<<<< HEAD
 #ifndef HAVE_FRONT_END
 	/* It is always 0 for front end systems */
 	node_id = nodelist_find(req->nodes, conf->node_name);
 #endif
-	memset(&job_env, 0, sizeof(job_env_t));
+	memset(&job_env, 0, sizeof(job_env));
 	gres_plugin_epilog_set_env(&job_env.gres_job_env, req->job_gres_info,
 				   node_id);
-=======
-	memset(&job_env, 0, sizeof(job_env));
-
->>>>>>> d4982cd1
+
 	job_env.jobid = req->job_id;
 	job_env.node_list = req->nodes;
 	job_env.spank_job_env = req->spank_job_env;
