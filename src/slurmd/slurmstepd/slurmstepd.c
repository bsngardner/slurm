--- conflicted
+++ resolved
@@ -136,16 +136,6 @@
 
 	log_init(argv[0], lopts, LOG_DAEMON, NULL);
 
-<<<<<<< HEAD
-=======
-	if (select_g_init(1) != SLURM_SUCCESS )
-		fatal( "failed to initialize node selection plugin" );
-	if (slurm_auth_init(NULL) != SLURM_SUCCESS)
-		fatal( "failed to initialize authentication plugin" );
-	if (hash_g_init() != SLURM_SUCCESS)
-		fatal("failed to initialize hash plugin");
-
->>>>>>> 57057885
 	/* Receive job parameters from the slurmd */
 	_init_from_slurmd(STDIN_FILENO, argv, &cli, &self, &msg);
 
@@ -703,6 +693,7 @@
 	 * Init all plugins after recieving the slurm.conf from the slurmd.
 	 */
 	if ((slurm_auth_init(NULL) != SLURM_SUCCESS) ||
+	    (hash_g_init() != SLURM_SUCCESS) ||
 	    (acct_gather_conf_init() != SLURM_SUCCESS) ||
 	    (core_spec_g_init() != SLURM_SUCCESS) ||
 	    (slurm_proctrack_init() != SLURM_SUCCESS) ||
