<!--#include virtual="header.txt"-->

<h1>Job Array Support</h1>

<h2>Overview</h2>

<p>Job arrays offer a mechanism for submitting and managing collections of
similar jobs quickly and easily; job arrays with millions of tasks can be
submitted in milliseconds (subject to configured size limits).
All jobs must have the same initial options (e.g. size, time limit, etc.),
however it is possible to change some of these options after the job has begun
execution using the scontrol command specifying the <i>JobID</i> of the array or individual
<i>ArrayJobID</i>.</p>

<pre>
$ scontrol update job=101 ...
$ scontrol update job=101_1 ...
</pre>

<p>Job arrays are only supported for batch jobs and the array index values are
specified using the <i>--array</i> or <i>-a</i> option of the <i>sbatch</i>
command. The option argument can be specific array index values, a range of
index values, and an optional step size as shown in the examples below.
Note that the minimum index value is zero and the maximum value is a Slurm
configuration parameter (<i>MaxArraySize</i> minus one).
Jobs which are part of a job array will have the environment variable
<i>SLURM_ARRAY_TASK_ID</i> set to its array index value.</p>

<pre>
# Submit a job array with index values between 0 and 31
$ sbatch --array=0-31    -N1 tmp

# Submit a job array with index values of 1, 3, 5 and 7
$ sbatch --array=1,3,5,7 -N1 tmp

# Submit a job array with index values between 1 and 7
# with a step size of 2 (i.e. 1, 3, 5 and 7)
$ sbatch --array=1-7:2   -N1 tmp
</pre>

<p>A maximum number of simultaneously running tasks from the job array may be
specified using a "%" separator.
For example "--array=0-15%4" will limit the number of simultaneously
running tasks from this job array to 4.</p>

<h2>Job ID and Environment Variables</h2>

<p>Job arrays will have two additional environment variable set.
<b>SLURM_ARRAY_JOB_ID</b> will be set to the first job ID of the array.
<b>SLURM_ARRAY_TASK_ID</b> will be set to the job array index value.
<b>SLURM_ARRAY_TASK_COUNT</b> will be set to the number of tasks in the job array.
<b>SLURM_ARRAY_TASK_MAX</b> will be set to the highest job array index value.
<b>SLURM_ARRAY_TASK_MIN</b> will be set to the lowest job array index value.
For example a job submission of this sort<br>
<i>sbatch --array=1-3 -N1 tmp</i><br>
will generate a job array containing three jobs. If the sbatch command responds<br>
<i>Submitted batch job 36</i><br>
then the environment variables will be set as
follows:<br>
<br>
SLURM_JOB_ID=36<br>
SLURM_ARRAY_JOB_ID=36<br>
SLURM_ARRAY_TASK_ID=1<br>
SLURM_ARRAY_TASK_COUNT=3<br>
SLURM_ARRAY_TASK_MAX=3<br>
SLURM_ARRAY_TASK_MIN=1<br>
<br>
SLURM_JOB_ID=37<br>
SLURM_ARRAY_JOB_ID=36<br>
SLURM_ARRAY_TASK_ID=2<br>
SLURM_ARRAY_TASK_COUNT=3<br>
SLURM_ARRAY_TASK_MAX=3<br>
SLURM_ARRAY_TASK_MIN=1<br>
<br>
SLURM_JOB_ID=38<br>
SLURM_ARRAY_JOB_ID=36<br>
SLURM_ARRAY_TASK_ID=3<br>
SLURM_ARRAY_TASK_COUNT=3<br>
SLURM_ARRAY_TASK_MAX=3<br>
SLURM_ARRAY_TASK_MIN=1<br>
</p>

<p>All Slurm commands and APIs recognize the SLURM_JOB_ID value.
Most commands also recognize the SLURM_ARRAY_JOB_ID plus SLURM_ARRAY_TASK_ID
values separated by an underscore as identifying an element of a job array.
Using the example above, "37" or "36_2" would be equivalent ways to identify
the second array element of job 36.
A set of APIs has been developed to operate on an entire job array or select
tasks of a job array in a single function call.
The function response consists of an array identifying the various error codes
for various tasks of a job ID.
For example the <i>job_resume2()</i> function might return an array of error
codes indicating that tasks 1 and 2 have already completed; tasks 3 through 5
are resumed successfully, and tasks 6 through 99 have not yet started.</p>

<h2>File Names</h2>

<p>Two additional options are available to specify a job's stdin, stdout, and
stderr file names:
<b>%A</b> will be replaced by the value of SLURM_ARRAY_JOB_ID (as defined above)
and
<b>%a</b> will be replaced by the value of SLURM_ARRAY_TASK_ID (as defined above).
The default output file format for a job array is "slurm-%A_%a.out".
An example of explicit use of the formatting is:<br>
<i>sbatch -o slurm-%A_%a.out --array=1-3 -N1 tmp</i><br>
which would generate output files names of this sort
"slurm-36_1.out", "slurm-36_2.out" and "slurm-36_3.out".
If these file name options are used without being part of a job array then
"%A" will be replaced by the current job ID and "%a" will be replaced by
4,294,967,294 (equivalent to 0xfffffffe or NO_VAL).</p>

<h2>Scancel Command Use</h2>

<p>If the job ID of a job array is specified as input to the scancel command
then all elements of that job array will be cancelled.
Alternately an array ID, optionally using regular expressions, may be specified
for job cancellation.</p>

<pre>
# Cancel array ID 1 to 3 from job array 20
$ scancel 20_[1-3]

# Cancel array ID 4 and 5 from job array 20
$ scancel 20_4 20_5

# Cancel all elements from job array 20
$ scancel 20

# Cancel the current job or job array element (if job array)
if [[-z $SLURM_ARRAY_JOB_ID]]; then
  scancel $SLURM_JOB_ID
else
  scancel ${SLURM_ARRAY_JOB_ID}_${SLURM_ARRAY_TASK_ID}
fi
</pre>

<h2>Squeue Command Use</h2>

<p>When a job array is submitted to Slurm, only one job record is created.
Additional job records will only be created when the state of a task in the
job array changes, typically when a task is allocated resources or its state
is modified using the scontrol command.
By default, the squeue command will report all of the tasks associated with
a single job record on one line and use a regular expression to indicate the
"array_task_id" values as shown below.</p>

<pre>
$ squeue
 JOBID     PARTITION  NAME  USER  ST  TIME  NODES NODELIST(REASON)
1080_[5-1024]  debug   tmp   mac  PD  0:00      1 (Resources)
1080_1         debug   tmp   mac   R  0:17      1 tux0
1080_2         debug   tmp   mac   R  0:16      1 tux1
1080_3         debug   tmp   mac   R  0:03      1 tux2
1080_4         debug   tmp   mac   R  0:03      1 tux3
</pre>

<p>An option of "--array" or "-r" has also been added to the squeue command
to print one job array element per line as shown below.
The environment variable "SQUEUE_ARRAY" is equivalent to including the "--array"
option on the squeue command line.</p>

<pre>
$ squeue -r
 JOBID PARTITION  NAME  USER  ST  TIME  NODES NODELIST(REASON)
1082_3     debug   tmp   mac  PD  0:00      1 (Resources)
1082_4     debug   tmp   mac  PD  0:00      1 (Priority)
  1080     debug   tmp   mac   R  0:17      1 tux0
  1081     debug   tmp   mac   R  0:16      1 tux1
1082_1     debug   tmp   mac   R  0:03      1 tux2
1082_2     debug   tmp   mac   R  0:03      1 tux3
</pre>

<p>The squeue --step/-s and --job/-j options can accept job or step
specifications of the same format.</p>

<pre>
$ squeue -j 1234_2,1234_3
...
$ squeue -s 1234_2.0,1234_3.0
...
</pre>

<p>Two additional job output format field options have been added to squeue:<br>
<b>%F</b> prints the array_job_id value<br>
<b>%K</b> prints the array_task_id value<br>
(all of the obvious letters to use were already assigned to other job fields).</p>

<h2>Scontrol Command Use</h2>

<p>Use of the <i>scontrol show job</i> option shows two new fields related to
job array support.
The <i>JobID</i> is a unique identifier for the job.
The <i>ArrayJobID</i> is the <i>JobID</i> of the first element of the job
array.
The <i>ArrayTaskID</i> is the array index of this particular entry, either a
single number of an expression identifying the entries represented by this
job record (e.g. "5-1024").
Neither field is displayed if the job is not part of a job array.
The optional job ID specified with the <i>scontrol show job</i> or
<i>scontrol show step</i> commands can identify job array elements by
specifying <i>ArrayJobId</i> and <i>ArrayTaskId</i> with an underscore between
them (eg. &lt;ArrayJobID&gt;_&lt;ArrayTaskId&gt;). 

<p>The scontrol command will operate on all elements of a job array if the
job ID specified is <i>ArrayJobID</i>.
Individual job array tasks can be modifed using the
<i>ArrayJobID</i>_<i>ArrayTaskID</i> as shown below.</p>

<pre>
$ sbatch --array=1-4 -J array ./sleepme 86400
Submitted batch job 21845

$ squeue
 JOBID   PARTITION     NAME     USER  ST  TIME NODES NODELIST
 21845_1    canopo    array    david  R  0:13  1     dario
 21845_2    canopo    array    david  R  0:13  1     dario
 21845_3    canopo    array    david  R  0:13  1     dario
 21845_4    canopo    array    david  R  0:13  1     dario

$ scontrol update JobID=21845_2 name=arturo
$ squeue
 JOBID   PARTITION     NAME     USER  ST   TIME  NODES NODELIST
 21845_1    canopo    array    david  R   17:03   1    dario
 21845_2    canopo   arturo    david  R   17:03   1    dario
 21845_3    canopo    array    david  R   17:03   1    dario
 21845_4    canopo    array    david  R   17:03   1    dario

</pre>

<p>
The scontrol hold, holdu, release, requeue, requeuehold, suspend and resume
commands can also either operate on all elements of a job array or individual
elements as shown below.
</p>
<pre>
$ scontrol suspend 21845
$ squeue
 JOBID PARTITION      NAME     USER  ST TIME  NODES NODELIST
21845_1    canopo    array    david  S 25:12  1     dario
21845_2    canopo   arturo    david  S 25:12  1     dario
21845_3    canopo    array    david  S 25:12  1     dario
21845_4    canopo    array    david  S 25:12  1     dario
$ scontrol resume 21845
$ squeue
 JOBID PARTITION      NAME     USER  ST TIME  NODES NODELIST
21845_1    canopo    array    david  R 25:14  1     dario
21845_2    canopo   arturo    david  R 25:14  1     dario
21845_3    canopo    array    david  R 25:14  1     dario
21845_4    canopo    array    david  R 25:14  1     dario

scontrol suspend 21845_3
$ squeue
 JOBID PARTITION      NAME     USER  ST TIME  NODES NODELIST
21845_1    canopo    array    david  R 25:14  1     dario
21845_2    canopo   arturo    david  R 25:14  1     dario
21845_3    canopo    array    david  S 25:14  1     dario
21845_4    canopo    array    david  R 25:14  1     dario
scontrol resume 21845_3
$ squeue
 JOBID PARTITION      NAME     USER  ST TIME  NODES NODELIST
21845_1    canopo    array    david  R 25:14  1     dario
21845_2    canopo   arturo    david  R 25:14  1     dario
21845_3    canopo    array    david  R 25:14  1     dario
21845_4    canopo    array    david  R 25:14  1     dario

</pre>

<h2>Job Dependencies</h2>

<p>A job which is to be dependent upon an entire job array should specify
itself dependent upon the ArrayJobID.
Since each array element can have a different exit code, the interpretation of
the <i>afterok</i> and <i>afternotok</i> clauses will be based upon the highest
exit code from any task in the job array.</p>

<p>When a job dependency specifies the job ID of a job array:<br>
The <i>after</i> clause is satisfied after all tasks in the job array start.<br>
The <i>afterany</i> clause is satisfied after all tasks in the job array
complete.<br>
The <i>aftercorr</i> clause is satisfied after the corresponding task ID in the
specified job has completed successfully (ran to completion with an exit code of
zero).<br>
The <i>afterok</i> clause is satisfied after all tasks in the job array
complete successfully.<br>
The <i>afternotok</i> clause is satisfied after all tasks in the job array
complete with at least one tasks not completing successfully.</p>

<p>Examples of use are shown below:</p>
<pre>
# Wait for specific job array elements
sbatch --depend=after:123_4 my.job
sbatch --depend=afterok:123_4:123_8 my.job2

# Wait for entire job array to complete
sbatch --depend=afterany:123 my.job

# Wait for corresponding job array elements
sbatch --depend=aftercorr:123 my.job

# Wait for entire job array to complete successfully
sbatch --depend=afterok:123 my.job

# Wait for entire job array to complete and at least one task fails
sbatch --depend=afternotok:123 my.job
</pre>

<h2>Other Command Use</h2>

<p>The following Slurm commands do not currently recognize job arrays and their
use requires the use of Slurm job IDs, which are unique for each array element:
<<<<<<< HEAD
sacct, sbcast, sreport, sshare, sstat, and strigger.
The sattach, sprio and sstat commands have been modified to permit
=======
sbcast, sprio, sreport, sshare and sstat.
The sacct, sattach and strigger commands have been modified to permit
>>>>>>> 3777cdb7
specification of either job IDs or job array elements.
The sview command has been modified to permit display of a job's ArrayJobId
and ArrayTaskId fields. Both fields are displayed with a value of "N/A" if
the job is not part of a job array.</p>

<h2>System Administration</h2>

<p>A new configuration parameter has been added to control the maximum
job array size: <b>MaxArraySize</b>. The smallest index that can be specified
by a user is zero and the maximum index is MaxArraySize minus one.
The default value of MaxArraySize is 1001.
The maximum MaxArraySize supported in Slurm is 4000001.
 Be mindful about the value of MaxArraySize as job arrays offer an easy way
for users to submit large numbers of jobs very quickly.</p>

<p>The sched/backfill plugin has been modified to improve performance with
job arrays. Once one element of a job array is discovered to not be runable
or impact the scheduling of pending jobs, the remaining elements of that job
array will be quickly skipped.</p>

<p>Slurm creates a single job record when a job array is submitted.
Additional job records are only created as needed, typically when a task
of a job array is started, which provides a very scalable mechanism to
manage large job counts.
Each task of the job array will have a unique Slurm "job_id", but
all will have the same "array_job_id" value.</p>

<p style="text-align:center;">Last modified 23 September 2019</p>

<!--#include virtual="footer.txt"--><|MERGE_RESOLUTION|>--- conflicted
+++ resolved
@@ -308,13 +308,8 @@
 
 <p>The following Slurm commands do not currently recognize job arrays and their
 use requires the use of Slurm job IDs, which are unique for each array element:
-<<<<<<< HEAD
-sacct, sbcast, sreport, sshare, sstat, and strigger.
-The sattach, sprio and sstat commands have been modified to permit
-=======
 sbcast, sprio, sreport, sshare and sstat.
 The sacct, sattach and strigger commands have been modified to permit
->>>>>>> 3777cdb7
 specification of either job IDs or job array elements.
 The sview command has been modified to permit display of a job's ArrayJobId
 and ArrayTaskId fields. Both fields are displayed with a value of "N/A" if
