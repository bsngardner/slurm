--- conflicted
+++ resolved
@@ -3940,14 +3940,14 @@
 .IP
 
 .TP
-<<<<<<< HEAD
 \fBSLURM_CONTAINER_ID\fR
 OCI id for job.
 Only set if \fB\-\-container_id\fR is specified.
-=======
+.IP
+
+.TP
 \fBSLURM_SHARDS_ON_NODE\fR
 Number of GPU Shards available to the step on this node.
->>>>>>> 64ff5246
 .IP
 
 .TP
