.TH squeue "1" "Slurm Commands" "May 2023" "Slurm Commands"

.SH "NAME"
squeue \- view information about jobs located in the Slurm scheduling queue.

.SH "SYNOPSIS"
\fBsqueue\fR [\fIOPTIONS\fR...]

.SH "DESCRIPTION"
\fBsqueue\fR is used to view job and job step information for jobs managed by
Slurm.

.SH "OPTIONS"

.TP
\fB\-A\fR, \fB\-\-account\fR=<\fIaccount_list\fR>
Specify the accounts of the jobs to view. Accepts a comma separated
list of account names. This has no effect when listing job steps.
.IP

.TP
\fB\-a\fR, \fB\-\-all\fR
Display information about jobs and job steps in all partitions.
This causes information to be displayed about partitions that are configured as
hidden, partitions that are unavailable to a user's group, and federated jobs
that are in a "revoked" state.
.IP

.TP
\fB\-r\fR, \fB\-\-array\fR
Display one job array element per line.
Without this option, the display will be optimized for use with job arrays
(pending job array elements will be combined on one line of output with the
array index values printed using a regular expression).
.IP

.TP
\fB\-M\fR, \fB\-\-clusters\fR=<\fIcluster_name\fR>
Clusters to issue commands to.  Multiple cluster names may be comma separated.
A value of '\fIall\fR' will query to run on all clusters.
This option implicitly sets the \fB\-\-local\fR option.
.IP

.TP
\fB\-\-federation\fR
Show jobs from the federation if a member of one.
.IP

.TP
\fB\-o\fR, \fB\-\-format\fR=<\fIoutput_format\fR>
Specify the information to be displayed, its size and position
(right or left justified).
Also see the \fB\-O\fR, \fB\-\-Format\fR=<\fIoutput_format\fR>
option described below (which supports less flexibility in formatting, but
supports access to all fields).
If the command is executed in a federated cluster environment and information
about more than one cluster is to be displayed and the \fB\-h, \-\-noheader\fR
option is used, then the cluster name will be displayed before the default
output formats shown below.

The default formats with various options are:
.IP
.RS
.TP 15
\fIdefault\fR
"%.18i %.9P %.8j %.8u %.2t %.10M %.6D %R"
.IP

.TP
\fI\-l, \-\-long\fR
"%.18i %.9P %.8j %.8u %.8T %.10M %.9l %.6D %R"
.IP

.TP
\fI\-s, \-\-steps\fR
"%.15i %.8j %.9P %.8u %.9M %N"
.IP
.RE

The format of each field is "%[[.]size]type[suffix]"
.IP
.RS 10
.TP
\fIsize\fR
Minimum field size. If no size is specified, whatever is needed to print the
information will be used.
.IP

.TP
\fI.\fR
Indicates the output should be right justified and size must be specified.
By default output is left justified.
.IP

.TP
\fIsuffix\fR
Arbitrary string to append to the end of the field.
.IP
.RE

Note that many of these \fItype\fR specifications are valid
only for jobs while others are valid only for job steps.
Valid \fItype\fR specifications include:
.IP
.RS
.TP 6
\fB%all\fR
Print all fields available for this data type with a vertical bar separating
each field.
.IP

.TP
\fB%a\fR
Account associated with the job.
(Valid for jobs only)
.IP

.TP
\fB%A\fR
Number of tasks created by a job step.
This reports the value of the \fBsrun \-\-ntasks\fR option.
(Valid for job steps only)
.IP

.TP
\fB%A\fR
Job id.
This will have a unique value for each element of job arrays.
(Valid for jobs only)
.IP

.TP
\fB%B\fR
Executing (batch) host. For an allocated session, this is the host on which
the session is executing (i.e. the node from which the \fBsrun\fR or the
\fBsalloc\fR command was executed). For a batch job, this is the node executing
the batch script. In the case of a typical Linux cluster, this would be the
compute node zero of the allocation. In the case of a Cray ALPS
system, this would be the front\-end host whose slurmd daemon executes the job
script.
.IP

.TP
\fB%c\fR
Minimum number of CPUs (processors) per node requested by the job.
This reports the value of the \fBsrun \-\-mincpus\fR option with a
default value of zero.
(Valid for jobs only)
.IP

.TP
\fB%C\fR
Number of CPUs (processors) requested by the job or allocated to
it if already running.  As a job is completing this number will
reflect the current number of CPUs allocated.
(Valid for jobs only)
.IP

.TP
\fB%d\fR
Minimum size of temporary disk space (in MB) requested by the job.
(Valid for jobs only)
.IP

.TP
\fB%D\fR
Number of nodes allocated to the job or the minimum number of nodes
required by a pending job. The actual number of nodes allocated to a pending
job may exceed this number if the job specified a node range count (e.g.
minimum and maximum node counts) or the job specifies a processor
count instead of a node count. As a job is completing this number will reflect
the current number of nodes allocated.
(Valid for jobs only)
.IP

.TP
\fB%e\fR
Time at which the job ended or is expected to end (based upon its time limit).
(Valid for jobs only)
.IP

.TP
\fB%E\fR
Job dependencies remaining. This job will not begin execution until these
dependent jobs complete. In the case of a job that can not run due to job
dependencies never being satisfied, the full original job dependency
specification will be reported. A value of NULL implies this job has no
dependencies.
(Valid for jobs only)
.IP

.TP
\fB%f\fR
Features required by the job.
(Valid for jobs only)
.IP

.TP
\fB%F\fR
Job array's job ID. This is the base job ID.
For non\-array jobs, this is the job ID.
(Valid for jobs only)
.IP

.TP
\fB%g\fR
Group name of the job.
(Valid for jobs only)
.IP

.TP
\fB%G\fR
Group ID of the job.
(Valid for jobs only)
.IP

.TP
\fB%h\fR
Can the compute resources allocated to the job be over subscribed by other jobs.
The resources to be over subscribed can be nodes, sockets, cores, or
hyperthreads depending upon configuration.
The value will be "YES" if the job was submitted with the oversubscribe option
or the partition is configured with OverSubscribe=Force,
"NO" if the job requires exclusive node access,
"USER" if the allocated compute nodes are dedicated to a single user,
"MCS" if the allocated compute nodes are dedicated to a single security class
(See MCSPlugin and MCSParameters configuration parameters for more information),
"OK" otherwise (typically allocated dedicated CPUs),
(Valid for jobs only)
.IP

.TP
\fB%H\fR
Number of sockets per node requested by the job.
This reports the value of the \fBsrun \-\-sockets\-per\-node\fR option.
When \-\-sockets\-per\-node has not been set, "*" is displayed.
(Valid for jobs only)
.IP

.TP
\fB%i\fR
Job or job step id.
In the case of job arrays, the job ID format will be of the form
"<base_job_id>_<index>".
By default, the job array index field size will be limited to 64 bytes.
Use the environment variable SLURM_BITSTR_LEN to specify larger field sizes.
(Valid for jobs and job steps)
In the case of heterogeneous job allocations, the job ID format will be of the
form "#+#" where the first number is the "heterogeneous job leader" and the
second number the zero origin offset for each component of the job.
.IP

.TP
\fB%I\fR
Number of cores per socket requested by the job.
This reports the value of the \fBsrun \-\-cores\-per\-socket\fR option.
When \-\-cores\-per\-socket has not been set, "*" is displayed.
(Valid for jobs only)
.IP

.TP
\fB%j\fR
Job or job step name.
(Valid for jobs and job steps)
.IP

.TP
\fB%J\fR
Number of threads per core requested by the job.
This reports the value of the \fBsrun \-\-threads\-per\-core\fR option.
When \-\-threads\-per\-core has not been set, "*" is displayed.
(Valid for jobs only)
.IP

.TP
\fB%k\fR
Comment associated with the job.
(Valid for jobs only)
.IP

.TP
\fB%K\fR
Job array index.
By default, this field size will be limited to 64 bytes.
Use the environment variable SLURM_BITSTR_LEN to specify larger field sizes.
(Valid for jobs only)
.IP

.TP
\fB%l\fR
Time limit of the job or job step in days\-hours:minutes:seconds.
The value may be "NOT_SET" if not yet established or "UNLIMITED" for no limit.
(Valid for jobs and job steps)
.IP

.TP
\fB%L\fR
Time left for the job to execute in days\-hours:minutes:seconds.
This value is calculated by subtracting the job's time used from its time
limit.
The value may be "NOT_SET" if not yet established or "UNLIMITED" for no limit.
(Valid for jobs only)
.IP

.TP
\fB%m\fR
Minimum size of memory (in MB) requested by the job.
(Valid for jobs only)
.IP

.TP
\fB%M\fR
Time used by the job or job step in days\-hours:minutes:seconds.
The days and hours are printed only as needed.
For job steps this field shows the elapsed time since execution began
and thus will be inaccurate for job steps which have been suspended.
Clock skew between nodes in the cluster will cause the time to be inaccurate.
If the time is obviously wrong (e.g. negative), it displays as "INVALID".
(Valid for jobs and job steps)
.IP

.TP
\fB%n\fR
List of node names explicitly requested by the job.
(Valid for jobs only)
.IP

.TP
\fB%N\fR
List of nodes allocated to the job or job step. In the case of a
\fICOMPLETING\fR job, the list of nodes will comprise only those
nodes that have not yet been returned to service.
(Valid for jobs and job steps)
.IP

.TP
\fB%o\fR
The command to be executed.
.IP

.TP
\fB%O\fR
Are contiguous nodes requested by the job.
(Valid for jobs only)
.IP

.TP
\fB%p\fR
Priority of the job (converted to a floating point number between 0.0 and 1.0).
Also see \fB%Q\fR.
(Valid for jobs only)
.IP

.TP
\fB%P\fR
Partition of the job or job step.
(Valid for jobs and job steps)
.IP

.TP
\fB%q\fR
Quality of service associated with the job.
(Valid for jobs only)
.IP

.TP
\fB%Q\fR
Priority of the job (generally a very large unsigned integer).
Also see \fB%p\fR.
(Valid for jobs only)
.IP

.TP
\fB%r\fR
The reason a job is in its current state.
See the \fBJOB REASON CODES\fR section below for more information.
(Valid for jobs only)
.IP

.TP
\fB%R\fR
For pending jobs: the reason a job is waiting for execution
is printed within parenthesis.
For terminated jobs with failure: an explanation as to why the
job failed is printed within parenthesis.
For all other job states: the list of allocate nodes.
See the \fBJOB REASON CODES\fR section below for more information.
(Valid for jobs only)
.IP

.TP
\fB%S\fR
Actual or expected start time of the job or job step.
(Valid for jobs and job steps)
.IP

.TP
\fB%t\fR
Job state in compact form.
See the \fBJOB STATE CODES\fR section below for a list of possible states.
(Valid for jobs only)
.IP

.TP
\fB%T\fR
Job state in extended form.
See the \fBJOB STATE CODES\fR section below for a list of possible states.
(Valid for jobs only)
.IP

.TP
\fB%u\fR
User name for a job or job step.
(Valid for jobs and job steps)
.IP

.TP
\fB%U\fR
User ID for a job or job step.
(Valid for jobs and job steps)
.IP

.TP
\fB%v\fR
Reservation for the job.
(Valid for jobs only)
.IP

.TP
\fB%V\fR
The job's submission time.
.IP

.TP
\fB%w\fR
Workload Characterization Key (wckey).
(Valid for jobs only)
.IP

.TP
\fB%W\fR
Licenses reserved for the job.
(Valid for jobs only)
.IP

.TP
\fB%x\fR
List of node names explicitly excluded by the job.
(Valid for jobs only)
.IP

.TP
\fB%X\fR
Count of cores reserved on each node for system use (core specialization).
(Valid for jobs only)
.IP

.TP
\fB%y\fR
Nice value (adjustment to a job's scheduling priority).
(Valid for jobs only)
.IP

.TP
\fB%Y\fR
For pending jobs, a list of the nodes expected to be used when the job is
started.
.IP

.TP
\fB%z\fR
Number of requested sockets, cores, and threads (S:C:T) per node for the job.
When (S:C:T) has not been set, "*" is displayed.
(Valid for jobs only)
.IP

.TP
\fB%Z\fR
The job's working directory.
.RE
.IP

.TP
\fB\-O\fR, \fB\-\-Format\fR=<\fIoutput_format\fR>
Specify the information to be displayed.
Also see the \fB\-o\fR, \fB\-\-format\fR=<\fIoutput_format\fR>
option described above (which supports greater flexibility in formatting, but
does not support access to all fields because we ran out of letters).
Requests a comma separated list of job information to be displayed.

The format of each field is "type[:[.][size][suffix]]"
.IP
.RS 10
.TP
\fIsize\fR
Minimum field size. If no size is specified, 20 characters will be allocated
to print the information.
.IP

.TP
\fI.\fR
Indicates the output should be right justified and size must be specified.
By default output is left justified.
.IP

.TP
\fIsuffix\fR
Arbitrary string to append to the end of the field.
.IP
.RE

Note that many of these \fItype\fR specifications are valid
only for jobs while others are valid only for job steps.
Valid \fItype\fR specifications include:
.IP
.RS
.TP 7
\fBAccount\fR
Print the account associated with the job.
(Valid for jobs only)
.IP

.TP
\fBAccrueTime\fR
Print the accrue time associated with the job.
(Valid for jobs only)
.IP

.TP
\fBadmin_comment\fR
Administrator comment associated with the job.
(Valid for jobs only)
.IP

.TP
\fBAllocNodes\fR
Print the nodes allocated to the job.
(Valid for jobs only)
.IP

.TP
\fBAllocSID\fR
Print the session ID used to submit the job.
(Valid for jobs only)
.IP

.TP
\fBArrayJobID\fR
Prints the job ID of the job array.
(Valid for jobs and job steps)
.IP

.TP
\fBArrayTaskID\fR
Prints the task ID of the job array.
(Valid for jobs and job steps)
.IP

.TP
\fBAssocID\fR
Prints the ID of the job association.
(Valid for jobs only)
.IP

.TP
\fBBatchFlag\fR
Prints whether the batch flag has been set.
(Valid for jobs only)
.IP

.TP
\fBBatchHost\fR
Executing (batch) host. For an allocated session, this is the host on which
the session is executing (i.e. the node from which the \fBsrun\fR or the
\fBsalloc\fR command was executed). For a batch job, this is the node executing
the batch script. In the case of a typical Linux cluster, this would be the
compute node zero of the allocation. In the case of a Cray ALPS
system, this would be the front\-end host whose slurmd daemon executes the job
script.
(Valid for jobs only)
.IP

.TP
\fBBoardsPerNode\fR
Prints the number of boards per node allocated to the job.
(Valid for jobs only)
.IP

.TP
\fBBurstBuffer\fR
Burst Buffer specification
(Valid for jobs only)
.IP

.TP
\fBBurstBufferState\fR
Burst Buffer state
(Valid for jobs only)
.IP

.TP
\fBCluster\fR
Name of the cluster that is running the job or job step.
.IP

.TP
\fBClusterFeature\fR
Cluster features required by the job.
(Valid for jobs only)
.IP

.TP
\fBCommand\fR
The command to be executed.
(Valid for jobs only)
.IP

.TP
\fBComment\fR
Comment associated with the job.
(Valid for jobs only)
.IP

.TP
\fBContiguous\fR
Are contiguous nodes requested by the job.
(Valid for jobs only)
.IP

.TP
\fBContainer\fR
OCI container bundle path.
.IP

.TP
\fBContainerID\fR
OCI container assigned ID.
.IP

.TP
\fBCores\fR
Number of cores per socket requested by the job.
This reports the value of the \fBsrun \-\-cores\-per\-socket\fR option.
When \fB\-\-cores\-per\-socket\fR has not been set, "*" is displayed.
(Valid for jobs only)
.IP

.TP
\fBCoreSpec\fR
Count of cores reserved on each node for system use (core specialization).
(Valid for jobs only)
.IP

.TP
\fBCPUFreq\fR
Prints the frequency of the allocated CPUs.
(Valid for job steps only)
.IP

.TP
\fBcpus\-per\-task\fR
Prints the number of CPUs per tasks allocated to the job.
(Valid for jobs only)
.IP

.TP
\fBcpus\-per\-tres\fR
Print the memory required per trackable resources allocated to the job or job step.
.IP

.TP
\fBDeadline\fR
Prints the deadline affected to the job
(Valid for jobs only)
.IP

.TP
\fBDelayBoot\fR
Delay boot time.
(Valid for jobs only)
.IP

.TP
\fBDependency\fR
Job dependencies remaining. This job will not begin execution until these
dependent jobs complete. In the case of a job that can not run due to job
dependencies never being satisfied, the full original job dependency
specification will be reported. A value of NULL implies this job has no
dependencies.
(Valid for jobs only)
.IP

.TP
\fBDerivedEC\fR
The highest exit code returned by the job's job steps (srun invocations).
Following the colon is the signal that caused the process to terminate if
it was terminated by a signal.
(Valid for jobs only)
.IP

.TP
\fBEligibleTime\fR
Time the job is eligible for running.
(Valid for jobs only)
.IP

.TP
\fBEndTime\fR
The time of job termination, actual or expected.
(Valid for jobs only)
.IP

.TP
\fBexit_code\fR
The exit code returned by the job, typically as set by the exit() function.
Following the colon is the signal that caused the process to terminate if it was
terminated by a signal.
(Valid for jobs only)
.IP

.TP
\fBFeature\fR
Features required by the job.
(Valid for jobs only)
.IP

.TP
\fBGroupID\fR
Group ID of the job.
(Valid for jobs only)
.IP

.TP
\fBGroupName\fR
Group name of the job.
(Valid for jobs only)
.IP

.TP
\fBHetJobID\fR
Job ID of the heterogeneous job leader.
.IP

.TP
\fBHetJobIDSet\fR
Expression identifying all components job IDs within a heterogeneous job.
.IP

.TP
\fBHetJobOffset\fR
Zero origin offset within a collection of heterogeneous job components.
.IP

.TP
\fBJobArrayID\fR
Job array's job ID. This is the base job ID.
For non\-array jobs, this is the job ID.
(Valid for jobs only)
.IP

.TP
\fBJobID\fR
Job ID.
This will have a unique value for each element of job arrays and each
component of heterogeneous jobs.
(Valid for jobs only)
.IP

.TP
\fBLastSchedEval\fR
Prints the last time the job was evaluated for scheduling.
(Valid for jobs only)
.IP

.TP
\fBLicenses\fR
Licenses reserved for the job.
(Valid for jobs only)
.IP

.TP
\fBMaxCPUs\fR
Prints the max number of CPUs allocated to the job.
(Valid for jobs only)
.IP

.TP
\fBMaxNodes\fR
Prints the max number of nodes allocated to the job.
(Valid for jobs only)
.IP

.TP
\fBMCSLabel\fR
Prints the MCS_label of the job.
(Valid for jobs only)
.IP

.TP
\fBmem\-per\-tres\fR
Print the memory (in MB) required per trackable resources allocated to the job
or job step.
.IP

.TP
\fBMinCpus\fR
Minimum number of CPUs (processors) per node requested by the job.
This reports the value of the \fBsrun \-\-mincpus\fR option with a
default value of zero.
(Valid for jobs only)
.IP

.TP
\fBMinMemory\fR
Minimum size of memory (in MB) requested by the job.
(Valid for jobs only)
.IP

.TP
\fBMinTime\fR
Minimum time limit of the job
(Valid for jobs only)
.IP

.TP
\fBMinTmpDisk\fR
Minimum size of temporary disk space (in MB) requested by the job.
(Valid for jobs only)
.IP

.TP
\fBName\fR
Job or job step name.
(Valid for jobs and job steps)
.IP

.TP
\fBNetwork\fR
The network that the job is running on.
(Valid for jobs and job steps)
.IP

.TP
\fBNice\fR
Nice value (adjustment to a job's scheduling priority).
(Valid for jobs only)
.IP

.TP
\fBNodeList\fR
List of nodes allocated to the job or job step. In the case of a
\fICOMPLETING\fR job, the list of nodes will comprise only those
nodes that have not yet been returned to service.
(Valid for jobs only)
.IP

.TP
\fBNodes\fR
List of nodes allocated to the job or job step. In the case of a
\fICOMPLETING\fR job, the list of nodes will comprise only those
nodes that have not yet been returned to service.
(Valid job steps only)
.IP

.TP
\fBNTPerBoard\fR
The number of tasks per board allocated to the job.
(Valid for jobs only)
.IP

.TP
\fBNTPerCore\fR
The number of tasks per core allocated to the job.
(Valid for jobs only)
.IP

.TP
\fBNTPerNode\fR
The number of tasks per node allocated to the job.
(Valid for jobs only)
.IP

.TP
\fBNTPerSocket\fR
The number of tasks per socket allocated to the job.
(Valid for jobs only)
.IP

.TP
\fBNumCPUs\fR
Number of CPUs (processors) requested by the job or allocated to
it if already running.  As a job is completing, this number will
reflect the current number of CPUs allocated.
(Valid for jobs and job steps)
.IP

.TP
\fBNumNodes\fR
Number of nodes allocated to the job or the minimum number of nodes
required by a pending job. The actual number of nodes allocated to a pending
job may exceed this number if the job specified a node range count (e.g.
minimum and maximum node counts) or the job specifies a processor
count instead of a node count. As a job is completing this number will reflect
the current number of nodes allocated.
(Valid for jobs only)
.IP

.TP
\fBNumTasks\fR
Number of tasks requested by a job or job step.
This reports the value of the \fB\-\-ntasks\fR option.
(Valid for jobs and job steps)
.IP

.TP
\fBOrigin\fR
Cluster name where federated job originated from.
(Valid for federated jobs only)
.IP

.TP
\fBOriginRaw\fR
Cluster ID where federated job originated from.
(Valid for federated jobs only)
.IP

.TP
\fBOverSubscribe\fR
Can the compute resources allocated to the job be over subscribed by other jobs.
The resources to be over subscribed can be nodes, sockets, cores, or
hyperthreads depending upon configuration.
The value will be "YES" if the job was submitted with the oversubscribe option
or the partition is configured with OverSubscribe=Force,
"NO" if the job requires exclusive node access,
"USER" if the allocated compute nodes are dedicated to a single user,
"MCS" if the allocated compute nodes are dedicated to a single security class
(See MCSPlugin and MCSParameters configuration parameters for more information),
"OK" otherwise (typically allocated dedicated CPUs),
(Valid for jobs only)
.IP

.TP
\fBPartition\fR
Partition of the job or job step.
(Valid for jobs and job steps)
.IP

.TP
\fBPendingTime\fR
The time (in seconds) between start time and submit time of the job.
If the job has not started yet, then the time (in seconds) between
now and the submit time of the job.
(Valid for jobs only)
.IP

.TP
\fBPreemptTime\fR
The preempt time for the job.
(Valid for jobs only)
.IP

.TP
\fBPrefer\fR
The preferred features of a pending job.
(Valid for jobs only)
.IP

.TP
\fBPriority\fR
Priority of the job (converted to a floating point number between 0.0 and 1.0).
Also see \fBprioritylong\fR.
(Valid for jobs only)
.IP

.TP
\fBPriorityLong\fR
Priority of the job (generally a very large unsigned integer).
Also see \fBpriority\fR.
(Valid for jobs only)
.IP

.TP
\fBProfile\fR
Profile of the job.
(Valid for jobs only)
.IP

.TP
\fBQOS\fR
Quality of service associated with the job.
(Valid for jobs only)
.IP

.TP
\fBReason\fR
The reason a job is in its current state.
See the \fBJOB REASON CODES\fR section below for more information.
(Valid for jobs only)
.IP

.TP
\fBReasonList\fR
For pending jobs: the reason a job is waiting for execution
is printed within parenthesis.
For terminated jobs with failure: an explanation as to why the
job failed is printed within parenthesis.
For all other job states: the list of allocate nodes.
See the \fBJOB REASON CODES\fR section below for more information.
(Valid for jobs only)
.IP

.TP
\fBReboot\fR
Indicates if the allocated nodes should be rebooted before starting the job.
(Valid on jobs only)
.IP

.TP
\fBReqNodes\fR
List of node names explicitly requested by the job.
(Valid for jobs only)
.IP

.TP
\fBReqSwitch\fR
The max number of requested switches by for the job.
(Valid for jobs only)
.IP

.TP
\fBRequeue\fR
Prints whether the job will be requeued on failure.
(Valid for jobs only)
.IP

.TP
\fBReservation\fR
Reservation for the job.
(Valid for jobs only)
.IP

.TP
\fBResizeTime\fR
The amount of time changed for the job to run.
(Valid for jobs only)
.IP

.TP
\fBRestartCnt\fR
The number of restarts for the job.
(Valid for jobs only)
.IP

.TP
\fBResvPort\fR
Reserved ports of the job.
(Valid for job steps only)
.IP

.TP
\fBSchedNodes\fR
For pending jobs, a list of the nodes expected to be used when the job is
started.
(Valid for jobs only)
.IP

.TP
\fBSCT\fR
Number of requested sockets, cores, and threads (S:C:T) per node for the job.
When (S:C:T) has not been set, "*" is displayed.
(Valid for jobs only)
.IP

.TP
\fBSiblingsActive\fR
Cluster names of where federated sibling jobs exist.
(Valid for federated jobs only)
.IP

.TP
\fBSiblingsActiveRaw\fR
Cluster IDs of where federated sibling jobs exist.
(Valid for federated jobs only)
.IP

.TP
\fBSiblingsViable\fR
Cluster names of where federated sibling jobs are viable to run.
(Valid for federated jobs only)
.IP

.TP
\fBSiblingsViableRaw\fR
Cluster IDs of where federated sibling jobs viable to run.
(Valid for federated jobs only)
.IP

.TP
\fBSockets\fR
Number of sockets per node requested by the job.
This reports the value of the \fBsrun \-\-sockets\-per\-node\fR option.
When \fB\-\-sockets\-per\-node\fR has not been set, "*" is displayed.
(Valid for jobs only)
.IP

.TP
\fBSPerBoard\fR
Number of sockets per board allocated to the job.
(Valid for jobs only)
.IP

.TP
\fBStartTime\fR
Actual or expected start time of the job or job step.
(Valid for jobs and job steps)
.IP

.TP
\fBState\fR
Job state in extended form.
See the \fBJOB STATE CODES\fR section below for a list of possible states.
(Valid for jobs only)
.IP

.TP
\fBStateCompact\fR
Job state in compact form.
See the \fBJOB STATE CODES\fR section below for a list of possible states.
(Valid for jobs only)
.IP

.TP
\fBSTDERR\fR
The directory for standard error to output to.
(Valid for jobs only)
.IP

.TP
\fBSTDIN\fR
The directory for standard in.
(Valid for jobs only)
.IP

.TP
\fBSTDOUT\fR
The directory for standard out to output to.
(Valid for jobs only)
.IP

.TP
\fBStepID\fR
Job or job step ID.
In the case of job arrays, the job ID format will be of the form
"<base_job_id>_<index>".
(Valid for job steps only)
.IP

.TP
\fBStepName\fR
Job step name.
(Valid for job steps only)
.IP

.TP
\fBStepState\fR
The state of the job step.
(Valid for job steps only)
.IP

.TP
\fBSubmitTime\fR
The time that the job was submitted at.
(Valid for jobs only)
.IP

.TP
\fBsystem_comment\fR
System comment associated with the job.
(Valid for jobs only)
.IP

.TP
\fBThreads\fR
Number of threads per core requested by the job.
This reports the value of the \fBsrun \-\-threads\-per\-core\fR option.
When \fB\-\-threads\-per\-core\fR has not been set, "*" is displayed.
(Valid for jobs only)
.IP

.TP
\fBTimeLeft\fR
Time left for the job to execute in days\-hours:minutes:seconds.
This value is calculated by subtracting the job's time used from its time
limit.
The value may be "NOT_SET" if not yet established or "UNLIMITED" for no limit.
(Valid for jobs only)
.IP

.TP
\fBTimeLimit\fR
Timelimit for the job or job step.
(Valid for jobs and job steps)
.IP

.TP
\fBTimeUsed\fR
Time used by the job or job step in days\-hours:minutes:seconds.
The days and hours are printed only as needed.
For job steps this field shows the elapsed time since execution began
and thus will be inaccurate for job steps which have been suspended.
Clock skew between nodes in the cluster will cause the time to be inaccurate.
If the time is obviously wrong (e.g. negative), it displays as "INVALID".
(Valid for jobs and job steps)
.IP

.TP
\fBtres\-alloc\fR
Print the trackable resources allocated to the job if running.
If not running, then print the trackable resources requested by the job.
.IP

.TP
\fBtres\-bind\fR
Print the trackable resources task binding requested by the job or job step.
.IP

.TP
\fBtres\-freq\fR
Print the trackable resources frequencies requested by the job or job step.
.IP

.TP
\fBtres\-per\-job\fR
Print the trackable resources requested by the job.
.IP

.TP
\fBtres\-per\-node\fR
Print the trackable resources per node requested by the job or job step.
.IP

.TP
\fBtres\-per\-socket\fR
Print the trackable resources per socket requested by the job or job step.
.IP

.TP
\fBtres\-per\-step\fR
Print the trackable resources requested by the job step.
.IP

.TP
\fBtres\-per\-task\fR
Print the trackable resources per task requested by the job or job step.
.IP

.TP
\fBUserID\fR
User ID for a job or job step.
(Valid for jobs and job steps)
.IP

.TP
\fBUserName\fR
User name for a job or job step.
(Valid for jobs and job steps)
.IP

.TP
\fBWait4Switch\fR
The amount of time to wait for the desired number of switches.
(Valid for jobs only)
.IP

.TP
\fBWCKey\fR
Workload Characterization Key (wckey).
(Valid for jobs only)
.IP

.TP
\fBWorkDir\fR
The job's working directory.
(Valid for jobs only)
.RE
.IP

.TP
\fB\-\-help\fR
Print a help message describing all options \fBsqueue\fR.
.IP

.TP
\fB\-\-hide\fR
Do not display information about jobs and job steps in all partitions. By default,
information about partitions that are configured as hidden or are not available
to the user's group will not be displayed (i.e. this is the default behavior).
.IP

.TP
\fB\-i\fR, \fB\-\-iterate\fR=<\fIseconds\fR>
Repeatedly gather and report the requested information at the interval
specified (in seconds).
By default, prints a time stamp with the header.
.IP

.TP
\fB\-j\fR, \fB\-\-jobs\fR=<\fIjob_id_list\fR>
Requests a comma separated list of job IDs to display.  Defaults to all jobs.
The \fB\-\-jobs\fR=<\fIjob_id_list\fR> option may be used in conjunction with
the \fB\-\-steps\fR option to print step information about specific jobs.
Note: If a list of job IDs is provided, the jobs are displayed even if
they are on hidden partitions. Since this option's argument is optional,
for proper parsing the single letter option must be followed immediately
with the value and not include a space between them. For example "\-j1008"
and not "\-j 1008".
The job ID format is "job_id[_array_id]".
Performance of the command can be measurably improved for systems with large
numbers of jobs when a single job ID is specified.
By default, this field size will be limited to 64 bytes.
Use the environment variable SLURM_BITSTR_LEN to specify larger field sizes.
.IP

.TP
<<<<<<< HEAD
\f3\-\-json\fP, \f3\-\-json\fP=\fIlist\fR, \f3\-\-json\fP=<\fIdata_parser\fR>
Dump information as JSON using the default data_parser plugin or explicit
data_parser with parameters. Sorting and formatting arguments will be ignored.
=======
\f3\-\-json\fP
Dump all job information as JSON. All information is dumped, even if it would
normally not be. Formatting options are ignored; however, filtering arguments
are still used.
>>>>>>> 301d3207
.IP

.TP
\fB\-L\fR, \fB\-\-licenses\fR=<\fIlicense_list\fR>
Request jobs requesting or using one or more of the named licenses.
The license list consists of a comma separated list of license names.
.IP

.TP
\fB\-\-local\fR
Show only jobs local to this cluster. Ignore other clusters in this federation
(if any). Overrides \-\-federation.
.IP

.TP
\fB\-l\fR, \fB\-\-long\fR
Report more of the available information for the selected jobs or job steps,
subject to any constraints specified.
.IP

.TP
\fB\-\-me\fR
Equivalent to \fB\-\-user=<my username>\fR.
.IP

.TP
\fB\-n\fR, \fB\-\-name\fR=<\fIname_list\fR>
Request jobs or job steps having one of the specified names.  The
list consists of a comma separated list of job names.
.IP

.TP
\fB\-\-noconvert\fR
Don't convert units from their original type (e.g. 2048M won't be converted to
2G).
.IP

.TP
\fB\-w\fR, \fB\-\-nodelist\fR=<\fIhostlist\fR>
Report only on jobs allocated to the specified node or list of nodes.
This may either be the \fBNodeName\fR or \fBNodeHostname\fR
as defined in \fBslurm.conf(5)\fR in the event that they differ.
A node_name of \fBlocalhost\fR is mapped to the current host name.
.IP

.TP
\fB\-h\fR, \fB\-\-noheader\fR
Do not print a header on the output.
.IP

.TP
\fB\-p\fR, \fB\-\-partition\fR=<\fIpart_list\fR>
Specify the partitions of the jobs or steps to view. Accepts a comma separated
list of partition names.
.IP

.TP
\fB\-P\fR, \fB\-\-priority\fR
For pending jobs submitted to multiple partitions, list the job once per
partition. In addition, if jobs are sorted by priority, consider both the
partition and job priority. This option can be used to produce a list of
pending jobs in the same order considered for scheduling by Slurm with
appropriate additional options (e.g. "\-\-sort=\-p,i \-\-states=PD").
.IP

.TP
\fB\-q\fR, \fB\-\-qos\fR=<\fIqos_list\fR>
Specify the qos(s) of the jobs or steps to view. Accepts a comma
separated list of qos's.
.IP

.TP
\fB\-R\fR, \fB\-\-reservation\fR=<\fIreservation_name\fR>
Specify the reservation of the jobs to view.
.IP

.TP
\fB\-\-sibling\fR
Show all sibling jobs on a federated cluster. Implies \-\-federation.
.IP

.TP
\fB\-S\fR, \fB\-\-sort\fR=<\fIsort_list\fR>
Specification of the order in which records should be reported.
This uses the same field specification as the <output_format>.
The long format option "cluster" can also be used to sort jobs or job steps by
cluster name (e.g. federated jobs).
Multiple sorts may be performed by listing multiple sort fields
separated by commas.
The field specifications may be preceded by "+" or "\-" for
ascending (default) and descending order respectively.
For example, a sort value of "P,U" will sort the
records by partition name then by user id.
The default value of sort for jobs is "P,t,\-p" (increasing partition
name then within a given partition by increasing job state and then
decreasing priority).
The default value of sort for job steps is "P,i" (increasing partition
name then within a given partition by increasing step id).
.IP

.TP
\fB\-\-start\fR
Report the expected start time and resources to be allocated for pending jobs
in order of increasing start time.
This is equivalent to the following options:
\fB\-\-format="%.18i %.9P %.8j %.8u %.2t  %.19S %.6D %20Y %R"\fR,
\fB\-\-sort=S\fR and \fB\-\-states=PENDING\fR.
Any of these options may be explicitly changed as desired by
combining the \fB\-\-start\fR option with other option values
(e.g. to use a different output format).
The expected start time of pending jobs is only available if the
Slurm is configured to use the backfill scheduling plugin.
.IP

.TP
\fB\-t\fR, \fB\-\-states\fR=<\fIstate_list\fR>
Specify the states of jobs to view.  Accepts a comma separated list of
state names or "all". If "all" is specified then jobs of all states will be
reported. If no state is specified then pending, running, and completing
jobs are reported. See the \fBJOB STATE CODES\fR section below for a list of
valid states. Both extended and compact forms are valid.
Note the \fB<state_list>\fR supplied is case insensitive ("pd" and "PD" are
equivalent).
.IP

.TP
\fB\-s\fR, \fB\-\-steps\fR
Specify the job steps to view.  This flag indicates that a comma separated list
of job steps to view follows without an equal sign (see examples).
The job step format is "job_id[_array_id].step_id". Defaults to all job
steps. Since this option's argument is optional, for proper parsing
the single letter option must be followed immediately with the value
and not include a space between them. For example "\-s1008.0" and not
"\-s 1008.0".
.IP

.TP
\fB\-\-usage\fR
Print a brief help message listing the \fBsqueue\fR options.
.IP

.TP
\fB\-u\fR, \fB\-\-user\fR=<\fIuser_list\fR>
Request jobs or job steps from a comma separated list of users.
The list can consist of user names or user id numbers.
Performance of the command can be measurably improved for systems with large
numbers of jobs when a single user is specified.
.IP

.TP
\fB\-v\fR, \fB\-\-verbose\fR
Report details of squeues actions.
.IP

.TP
\fB\-V\fR , \fB\-\-version\fR
Print version information and exit.
.IP

.TP
<<<<<<< HEAD
\f3\-\-yaml\fP, \f3\-\-yaml\fP=\fIlist\fR, \f3\-\-yaml\fP=<\fIdata_parser\fR>
Dump information as YAML using the default data_parser plugin or explicit
data_parser with parameters. Sorting and formatting arguments will be ignored.
=======
\f3\-\-yaml\fP
Dump all job information as YAML. All information is dumped, even if it would
normally not be. Formatting options are ignored; however, filtering arguments
are still used.
>>>>>>> 301d3207
.IP

.SH "JOB REASON CODES"
These codes identify the reason that a job is waiting for execution.
A job may be waiting for more than one reason, in which case only
one of those reasons is displayed.

The Reasons listed below are some of the more common ones you might see.
For a full list of Reason codes see our Resource Limits page:
<https://slurm.schedmd.com/resource_limits.html>

.TP 22
\fBAssocGrp*Limit\fR
The job's association has reached an aggregate limit on some resource.
.IP

.TP
\fBAssociationJobLimit\fR
The job's association has reached its maximum job count.
.IP

.TP
\fBAssocMax*Limit\fR
The job requests a resource that violates a per-job limit on the requested
association.
.IP

.TP
\fBAssociationResourceLimit\fR
The job's association has reached some resource limit.
.IP

.TP
\fBAssociationTimeLimit\fR
The job's association has reached its time limit.
.IP

.TP
\fBBadConstraints\fR
The job's constraints can not be satisfied.
.IP

.TP
\fBBeginTime\fR
The job's earliest start time has not yet been reached.
.IP

.TP
\fBCleaning\fR
The job is being requeued and still cleaning up from its previous execution.
.IP

.TP
\fBDependency\fR
This job has a dependency on another job that has not been satisfied.
.IP

.TP
\fBDependencyNeverSatisfied\fR
This job has a dependency on another job that will never be satisfied.
.IP

.TP
\fBFrontEndDown\fR
No front end node is available to execute this job.
.IP

.TP
\fBInactiveLimit\fR
The job reached the system InactiveLimit.
.IP

.TP
\fBInvalidAccount\fR
The job's account is invalid.
.IP

.TP
\fBInvalidQOS\fR
The job's QOS is invalid.
.IP

.TP
\fBJobHeldAdmin\fR
The job is held by a system administrator.
.IP

.TP
\fBJobHeldUser\fR
The job is held by the user.
.IP

.TP
\fBJobLaunchFailure\fR
The job could not be launched.
This may be due to a file system problem, invalid program name, etc.
.IP

.TP
\fBLicenses\fR
The job is waiting for a license.
.IP

.TP
\fBNodeDown\fR
A node required by the job is down.
.IP

.TP
\fBNonZeroExitCode\fR
The job terminated with a non\-zero exit code.
.IP

.TP
\fBPartitionDown\fR
The partition required by this job is in a DOWN state.
.IP

.TP
\fBPartitionInactive\fR
The partition required by this job is in an Inactive state and not able to
start jobs.
.IP

.TP
\fBPartitionNodeLimit\fR
The number of nodes required by this job is outside of its partition's current
limits.
Can also indicate that required nodes are DOWN or DRAINED.
.IP

.TP
\fBPartitionTimeLimit\fR
The job's time limit exceeds its partition's current time limit.
.IP

.TP
\fBPriority\fR
One or more higher priority jobs exist for this partition or advanced reservation.
.IP

.TP
\fBProlog\fR
Its PrologSlurmctld program is still running.
.IP

.TP
\fBQOSGrp*Limit\fR
The job's QOS has reached an aggregate limit on some resource.
.IP

.TP
\fBQOSJobLimit\fR
The job's QOS has reached its maximum job count.
.IP

.TP
\fBQOSMax*Limit\fR
The job requests a resource that violates a per-job limit on the requested
QOS.
.IP

.TP
\fBQOSResourceLimit\fR
The job's QOS has reached some resource limit.
.IP

.TP
\fBQOSTimeLimit\fR
The job's QOS has reached its time limit.
.IP

.TP
\fBQOSUsageThreshold\fR
Required QOS threshold has been breached.
.IP

.TP
\fBReqNodeNotAvail\fR
Some node specifically required by the job is not currently available.
The node may currently be in use, reserved for another job, in an advanced
reservation, DOWN, DRAINED, or not responding.
Nodes which are DOWN, DRAINED, or not responding will be identified as part
of the job's "reason" field as "UnavailableNodes". Such nodes will typically
require the intervention of a system administrator to make available.
.IP

.TP
\fBReservation\fR
The job is waiting its advanced reservation to become available.
.IP

.TP
\fBResources\fR
The job is waiting for resources to become available.
.IP

.TP
\fBSystemFailure\fR
Failure of the Slurm system, a file system, the network, etc.
.IP

.TP
\fBTimeLimit\fR
The job exhausted its time limit.
.IP

.TP
\fBWaitingForScheduling\fR
No reason has been set for this job yet.
Waiting for the scheduler to determine the appropriate reason.
.IP

.SH "JOB STATE CODES"
Jobs typically pass through several states in the course of their
execution.
The typical states are PENDING, RUNNING, SUSPENDED, COMPLETING, and COMPLETED.
An explanation of each state follows.

.TP 20
\fBBF  BOOT_FAIL\fR
Job terminated due to launch failure, typically due to a hardware failure
(e.g. unable to boot the node or block and the job can not be requeued).
.IP

.TP
\fBCA  CANCELLED\fR
Job was explicitly cancelled by the user or system administrator.
The job may or may not have been initiated.
.IP

.TP
\fBCD  COMPLETED\fR
Job has terminated all processes on all nodes with an exit code of zero.
.IP

.TP
\fBCF  CONFIGURING\fR
Job has been allocated resources, but are waiting for them to become ready for use
(e.g. booting).
.IP

.TP
\fBCG  COMPLETING\fR
Job is in the process of completing. Some processes on some nodes may still be active.
.IP

.TP
\fBDL  DEADLINE\fR
Job terminated on deadline.
.IP

.TP
\fBF   FAILED\fR
Job terminated with non\-zero exit code or other failure condition.
.IP

.TP
\fBNF  NODE_FAIL\fR
Job terminated due to failure of one or more allocated nodes.
.IP

.TP
\fBOOM OUT_OF_MEMORY\fR
Job experienced out of memory error.
.IP

.TP
\fBPD  PENDING\fR
Job is awaiting resource allocation.
.IP

.TP
\fBPR  PREEMPTED\fR
Job terminated due to preemption.
.IP

.TP
\fBR   RUNNING\fR
Job currently has an allocation.
.IP

.TP
\fBRD  RESV_DEL_HOLD\fR
Job is being held after requested reservation was deleted.
.IP

.TP
\fBRF  REQUEUE_FED\fR
Job is being requeued by a federation.
.IP

.TP
\fBRH  REQUEUE_HOLD\fR
Held job is being requeued.
.IP

.TP
\fBRQ  REQUEUED\fR
Completing job is being requeued.
.IP

.TP
\fBRS  RESIZING\fR
Job is about to change size.
.IP

.TP
\fBRV  REVOKED\fR
Sibling was removed from cluster due to other cluster starting the job.
.IP

.TP
\fBSI  SIGNALING\fR
Job is being signaled.
.IP

.TP
\fBSE  SPECIAL_EXIT\fR
The job was requeued in a special state. This state can be set by
users, typically in EpilogSlurmctld, if the job has terminated with
a particular exit value.
.IP

.TP
\fBSO  STAGE_OUT\fR
Job is staging out files.
.IP

.TP
\fBST  STOPPED\fR
Job has an allocation, but execution has been stopped with SIGSTOP signal.
CPUS have been retained by this job.
.IP

.TP
\fBS   SUSPENDED\fR
Job has an allocation, but execution has been suspended and CPUs have been
released for other jobs.
.IP

.TP
\fBTO  TIMEOUT\fR
Job terminated upon reaching its time limit.
.IP

.SH "PERFORMANCE"
.PP
Executing \fBsqueue\fR sends a remote procedure call to \fBslurmctld\fR. If
enough calls from \fBsqueue\fR or other Slurm client commands that send remote
procedure calls to the \fBslurmctld\fR daemon come in at once, it can result in
a degradation of performance of the \fBslurmctld\fR daemon, possibly resulting
in a denial of service.
.PP
Do not run \fBsqueue\fR or other Slurm client commands that send remote
procedure calls to \fBslurmctld\fR from loops in shell scripts or other
programs. Ensure that programs limit calls to \fBsqueue\fR to the minimum
necessary for the information you are trying to gather.

.SH "ENVIRONMENT VARIABLES"
.PP
Some \fBsqueue\fR options may be set via environment variables. These
environment variables, along with their corresponding options, are listed
below. (Note: Command line options will always override these settings.)

.TP 20
\fBSLURM_BITSTR_LEN\fR
Specifies the string length to be used for holding a job array's task ID
expression.
The default value is 64 bytes.
A value of 0 will print the full expression with any length required.
Larger values may adversely impact the application performance.
.IP

.TP
\fBSLURM_CLUSTERS\fR
Same as \fB\-\-clusters\fR
.IP

.TP
\fBSLURM_CONF\fR
The location of the Slurm configuration file.
.IP

.TP
\fBSLURM_DEBUG_FLAGS\fR
Specify debug flags for squeue to use. See DebugFlags in the
\fBslurm.conf\fR(5) man page for a full list of flags. The environment
variable takes precedence over the setting in the slurm.conf.
.IP

.TP
\fBSLURM_TIME_FORMAT\fR
Specify the format used to report time stamps. A value of \fIstandard\fR, the
default value, generates output in the form "year\-month\-dateThour:minute:second".
A value of \fIrelative\fR returns only "hour:minute:second" if the current day.
For other dates in the current year it prints the "hour:minute" preceded by
"Tomorr" (tomorrow), "Ystday" (yesterday), the name of the day for the coming
week (e.g. "Mon", "Tue", etc.), otherwise the date (e.g. "25 Apr").
For other years it returns a date month and year without a time (e.g.
"6 Jun 2012"). All of the time stamps use a 24 hour format.

A valid strftime() format can also be specified. For example, a value of
"%a %T" will report the day of the week and a time stamp (e.g. "Mon 12:34:56").
.IP

.TP
\fBSQUEUE_ACCOUNT\fR
\fB\-A <account_list>, \-\-account=<account_list>\fR
.IP

.TP
\fBSQUEUE_ALL\fR
\fB\-a, \-\-all\fR
.IP

.TP
\fBSQUEUE_ARRAY\fR
\fB\-r, \-\-array\fR
.IP

.TP
\fBSQUEUE_NAMES\fR
\fB\-\-name=<name_list>\fR
.IP

.TP
\fBSQUEUE_FEDERATION\fR
\fB\-\-federation\fR
.IP

.TP
\fBSQUEUE_FORMAT\fR
\fB\-o <output_format>, \-\-format=<output_format>\fR
.IP

.TP
\fBSQUEUE_FORMAT2\fR
\fB\-O <output_format>, \-\-Format=<output_format>\fR
.IP

.TP
\fBSQUEUE_LICENSES\fR
\fB\-p\-l <license_list>, \-\-license=<license_list>\fR
.IP

.TP
\fBSQUEUE_LOCAL\fR
\fB\-\-local\fR
.IP

.TP
\fBSQUEUE_PARTITION\fR
\fB\-p <part_list>, \-\-partition=<part_list>\fR
.IP

.TP
\fBSQUEUE_PRIORITY\fR
\fB\-P\fR, \fB\-\-priority\fR
.IP

.TP
\fBSQUEUE_QOS\fR
\fB\-p <qos_list>, \-\-qos=<qos_list>\fR
.IP

.TP
\fBSQUEUE_SIBLING\fR
\fB\-\-sibling\fR
.IP

.TP
\fBSQUEUE_SORT\fR
\fB\-S <sort_list>, \-\-sort=<sort_list>\fR
.IP

.TP
\fBSQUEUE_STATES\fR
\fB\-t <state_list>, \-\-states=<state_list>\fR
.IP

.TP
\fBSQUEUE_USERS\fR
\fB\-u <user_list>, \-\-users=<user_list>\fR
.IP

.SH "EXAMPLES"

.TP
Print the jobs scheduled in the debug partition and in the \
COMPLETED state in the format with six right justified digits for \
the job id followed by the priority with an arbitrary fields size:
.IP
.nf
$ squeue \-p debug \-t COMPLETED \-o "%.6i %p"
 JOBID PRIORITY
 65543 99993
 65544 99992
 65545 99991
.fi

.TP
Print the job steps in the debug partition sorted by user:
.IP
.nf
$ squeue \-s \-p debug \-S u
  STEPID        NAME PARTITION     USER      TIME NODELIST
 65552.1       test1     debug    alice      0:23 dev[1\-4]
 65562.2     big_run     debug      bob      0:18 dev22
 65550.1      param1     debug  candice   1:43:21 dev[6\-12]
.fi

.TP
Print information only about jobs 12345, 12346 and 12348:
.IP
.nf
$ squeue \-\-jobs 12345,12346,12348
 JOBID PARTITION NAME USER ST  TIME  NODES NODELIST(REASON)
 12345     debug job1 dave  R   0:21     4 dev[9\-12]
 12346     debug job2 dave PD   0:00     8 (Resources)
 12348     debug job3 ed   PD   0:00     4 (Priority)
.fi

.TP
Print information only about job step 65552.1:
.IP
.nf
$ squeue \-\-steps 65552.1
  STEPID     NAME PARTITION    USER    TIME  NODELIST
 65552.1    test2     debug   alice   12:49  dev[1\-4]
.fi

.SH "COPYING"
Copyright (C) 2002\-2007 The Regents of the University of California.
Produced at Lawrence Livermore National Laboratory (cf, DISCLAIMER).
.br
Copyright (C) 2008\-2010 Lawrence Livermore National Security.
.br
Copyright (C) 2010\-2022 SchedMD LLC.
.LP
This file is part of Slurm, a resource management program.
For details, see <https://slurm.schedmd.com/>.
.LP
Slurm is free software; you can redistribute it and/or modify it under
the terms of the GNU General Public License as published by the Free
Software Foundation; either version 2 of the License, or (at your option)
any later version.
.LP
Slurm is distributed in the hope that it will be useful, but WITHOUT ANY
WARRANTY; without even the implied warranty of MERCHANTABILITY or FITNESS
FOR A PARTICULAR PURPOSE.  See the GNU General Public License for more
details.
.SH "SEE ALSO"
\fBscancel\fR(1), \fBscontrol\fR(1), \fBsinfo\fR(1), \fBsrun\fR(1),
\fBslurm_load_ctl_conf\fR (3), \fBslurm_load_jobs\fR (3),
\fBslurm_load_node\fR (3),
\fBslurm_load_partitions\fR (3)<|MERGE_RESOLUTION|>--- conflicted
+++ resolved
@@ -1322,16 +1322,11 @@
 .IP
 
 .TP
-<<<<<<< HEAD
 \f3\-\-json\fP, \f3\-\-json\fP=\fIlist\fR, \f3\-\-json\fP=<\fIdata_parser\fR>
 Dump information as JSON using the default data_parser plugin or explicit
-data_parser with parameters. Sorting and formatting arguments will be ignored.
-=======
-\f3\-\-json\fP
-Dump all job information as JSON. All information is dumped, even if it would
-normally not be. Formatting options are ignored; however, filtering arguments
-are still used.
->>>>>>> 301d3207
+data_parser with parameters. All information is dumped, even if it would
+normally not be. Sorting and formatting arguments passed to other options are
+ignored; however, filtering arguments are still used.
 .IP
 
 .TP
@@ -1492,16 +1487,11 @@
 .IP
 
 .TP
-<<<<<<< HEAD
 \f3\-\-yaml\fP, \f3\-\-yaml\fP=\fIlist\fR, \f3\-\-yaml\fP=<\fIdata_parser\fR>
-Dump information as YAML using the default data_parser plugin or explicit
-data_parser with parameters. Sorting and formatting arguments will be ignored.
-=======
-\f3\-\-yaml\fP
-Dump all job information as YAML. All information is dumped, even if it would
-normally not be. Formatting options are ignored; however, filtering arguments
-are still used.
->>>>>>> 301d3207
+Dump information as JSON using the default data_parser plugin or explicit
+data_parser with parameters. All information is dumped, even if it would
+normally not be. Sorting and formatting arguments passed to other options are
+ignored; however, filtering arguments are still used.
 .IP
 
 .SH "JOB REASON CODES"
