--- conflicted
+++ resolved
@@ -45,11 +45,7 @@
 set timeout $max_job_delay
 set srun_pid [spawn $srun --unbuffered --verbose -t1 $bin_rm -f -i $scratch_file]
 expect {
-<<<<<<< HEAD
-	-re "launching StepId=($number)\.0 on host" {
-=======
-	-re "launching ($number)\\.0 on host" {
->>>>>>> d1c01775
+	-re "launching StepId=($number)\\.0 on host" {
 		set job_id $expect_out(1,string)
 		exp_continue
 	}
