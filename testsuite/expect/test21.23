--- conflicted
+++ resolved
@@ -49,15 +49,7 @@
 # Check accounting config and bail if not found.
 #
 if { [test_account_storage] == 0 } {
-<<<<<<< HEAD
-	send_user "\nWARNING: This test can't be run without a usable AccountStorageType\n"
-	exit 0
-}
-if { [test_track_wckey_slurmctld] == 0} {
-	send_user "\nWARNING: This test can't be run without TrackWCKey being set in slurm.conf.\n"
-=======
 	log_warn "This test can't be run without a usable AccountStorageType"
->>>>>>> e633fda7
 	exit 0
 }
 
