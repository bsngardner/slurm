#!/usr/bin/env expect
############################################################################
# Purpose: Test for multiple, out of order srun --het-group options
############################################################################
# Copyright (C) 2017 SchedMD LLC.
# Written by Isaac Hartung <ihartung@schedmd.com>
#
# This file is part of Slurm, a resource management program.
# For details, see <https://slurm.schedmd.com/>.
# Please also read the included file: DISCLAIMER.
#
# Slurm is free software; you can redistribute it and/or modify it under
# the terms of the GNU General Public License as published by the Free
# Software Foundation; either version 2 of the License, or (at your option)
# any later version.
#
# Slurm is distributed in the hope that it will be useful, but WITHOUT ANY
# WARRANTY; without even the implied warranty of MERCHANTABILITY or FITNESS
# FOR A PARTICULAR PURPOSE.  See the GNU General Public License for more
# details.
#
# You should have received a copy of the GNU General Public License along
# with Slurm; if not, write to the Free Software Foundation, Inc.,
# 51 Franklin Street, Fifth Floor, Boston, MA 02110-1301  USA.
############################################################################

source ./globals

set exit_code    0
set file_in1     "test$test_id.in1"
set file_in2     "test$test_id.in2"
set file_in3     "test$test_id.in3"
set job_id       0
set matches      0

proc end_it { exit_code } {
	global job_id scancel bin_rm file_in1 file_in2 file_in3 test_id
	if {$job_id != 0} {
		exec $scancel $job_id
	}
	exec $bin_rm -f $file_in1 $file_in2 $file_in3
	if {$exit_code != 0} {
		fail "Test failed due to previous errors (\$exit_code = $exit_code)"
	}
	pass
}

# find out if we have enough nodes to test functionality
set node_count [get_node_cnt_in_part]
if { $node_count < 3 } {
	skip "Insufficient nodes in default partition ($node_count < 3)"
}

if {[get_config_param "FrontendName"] ne "MISSING"} {
        skip "This test is incompatible with front-end systems"
}
if {[get_config_param "SchedulerType"] ne "sched/backfill"} {
	skip "This test requires SchedulerType = sched/backfill"
}
<<<<<<< HEAD
if {[test_hetjob_step] == 0} {
	skip "Heterogeneous steps not currently supported"
}
=======
>>>>>>> 834edd24

make_bash_script $file_in1 "$srun -l --mpi=none --het-group=0,2 ./$file_in2 : --het-group=1 ./$file_in3"
make_bash_script $file_in2 "$bin_echo FILE2"
make_bash_script $file_in3 "$bin_echo FILE3"

set timeout $max_job_delay
spawn $salloc -t1 -N1 : -N1 : -N1 ./$file_in1
expect {
	-re "Job submit/allocate failed" {
		log_warn "Unable to execute test due to system configuration"
		end_it 0
	}
	-re "Granted job allocation ($number)" {
		incr matches
		set job_id $expect_out(1,string)
		if {$job_id == 0} {
			set job_id $expect_out(1,string)
		}
		exp_continue
	}
	-re "($number): FILE($number)" {
		if {$expect_out(1,string) == 0 && $expect_out(2,string) == 2} {
			incr matches
		} elseif {$expect_out(1,string) == 1 && $expect_out(2,string) == 3} {
			incr matches
		} elseif {$expect_out(1,string) == 2 && $expect_out(2,string) == 2} {
			incr matches
		} else {
			log_error "Invalid output ($expect_out(1,string): FILE$expect_out(2,string))"
			set exit_code 1
		}
		exp_continue
	}
	timeout {
		log_error "salloc not responding"
		end_it 1
	}
	eof {
		wait
	}
}
if {$job_id == 0} {
	log_error "Error submitting job"
	end_it 1
}
if {$matches != 4} {
	log_error "Invalid output ($matches != 4)"
	end_it 1
}
end_it $exit_code<|MERGE_RESOLUTION|>--- conflicted
+++ resolved
@@ -57,12 +57,6 @@
 if {[get_config_param "SchedulerType"] ne "sched/backfill"} {
 	skip "This test requires SchedulerType = sched/backfill"
 }
-<<<<<<< HEAD
-if {[test_hetjob_step] == 0} {
-	skip "Heterogeneous steps not currently supported"
-}
-=======
->>>>>>> 834edd24
 
 make_bash_script $file_in1 "$srun -l --mpi=none --het-group=0,2 ./$file_in2 : --het-group=1 ./$file_in3"
 make_bash_script $file_in2 "$bin_echo FILE2"
