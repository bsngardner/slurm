--- conflicted
+++ resolved
@@ -36,17 +36,10 @@
 set node2      ""
 set prompt	"PROMPT: "
 
-<<<<<<< HEAD
-proc end_it { exit_code } {
+proc cleanup { } {
 	global het_job_id scancel
 	if {$het_job_id > 0} {
 		exec $scancel $het_job_id
-=======
-proc cleanup { } {
-	global pack_job_id scancel
-	if {$pack_job_id > 0} {
-		exec $scancel $pack_job_id
->>>>>>> 7d3a6a0c
 	}
 }
 
@@ -108,14 +101,8 @@
 		wait
 	}
 }
-<<<<<<< HEAD
 if {$het_job_id == 0} {
-	log_error "salloc failure"
-	end_it 1
-=======
-if {$pack_job_id == 0} {
 	fail "salloc failure"
->>>>>>> 7d3a6a0c
 }
 
 make_bash_script $script1 "
