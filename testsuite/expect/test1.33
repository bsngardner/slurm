#!/usr/bin/expect
############################################################################
# Purpose: Test of SLURM functionality
#          Test of srun exit code reporting
#
# Output:  "TEST: #.#" followed by "SUCCESS" if test was successful, OR
#          "FAILURE: ..." otherwise with an explanation of the failure, OR
#          anything else indicates a failure mode that must be investigated.
############################################################################
# Copyright (C) 2002-2006 The Regents of the University of California.
# Produced at Lawrence Livermore National Laboratory (cf, DISCLAIMER).
# Written by Morris Jette <jette1@llnl.gov>
# CODE-OCEC-09-009. All rights reserved.
#
# This file is part of SLURM, a resource management program.
# For details, see <http://slurm.schedmd.com/>.
# Please also read the included file: DISCLAIMER.
#
# SLURM is free software; you can redistribute it and/or modify it under
# the terms of the GNU General Public License as published by the Free
# Software Foundation; either version 2 of the License, or (at your option)
# any later version.
#
# SLURM is distributed in the hope that it will be useful, but WITHOUT ANY
# WARRANTY; without even the implied warranty of MERCHANTABILITY or FITNESS
# FOR A PARTICULAR PURPOSE.  See the GNU General Public License for more
# details.
#
# You should have received a copy of the GNU General Public License along
# with SLURM; if not, write to the Free Software Foundation, Inc.,
# 51 Franklin Street, Fifth Floor, Boston, MA 02110-1301  USA.
############################################################################
source ./globals

set test_id        "1.33"
set exit_code      0
set exit_script    "./test$test_id.exit.bash"
set test_script    "./test$test_id.bash"
set launch_poe     0

print_header $test_id

if {[test_bluegene]} {
	send_user "\nWARNING: This test is incompatible with Bluegene systems\n"
	exit $exit_code
} elseif {[test_alps]} {
	send_user "\nWARNING: This test is incompatible with Cray systems\n"
	exit $exit_code
} elseif {[test_launch_poe]} {
	set launch_poe  1
	set task_cnt	1
	set sum1	10
	set key2	"srun_exit_code_10"
} elseif {[test_serial]} {
	set task_cnt	1
	set sum1	10
	set key2	"srun_exit_code_10"
} else {
	set task_cnt	2
	set sum1	21
	set key2	"srun_exit_code_11"
}

#
# Delete left-over scripts and build new ones
#
# POE BUG: If the application exits immediately then pmdv12 hangs until
# slurm kills it with a timeout, thus the sleep below is required:
# F S   UID   PID  PPID  C PRI  NI ADDR SZ WCHAN TTY   TIME CMD
# 4 R  1001 17141 17137 99  80   0 - 33410 ?    ?  00:00:02 pmdv12
# 0 Z  1001 17152 17141  0  80   0 -     0 exit ?  00:00:00 test1.33.exit.b <defunct>
#
make_bash_script $exit_script "
<<<<<<< HEAD
  $bin_sleep 1
=======
  $bin_sleep 2
>>>>>>> a6d45691
  RC=`expr \$SLURM_PROCID + 10`
  exit \$RC
"

make_bash_script $test_script "
  $srun -N1 -n $task_cnt -O $exit_script
  echo srun_exit_code_\$?
"

#
# Spawn program and check for exit code messages from srun
#
set sum 0
set myexit 0
set timeout $max_job_delay
set srun_pid [spawn $srun -N1 -n $task_cnt -O $exit_script]
expect {
	-re "exit code ($number)" {
		send_user "This error is expected, no worries\n"
		incr sum $expect_out(1,string)
		exp_continue
	}
	timeout {
		send_user "\nFAILURE: srun not responding\n"
		slow_kill $srun_pid
		set exit_code 1
	}
	eof {
		if { $launch_poe } {
			# since with poe we can only grab the poe's return code
			# we check here to make sure it is the correct number
			catch wait result
			set rc [lindex $result 3]
			incr sum $rc
			send_user "\npoe return code is $rc\n"
		} else {
			wait
		}
	}
}

if {$sum != $sum1} {
	send_user "\nFAILURE: srun failed to report exit code ($sum != $sum1) $myexit\n"
	set exit_code 1
}

#
# Spawn program to check the exit code of srun itself
#
set matches 0
spawn $test_script
expect {
	-re "$key2" {
		send_user "Above error are expected, no worries\n"
		incr matches
		exp_continue
	}
	eof {
		wait
	}
}
if {$matches != 1} {
	send_user "\nFAILURE: srun's exit code is bad\n"
	set exit_code 1
}

#
# Post-processing
#
if {$exit_code == 0} {
	exec $bin_rm -f $exit_script $test_script
	send_user "\nSUCCESS\n"
}
exit $exit_code<|MERGE_RESOLUTION|>--- conflicted
+++ resolved
@@ -71,11 +71,7 @@
 # 0 Z  1001 17152 17141  0  80   0 -     0 exit ?  00:00:00 test1.33.exit.b <defunct>
 #
 make_bash_script $exit_script "
-<<<<<<< HEAD
-  $bin_sleep 1
-=======
   $bin_sleep 2
->>>>>>> a6d45691
   RC=`expr \$SLURM_PROCID + 10`
   exit \$RC
 "
