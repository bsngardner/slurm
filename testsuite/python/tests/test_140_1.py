############################################################################
# Copyright (C) SchedMD LLC.
############################################################################

import atf
from os import stat
import pytest
import re

cpu_total_cnt = 6
license_total_cnt = 50
shard_total_cnt = 7
license_task_cnt = 7

# Dictionary with tres to be tested. Meant to make it easier to add more tres
# in the future. "count_needed" says if a number is required to be given to
# --tres-per-task or not
tres_dict = {
<<<<<<< HEAD
    "cpu": {"acct": "cpu=",
            "count_needed": True,
            "param": "cpu:",
            "num": 3},
    "gpu": {"acct": "gres/gpu=",
            "count_needed": False,
            "param": "gres/gpu:",
            "num": 1},
    "shard": {"acct": "gres/shard=",
              "count_needed": False,
              "param": "gres/shard:",
              "num": 3},
    "license": {"acct": "license/testing=",
                "count_needed": False,
                "param": "license/testing:",
                "num": license_task_cnt},
=======
    "cpu": {"acct": "cpu=", "count_needed": True, "param": "cpu:", "num": 3},
    "gpu": {"acct": "gres/gpu=", "count_needed": False, "param": "gres:gpu:", "num": 1},
    "shard": {
        "acct": "gres/shard=",
        "count_needed": False,
        "param": "gres:shard:",
        "num": 3,
    },
    "license": {
        "acct": "license/testing=",
        "count_needed": False,
        "param": "license:testing:",
        "num": license_task_cnt,
    },
>>>>>>> 469714ea
}


@pytest.fixture(scope="module", autouse=True)
def setup():
    atf.require_auto_config("Wants to create custom gres.conf")
    # Requiring tty0 and tty1 to act as fake GPUs
    atf.require_tty(0)
    atf.require_tty(1)
    atf.require_config_parameter(
        "Name",
        {"gpu": {"File": "/dev/tty[0-1]"}, "shard": {"Count": shard_total_cnt}},
        source="gres",
    )
    # Accounting is needed in order to keep track of tres
    atf.require_accounting()

    atf.require_config_parameter("SelectType", "select/cons_tres")
    atf.require_config_parameter("SelectTypeParameters", "CR_CPU")
    atf.require_config_parameter_includes("Licenses", f"testing:{license_total_cnt}")
    atf.require_config_parameter_includes(
        "AccountingStorageTRES", "gres/gpu,gres/shard,license/testing"
    )
    atf.require_config_parameter_includes("GresTypes", "cpu")
    atf.require_config_parameter_includes("GresTypes", "gpu")
    atf.require_config_parameter_includes("GresTypes", "shard")

    # Setup fake GPUs in gres.conf and add nodes to use the GPUs in slurm.conf
    atf.require_nodes(
        1, [("Gres", f"gpu:2,shard:{shard_total_cnt}"), ("CPUs", cpu_total_cnt)]
    )

    atf.require_slurm_running()


# Make job file that will output environmental information to a text file
def make_info_file(uniqueIdentifier):
    info_file = str(atf.module_tmp_path) + uniqueIdentifier
    job_file = info_file + ".sh"

    # Create bash script to output step information to a file
    atf.make_bash_script(
        job_file,
        f"""
        echo $(env) > {info_file}
        scontrol show lic >> {info_file}
    """,
    )

    return job_file, info_file


# Assure 'SLURM_TRES_PER_TASK' appears appropriately in environmental variables
@pytest.mark.parametrize("name", tres_dict.keys())
@pytest.mark.parametrize("command", ["salloc", "srun", "sbatch"])
def test_env_vars(name, command):
    tres_params = [f"{tres_dict[name]['param']}{tres_dict[name]['num']}"]

    # If this tres works without a count, test without a count as well
    if not tres_dict[name]["count_needed"]:
        tres_params.append(tres_dict[name]["param"][:-1])

    for tres_param in tres_params:
        job_file, info_file = make_info_file(f"{name}_{command}")
        job_param = f"--tres-per-task={tres_param} -n1"

        # Create a job
        job_id = atf.submit_job(
            command, job_param, job_file, wrap_job=False, fatal=True
        )
        atf.wait_for_job_state(job_id, "DONE", fatal=True)

        # Get the SLURM_TRES_PER_TASK value
        env_value = re.search(
            rf"SLURM_TRES_PER_TASK=(\S*)",
            atf.run_command_output(f"cat {info_file}", fatal=True),
        ).group(1)

        # Check environmental variable "SLURM_TRES_PER_TASK" was set correctly
        assert (
            env_value == tres_param
        ), f"Environmental variable 'SLURM_TRES_PER_TASK' set to '{env_value}' instead of '{tres_param}' when running {command} command with parameters '{job_param}'"


# Check '--tres-per-task' and '--licenses' behavior together
@pytest.mark.parametrize("command", ["salloc", "srun", "sbatch"])
def test_license_allocation(command):
    # Check all licenses are available before starting
    assert (
        match := re.search(
            r"Free=(\d+)",
            atf.run_command_output("scontrol show lic testing", fatal=True),
        )
    ) is not None and (
        available_lics := int(match.group(1))
    ) == license_total_cnt, f"Got {available_lics} testing licenses free instead of all free ({license_total_cnt})"

    tres_param = f"{tres_dict['license']['param']}{tres_dict['license']['num']}"

    job_file, info_file = make_info_file(f"license_{command}")
    job_param = (
        f"--tres-per-task={tres_param} " + f"--licenses=testing:{license_task_cnt} -n2"
    )

    # Create a job
    job_id = atf.submit_job(command, job_param, job_file, wrap_job=False, fatal=True)
    atf.wait_for_job_state(job_id, "DONE", fatal=True)

    # Get how many licenses were used during each job submission
    output = atf.run_command_output(f"cat {info_file}", fatal=True)
    used_lics = available_lics - int(re.search(r"Free=(\d+)", output).group(1))

    assert (
        used_lics == license_task_cnt * 3
    ), f"{used_lics} licenses were used instead of {license_task_cnt * 3} when running: {command} {job_param} {job_file}"


# Check requested TRES when requesting allowed amount in job step
@pytest.mark.parametrize("name", tres_dict.keys())
def test_step_tres_legal(name):
    env_file = atf.module_tmp_path / (name + "_env")
    tres_params = [f"{tres_dict[name]['param']}{tres_dict[name]['num']}"]

    # If this tres works without a count, test without a count as well
    if not tres_dict[name]["count_needed"]:
        tres_params.append(tres_dict[name]["param"][:-1])

    for tres_param in tres_params:
        # Submit job with job step requesting all TRES allocated to batch
        sbatch_job_id = atf.submit_job_sbatch(
            f"--tres-per-task={tres_param} -n1 "
            f"--wrap 'srun -n1 --tres-per-task={tres_param} env > {env_file}'",
            fatal=True,
        )
        atf.wait_for_job_state(sbatch_job_id, "DONE", fatal=True)

        # Get the SLURM_TRES_PER_TASK value
        env_value = re.search(
            rf"SLURM_TRES_PER_TASK=(\S*)",
            atf.run_command_output(f"cat {env_file}", fatal=True),
        ).group(1)

        # Check job step environmental variable "SLURM_TRES_PER_TASK" correct
        assert env_value == tres_param, (
            f"Environmental variable 'SLURM_TRES_PER_TASK' set to '{env_value}' instead of '{tres_param}' for job step with a legal --tres-per-task value when running:\n"
            f"--tres-per-task={tres_param} -n1 --wrap 'srun -n1 --tres-per-task={tres_param} env > {env_file}'"
        )


# Check requested TRES when exceeding allowed amount or illegal format
@pytest.mark.parametrize("name", tres_dict.keys())
def test_step_tres_illegal(name):
    env_file = atf.module_tmp_path / (name + "_env")
    tres_param = f"{tres_dict[name]['param']}{tres_dict[name]['num']}"

    # Submit job with job step requesting twice as much TRES than that
    # allocated to batch
    sbatch_job_id = atf.submit_job_sbatch(
        f"--tres-per-task={tres_param} "
        "-n1 "
        "--wrap '"
        "srun -n1 "
        f"--tres-per-task={tres_dict[name]['param']}"
        f"{tres_dict[name]['num'] * 2} "
        f"env > {env_file} 2>&1"
        "'",
        fatal=True,
    )
    atf.wait_for_job_state(sbatch_job_id, "DONE", fatal=True)

    # Check job step failed (or licenses used the sbatch value with a warning)
    assert (
        re.search(
            rf"srun: error: (Unable to create step for job {sbatch_job_id})"
            r"|(Ignoring --tres-per-task license specification)",
            atf.run_command_output(f"cat {env_file}", fatal=True),
        )
        is not None
    ), (
        "Job step with illegal --tres-per-task did not throw an error at step creation:\n"
        f"sbatch --tres-per-task={tres_param} -n1 --wrap 'srun -n1 --tres-per-task={tres_dict[name]['param']}{tres_dict[name]['num'] * 2} env > {env_file} 2>&1'"
    )


# Test 'scontrol show job' shows correct accounting for salloc, srun, and sbatch
@pytest.mark.parametrize("name", tres_dict.keys())
@pytest.mark.parametrize("command", ["salloc", "srun", "sbatch"])
def test_accounting(name, command):
    tres_params = [f"{tres_dict[name]['param']}{tres_dict[name]['num']}"]
    expected_cnts = [tres_dict[name]["num"]]

    # If this tres works without a count, test with no count and keep track of
    # expected accounting
    if not tres_dict[name]["count_needed"]:
        tres_params.append(tres_dict[name]["param"][:-1])
        expected_cnts.append(1)

    for tres_param, expected_count in zip(tres_params, expected_cnts):
        job_param = f"--tres-per-task={tres_param} -n1"

        # Create a job
        job_id = atf.submit_job(command, job_param, "hostname", fatal=True)
        atf.wait_for_job_state(job_id, "DONE", fatal=True)

        # Retrieve job, which includes TRES accounting statistics
        show = atf.run_command_output(f"scontrol show job {job_id}", fatal=True)

        reqTRES = re.search(rf"ReqTRES=(\S*)", show).group(1)
        allocTRES = re.search(rf"AllocTRES=(\S*)", show).group(1)

        # Assert accounting TRES records match with what we requested
        assert (
            f"{tres_dict[name]['acct']}{expected_count}" in reqTRES
        ), f"Can't find '{tres_dict[name]['acct']}{expected_count}' in ReqTRES of '{reqTRES}' when running {command} command with parameters '{job_param}'"
        assert (
            f"{tres_dict[name]['acct']}{expected_count}" in allocTRES
        ), f"Can't find '{tres_dict[name]['acct']}{expected_count}' in AllocTRES of '{allocTRES}' when running {command} command with parameters '{job_param}'"


# Make sure TRES is appropriately deallocated after jobs finish
@pytest.mark.parametrize("name", tres_dict.keys())
@pytest.mark.parametrize("command", ["salloc", "srun", "sbatch"])
def test_tres_leaking(name, command):
    tres_params = [f"{tres_dict[name]['param']}{tres_dict[name]['num']}"]

    # If this tres works without a count, test without a count as well
    if not tres_dict[name]["count_needed"]:
        tres_params.append(tres_dict[name]["param"][:-1])

    for tres_param in tres_params:
        job_param = f"--tres-per-task={tres_param} -n1"

        # Create a job
        job_id = atf.submit_job(command, job_param, "hostname", fatal=True)
        atf.wait_for_job_state(job_id, "DONE", fatal=True)

        # Get AllocTRES from each node
        allocTRES_list = atf.run_command_output(
            "scontrol show nodes | grep AllocTRES", fatal=True
        ).split("\n")

        # Assure TRES released after job (originally found in Bug 16356)
        assert all(
            [
                allocTRES.strip() == "AllocTRES=" or allocTRES == ""
                for allocTRES in allocTRES_list
            ]
        ), (
            f"One or more node AllocTRES's aren't empty after the job has completed (See Bug 16356)\n"
            f"AllocTRES list: {allocTRES_list}"
        )


# Make sure no commas between TRES doesn't work
@pytest.mark.parametrize("name", tres_dict.keys())
def test_no_commas(name):
    env_file = atf.module_tmp_path / (name + "_env")
    tres_params = [f"{tres_dict[name]['param']}{tres_dict[name]['num']}"]

    # If this tres works without a count, test without a count as well
    if not tres_dict[name]["count_needed"]:
        tres_params.append(tres_dict[name]["param"][:-1])

    for tres_param in tres_params:
        job_param = f"--tres-per-task={tres_param * 2} -n1 hostname"

        # Test salloc
        assert not atf.submit_job_salloc(
            job_param, xfail=True
        ), f"salloc job created with no separating commas in --tres-per-task running: salloc {job_param}"
        # Test srun
        assert not atf.submit_job_srun(
            job_param, xfail=True
        ), f"srun job created with no separating commas in --tres-per-task running: srun {job_param}"
        # Test sbatch
        assert not atf.submit_job_sbatch(
            f"--tres-per-task={tres_param * 2} " "-n1 --wrap 'hostname'", xfail=True
        ), f"sbatch job created with no separating commas in --tres-per-task running: sbatch --tres-per-task={tres_param * 2} -n1 --wrap 'hostname'"
        # Test sbatch's step. Note sbatch is given legal --tres-per-task value
        job_id = atf.submit_job_sbatch(
            f"--tres-per-task={tres_param} -n1 " f"--wrap 'srun {job_param}'",
            fatal=True,
        )
        atf.wait_for_job_state(job_id, "DONE", fatal=True)
        assert (
            atf.get_job_parameter(job_id, "JobState", default="NOT_FOUND", quiet=True)
            == "FAILED"
        ), f"sbatch should have failed running with illegal step --tres-per-task: sbatch --tres-per-task={tres_param} -n1 --wrap 'srun {job_param}'"


# Make sure having extra colons and/or nothing between colons doesn't work
@pytest.mark.parametrize("name", tres_dict.keys())
def test_extra_colons(name):
    env_file = atf.module_tmp_path / (name + "_env")
<<<<<<< HEAD

   # Replace each slash with two
    tres_params = [f"{tres_dict[name]['param']}{tres_dict[name]['num']}"
        .replace("/", "//").replace(":","::")]
=======
    # Replace each colon with two in new tres_param
    tres_params = [
        f"{tres_dict[name]['param']}{tres_dict[name]['num']}".replace(":", "::")
    ]
>>>>>>> 469714ea

    # If this tres works without a count, replace slash to old colon
    if not tres_dict[name]["count_needed"]:
        # Replace each colon with two in new tres_param
<<<<<<< HEAD
        tres_params.append(tres_dict[name]['param'][:-1].replace("/", "//"))
=======
        tres_params.append(tres_dict[name]["param"][:-1].replace(":", "::"))
>>>>>>> 469714ea

    for tres_param in tres_params:
        job_param = f"--tres-per-task={tres_param} -n1 hostname"

        # Test salloc
        assert not atf.submit_job_salloc(
            job_param, xfail=True
        ), f"Job created with extra colons in --tres-per-task running: salloc {job_param}"
        # Test srun
        assert not atf.submit_job_srun(
            job_param, xfail=True
        ), f"Job created with extra colons in --tres-per-task running: srun {job_param}"
        # Test sbatch
        assert not atf.submit_job_sbatch(
            f"--tres-per-task={tres_param} -n1 " "--wrap 'hostname'", xfail=True
        ), f"Job created with extra colons in --tres-per-task running: sbatch --tres-per-task={tres_param} -n1 --wrap 'hostname'"
        # Test sbatch's step. Note sbatch is given legal --tres-per-task value
        job_id = atf.submit_job_sbatch(
<<<<<<< HEAD
        f"--tres-per-task={tres_param.replace('//', '/').replace('::',':')} -n1 "
            f"--wrap 'srun {job_param}'", fatal=True)
        atf.wait_for_job_state(job_id, "DONE", fatal=True)
        assert atf.get_job_parameter(
            job_id, 'JobState', default='NOT_FOUND', quiet=True) == "FAILED", \
            f"sbatch should have failed when its step had an illegal tres-per-task running: sbatch --tres-per-task={tres_param.replace('::', '/')} -n1 --wrap 'srun {job_param}'"
=======
            f"--tres-per-task={tres_param.replace('::', ':')} -n1 "
            f"--wrap 'srun {job_param}'",
            fatal=True,
        )
        atf.wait_for_job_state(job_id, "DONE", fatal=True)
        assert (
            atf.get_job_parameter(job_id, "JobState", default="NOT_FOUND", quiet=True)
            == "FAILED"
        ), f"sbatch should have failed when its step had an illegal tres-per-task running: sbatch --tres-per-task={tres_param.replace('::', ':')} -n1 --wrap 'srun {job_param}'"
>>>>>>> 469714ea
<|MERGE_RESOLUTION|>--- conflicted
+++ resolved
@@ -16,39 +16,20 @@
 # in the future. "count_needed" says if a number is required to be given to
 # --tres-per-task or not
 tres_dict = {
-<<<<<<< HEAD
-    "cpu": {"acct": "cpu=",
-            "count_needed": True,
-            "param": "cpu:",
-            "num": 3},
-    "gpu": {"acct": "gres/gpu=",
-            "count_needed": False,
-            "param": "gres/gpu:",
-            "num": 1},
-    "shard": {"acct": "gres/shard=",
-              "count_needed": False,
-              "param": "gres/shard:",
-              "num": 3},
-    "license": {"acct": "license/testing=",
-                "count_needed": False,
-                "param": "license/testing:",
-                "num": license_task_cnt},
-=======
     "cpu": {"acct": "cpu=", "count_needed": True, "param": "cpu:", "num": 3},
-    "gpu": {"acct": "gres/gpu=", "count_needed": False, "param": "gres:gpu:", "num": 1},
+    "gpu": {"acct": "gres/gpu=", "count_needed": False, "param": "gres/gpu:", "num": 1},
     "shard": {
         "acct": "gres/shard=",
         "count_needed": False,
-        "param": "gres:shard:",
+        "param": "gres/shard:",
         "num": 3,
     },
     "license": {
         "acct": "license/testing=",
         "count_needed": False,
-        "param": "license:testing:",
+        "param": "license/testing:",
         "num": license_task_cnt,
     },
->>>>>>> 469714ea
 }
 
 
@@ -343,26 +324,18 @@
 @pytest.mark.parametrize("name", tres_dict.keys())
 def test_extra_colons(name):
     env_file = atf.module_tmp_path / (name + "_env")
-<<<<<<< HEAD
-
-   # Replace each slash with two
-    tres_params = [f"{tres_dict[name]['param']}{tres_dict[name]['num']}"
-        .replace("/", "//").replace(":","::")]
-=======
-    # Replace each colon with two in new tres_param
+
+    # Replace each slash with two
     tres_params = [
-        f"{tres_dict[name]['param']}{tres_dict[name]['num']}".replace(":", "::")
+        f"{tres_dict[name]['param']}{tres_dict[name]['num']}".replace(
+            "/", "//"
+        ).replace(":", "::")
     ]
->>>>>>> 469714ea
 
     # If this tres works without a count, replace slash to old colon
     if not tres_dict[name]["count_needed"]:
         # Replace each colon with two in new tres_param
-<<<<<<< HEAD
-        tres_params.append(tres_dict[name]['param'][:-1].replace("/", "//"))
-=======
-        tres_params.append(tres_dict[name]["param"][:-1].replace(":", "::"))
->>>>>>> 469714ea
+        tres_params.append(tres_dict[name]["param"][:-1].replace("/", "//"))
 
     for tres_param in tres_params:
         job_param = f"--tres-per-task={tres_param} -n1 hostname"
@@ -381,15 +354,7 @@
         ), f"Job created with extra colons in --tres-per-task running: sbatch --tres-per-task={tres_param} -n1 --wrap 'hostname'"
         # Test sbatch's step. Note sbatch is given legal --tres-per-task value
         job_id = atf.submit_job_sbatch(
-<<<<<<< HEAD
-        f"--tres-per-task={tres_param.replace('//', '/').replace('::',':')} -n1 "
-            f"--wrap 'srun {job_param}'", fatal=True)
-        atf.wait_for_job_state(job_id, "DONE", fatal=True)
-        assert atf.get_job_parameter(
-            job_id, 'JobState', default='NOT_FOUND', quiet=True) == "FAILED", \
-            f"sbatch should have failed when its step had an illegal tres-per-task running: sbatch --tres-per-task={tres_param.replace('::', '/')} -n1 --wrap 'srun {job_param}'"
-=======
-            f"--tres-per-task={tres_param.replace('::', ':')} -n1 "
+            f"--tres-per-task={tres_param.replace('//', '/').replace('::',':')} -n1 "
             f"--wrap 'srun {job_param}'",
             fatal=True,
         )
@@ -397,5 +362,4 @@
         assert (
             atf.get_job_parameter(job_id, "JobState", default="NOT_FOUND", quiet=True)
             == "FAILED"
-        ), f"sbatch should have failed when its step had an illegal tres-per-task running: sbatch --tres-per-task={tres_param.replace('::', ':')} -n1 --wrap 'srun {job_param}'"
->>>>>>> 469714ea
+        ), f"sbatch should have failed when its step had an illegal tres-per-task running: sbatch --tres-per-task={tres_param.replace('::', '/')} -n1 --wrap 'srun {job_param}'"