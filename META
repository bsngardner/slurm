##
# $Id$
##
# Metadata for RPM/TAR makefile targets
##
# See src/api/Makefile.am for guidance on setting API_ values
##
  Meta:		1
  Name:		slurm
  Major:	2
  Minor:	5
  Micro:	0
<<<<<<< HEAD
  Version:	2.5.0
  Release:	0.pre1
=======
  Version:	2.4.0
  Release:	0.rc1

>>>>>>> 4ccd5fe1
##
#  When changing API_CURRENT update src/common/slurm_protocol_common.h
#  with a new SLURM_PROTOCOL_VERSION signifing the old one and the version
#  it was so the slurmdbd can continue to send the old protocol version.
#  In src/common/slurm_protocol_util.c check_header_version(),
#  and _get_slurm_version()
#  need to be updated also when changes are added also.
##
  API_CURRENT:	25
  API_AGE:	0
  API_REVISION:	0<|MERGE_RESOLUTION|>--- conflicted
+++ resolved
@@ -10,14 +10,9 @@
   Major:	2
   Minor:	5
   Micro:	0
-<<<<<<< HEAD
   Version:	2.5.0
   Release:	0.pre1
-=======
-  Version:	2.4.0
-  Release:	0.rc1
 
->>>>>>> 4ccd5fe1
 ##
 #  When changing API_CURRENT update src/common/slurm_protocol_common.h
 #  with a new SLURM_PROTOCOL_VERSION signifing the old one and the version
